--- conflicted
+++ resolved
@@ -55,7 +55,6 @@
   (identity-like [_] (ModInt. (v/one-like i) m))
   (freeze [_] (list 'modint i m))
   (exact? [_] true)
-<<<<<<< HEAD
   (numerical? [_] true)
   (kind [_] ::modint)
 
@@ -69,20 +68,12 @@
   ;;     [IEquiv
   ;;      (-equiv [_ b])])
   )
-=======
-  (kind [_] ::modint))
->>>>>>> 4ec4f9d8
 
 (defn make [i m]
   (->ModInt (g/modulo i m) m))
 
-<<<<<<< HEAD
-(defn ^:private modular-binop [op]
-  (fn [^ModInt a ^ModInt b]
-=======
 (defn- modular-binop [op]
   (fn [a b]
->>>>>>> 4ec4f9d8
     (if-not (= (:m a) (:m b))
       (u/arithmetic-ex "unequal moduli")
       (make (op (:i a) (:i b)) (:m a)))))
