;;
;; Copyright © 2017 Colin Smith.
;; This work is based on the Scmutils system of MIT/GNU Scheme:
;; Copyright © 2002 Massachusetts Institute of Technology
;;
;; This is free software;  you can redistribute it and/or modify
;; it under the terms of the GNU General Public License as published by
;; the Free Software Foundation; either version 3 of the License, or (at
;; your option) any later version.
;;
;; This software is distributed in the hope that it will be useful, but
;; WITHOUT ANY WARRANTY; without even the implied warranty of
;; MERCHANTABILITY or FITNESS FOR A PARTICULAR PURPOSE.  See the GNU
;; General Public License for more details.
;;
;; You should have received a copy of the GNU General Public License
;; along with this code; if not, see <http://www.gnu.org/licenses/>.
;;

(ns sicmutils.numsymb
  "Implementations of the generic operations for numeric types that have
  optimizations available, and for the general symbolic case."
  (:require [sicmutils.complex :as c]
            [sicmutils.euclid]
            [sicmutils.generic :as g]
            [sicmutils.numbers]
            [sicmutils.ratio]
            [sicmutils.value :as v]
            [sicmutils.util :as u]
            [sicmutils.util.aggregate :as ua]
            [sicmutils.util.logic :as ul]))

(def ^{:dynamic true
       :doc "When bound to a simplifier (a function from symbolic expression =>
  symbolic expression), this simplifier will be called after every operation
  performed on `sicmutils.abstract.number` instances.

  `nil` by default."}
  *incremental-simplifier* nil)

(def operator first)
(def operands rest)

(defn- is-expression?
  "Returns a function which will decide if its argument is a sequence commencing
  with s."
  [s]
  (fn [x]
    (and (seq? x)
         (= (operator x) s))))

(def sum? (is-expression? '+))
(def product? (is-expression? '*))
(def sqrt? (is-expression? 'sqrt))
(def expt? (is-expression? 'expt))
(def quotient? (is-expression? '/))
(def arctan? (is-expression? 'atan))
(def derivative? (is-expression? g/derivative-symbol))

(defn iterated-derivative? [expr]
  (and (seq? expr)
       (expt? (operator expr))
       (= g/derivative-symbol
          (second
           (operator expr)))))

(defn- with-exactness-preserved
  "Returns a wrapper around f that attempts to preserve exactness if the input is
  numerically exact, else passes through to f."
  [f sym-or-fn]
  (let [process (if (symbol? sym-or-fn)
                  (fn [s] (list sym-or-fn s))
                  sym-or-fn)]
    (fn [s]
      (if (v/number? s)
        (let [q (f s)]
          (if-not (v/exact? s)
            q
            (if (v/exact? q)
              q
              (process s))))
        (process s)))))

(defn- mod-rem
  "Modulo and remainder are very similar, so can benefit from a shared set of
  simplifications."
  [a b f sym]
  (cond (and (v/number? a) (v/number? b)) (f a b)
        (= a b) 0
        (v/zero? a) 0
        (v/one? b) a
        :else (list sym a b)))

;; these are without constructor simplifications!

(defn- add [a b]
  (cond (and (v/number? a) (v/number? b)) (g/add a b)
        (v/number? a) (cond (v/zero? a) b
                            (sum? b) `(~'+ ~a ~@(operands b))
                            :else `(~'+ ~a ~b))
        (v/number? b) (cond (v/zero? b) a
                            (sum? a) `(~'+ ~@(operands a) ~b)
                            :else `(~'+ ~a ~b))
        (sum? a) (cond (sum? b) `(~'+ ~@(operands a) ~@(operands b))
                       :else `(~'+ ~@(operands a) ~b))
        (sum? b) `(~'+ ~a ~@(operands b))
        :else `(~'+ ~a ~b)))

(defn- sub [a b]
  (cond (and (v/number? a) (v/number? b)) (g/sub a b)
        (v/number? a) (if (v/zero? a) `(~'- ~b) `(~'- ~a ~b))
        (v/number? b) (if (v/zero? b) a `(~'- ~a ~b))
        (= a b) 0
        :else `(~'- ~a ~b)))

(defn- negate [x] (sub 0 x))

(defn- mul [a b]
  (cond (and (v/number? a) (v/number? b)) (g/mul a b)
        (v/number? a) (cond (v/zero? a) a
                            (v/one? a) b
                            (product? b) `(~'* ~a ~@(operands b))
                            :else `(~'* ~a ~b))
        (v/number? b) (cond (v/zero? b) b
                            (v/one? b) a
                            (product? a) `(~'* ~@(operands a) ~b)
                            :else `(~'* ~a ~b))
        (product? a) (cond (product? b) `(~'* ~@(operands a) ~@(operands b))
                           :else `(~'* ~@(operands a) ~b))
        (product? b) `(~'* ~a ~@(operands b))
        :else `(~'* ~a ~b)))

(defn- div [a b]
  (cond (and (v/number? a) (v/number? b)) (g/div a b)
        (v/number? a) (if (v/zero? a) a `(~'/ ~a ~b))
        (v/number? b) (cond (v/zero? b) (u/arithmetic-ex "division by zero")
                            (v/one? b) a
                            :else `(~'/ ~a ~b))
        :else `(~'/ ~a ~b)))

(defn- invert [x] (div 1 x))

(defn- modulo [a b]
  (mod-rem a b modulo 'modulo))

(defn- remainder [a b]
  (mod-rem a b remainder 'remainder))

(defn- floor [a]
  (if (v/number? a)
    (g/floor a)
    (list 'floor a)))

(defn- ceiling [a]
  (if (v/number? a)
    (g/ceiling a)
    (list 'ceiling a)))

(defn- integer-part [a]
  (if (v/number? a)
    (g/integer-part a)
    (list 'integer-part a)))

(defn- fractional-part [a]
  (if (v/number? a)
    (g/fractional-part a)
    (list 'fractional-part a)))

;; ## Trig Functions

(def ^:private pi Math/PI)
(def ^:private pi-over-4 (/ pi 4))
(def ^:private two-pi (* 2 pi))
(def ^:private pi-over-2 (* 2 pi-over-4))

(defn ^:private n:zero-mod-pi? [x]
  (v/almost-integral? (/ x pi)))

(defn ^:private n:pi-over-2-mod-2pi? [x]
  (v/almost-integral? (/ (- x pi-over-2 two-pi))))

(defn ^:private n:-pi-over-2-mod-2pi? [x]
  (v/almost-integral? (/ (+ x pi-over-2) two-pi)))

(defn ^:private n:pi-mod-2pi? [x]
  (v/almost-integral? (/ (- x pi) two-pi)))

(defn ^:private n:pi-over-2-mod-pi? [x]
  (v/almost-integral? (/ (- x pi-over-2) pi)))

(defn ^:private n:zero-mod-2pi? [x]
  (v/almost-integral? (/ x two-pi)))

(defn ^:private n:-pi-over-4-mod-pi? [x]
  (v/almost-integral? (/ (+ x pi-over-4) pi)))

(defn ^:private n:pi-over-4-mod-pi? [x]
  (v/almost-integral? (/ (- x pi-over-4) pi)))

(def ^:no-doc zero-mod-pi? #{'-pi 'pi '-two-pi 'two-pi})
(def ^:no-doc pi-over-2-mod-2pi? #{'pi-over-2})
(def ^:no-doc -pi-over-2-mod-2pi? #{'-pi-over-2})
(def ^:no-doc pi-mod-2pi? #{'-pi 'pi})
(def ^:no-doc pi-over-2-mod-pi? #{'-pi-over-2 'pi-over-2})
(def ^:no-doc zero-mod-2pi? #{'-two-pi 'two-pi})
(def ^:no-doc -pi-over-4-mod-pi? #{'-pi-over-4})
(def ^:no-doc pi-over-4-mod-pi? #{'pi-over-4 '+pi-over-4})

(defn- sin
  "Implementation of sine that attempts to apply optimizations at the call site.
  If it's not possible to do this (if the expression is symbolic, say), returns
  a symbolic form."
  [x]
  (cond (v/number? x) (if (v/exact? x)
                        (if (v/zero? x) 0 (list 'sin x))
                        (cond (n:zero-mod-pi? x) 0
                              (n:pi-over-2-mod-2pi? x) 1
                              (n:-pi-over-2-mod-2pi? x) -1
                              :else (Math/sin x)))
        (symbol? x) (cond (zero-mod-pi? x) 0
                          (pi-over-2-mod-2pi? x) 1
                          (-pi-over-2-mod-2pi? x) -1
                          :else (list 'sin x))
        :else (list 'sin x)))

(defn- cos
  "Implementation of cosine that attempts to apply optimizations at the call site.
  If it's not possible to do this (if the expression is symbolic, say), returns
  a symbolic form."
  [x]
  (cond (v/number? x) (if (v/exact? x)
                        (if (v/zero? x) 1 (list 'cos x))
                        (cond (n:pi-over-2-mod-pi? x) 0
                              (n:zero-mod-2pi? x) 1
                              (n:pi-mod-2pi? x) -1
                              :else (Math/cos x)))
        (symbol? x) (cond (pi-over-2-mod-pi? x) 0
                          (zero-mod-2pi? x) 1
                          (pi-mod-2pi? x) -1
                          :else (list 'cos x))
        :else (list 'cos x)))

(defn- tan
  "Implementation of tangent that attempts to apply optimizations at the call site.
  If it's not possible to do this (if the expression is symbolic, say), returns
  a symbolic form."
  [x]
  (cond (v/number? x) (if (v/exact? x)
                        (if (v/zero? x) 0 (list 'tan x))
                        (cond (n:zero-mod-pi? x) 0
                              (n:pi-over-4-mod-pi? x) 1
                              (n:-pi-over-4-mod-pi? x) -1
                              (n:pi-over-2-mod-pi? x) (u/illegal "Undefined: tan")
                              :else (Math/tan x)))
        (symbol? x) (cond (zero-mod-pi? x) 0
                          (pi-over-4-mod-pi? x) 1
                          (-pi-over-4-mod-pi? x) -1
                          (pi-over-2-mod-pi? x) (u/illegal "Undefined: tan")
                          :else (list 'tan x))
        :else (list 'tan x)))

(defn- csc [x]
  (if (v/number? x)
    (if-not (v/exact? x)
      (g/csc x)
      (if (v/zero? x)
        (u/illegal (str "Zero argument -- g/csc" x))
        `(~'/ 1 ~(sin x))))
    `(~'/ 1 ~(sin x))))

(defn- sec [x]
  (if (v/number? x)
    (if-not (v/exact? x)
      (g/sec x)
      (if (v/zero? x)
        1
        `(~'/ 1 ~(cos x))))
    `(~'/ 1 ~(cos x))))

(defn- asin [x]
  (if (v/number? x)
    (if-not (v/exact? x)
      (g/asin x)
      (if (v/zero? x)
        0
        (list 'asin x)))
    (list 'asin x)))

(defn- acos [x]
  (if (v/number? x)
    (if-not (v/exact? x)
      (g/acos x)
      (if (v/one? x)
        0
        (list 'acos x)))
    (list 'acos x)))

(defn- atan
  ([y]
   (if (v/number? y)
     (if-not (v/exact? y)
       (g/atan y)
       (if (v/zero? y)
         0
         (list 'atan y)))
     (list 'atan y)))
  ([y x]
   (cond (v/one? x) (atan y)

         (v/exact-zero? y)
         (if (v/number? x)
           (if (g/negative? x) 'pi 0)
<<<<<<< HEAD
           (and (ul/assume! `(~'positive? ~x) 'numsymb-atan)
=======
           (and (ul/assume! `(~'non-negative? ~x) 'numsymb-atan)
>>>>>>> 75cb361e
                0))

         (v/exact-zero? x)
         (if (v/number? y)
           (if (g/negative? y)
             '(- (/ pi 2))
             '(/ pi 2))
<<<<<<< HEAD
           (and (ul/assume! `(~'positive? ~y) 'numsymb-atan)
=======
           (and (ul/assume! `(~'non-negative? ~y) 'numsymb-atan)
>>>>>>> 75cb361e
                '(/ pi 2)))

         (and (v/number? x)
              (v/number? y)
              (or (not (v/exact? x))
                  (not (v/exact? y))))
         (g/atan y x)

         :else (list 'atan y x))))

(defn- cosh [x]
  (if (v/number? x)
    (if-not (v/exact? x)
      (g/cosh x)
      (if (v/zero? x)
        1
        (list 'cosh x)))
    (list 'cosh x)))

(defn- sinh [x]
  (if (v/number? x)
    (if-not (v/exact? x)
      (g/sinh x)
      (if (v/zero? x)
        0
        (list 'sinh x)))
    (list 'sinh x)))

(defn- abs
  "Symbolic expression handler for abs."
  [x]
  (if (v/number? x)
    (g/abs x)
    (list 'abs x)))

(defn- gcd [a b]
  (cond (and (v/number? a) (v/number? b)) (g/gcd a b)
        (v/number? a) (cond (v/zero? a) b
                            (v/one? a) 1
                            :else (list 'gcd a b))
        (v/number? b) (cond (v/zero? b) a
                            (v/one? b) 1
                            :else (list 'gcd a b))
        (= a b) a
        :else (list 'gcd a b)))

(defn- lcm [a b]
  (cond (and (v/number? a) (v/number? b)) (g/lcm a b)
        (v/number? a) (cond (v/zero? a) 0
                            (v/one? a) b
                            :else (list 'lcm a b))
        (v/number? b) (cond (v/zero? b) 0
                            (v/one? b) a
                            :else (list 'lcm a b))
        (= a b) a
        :else (list 'lcm a b)))

(def sqrt
  "Square root implementation that attempts to preserve exact numbers wherever
  possible. If the incoming value is not exact, simply computes sqrt."
  (with-exactness-preserved g/sqrt 'sqrt))

(def ^:private log
  "Attempts to preserve exact precision if the argument is exact; else, evaluates
  symbolically or numerically."
  (with-exactness-preserved g/log 'log))

(def ^:private exp
  "Attempts to preserve exact precision if the argument is exact; else, evaluates
  symbolically or numerically."
  (with-exactness-preserved g/exp 'exp))

(defn- expt
  "Attempts to preserve exact precision if either argument is exact; else,
  evaluates symbolically or numerically."
  [b e]
  (cond (and (v/number? b) (v/number? e)) (g/expt b e)
        (v/number? b) (cond (v/one? b) 1
                            :else `(~'expt ~b ~e))
        (v/number? e) (cond (v/zero? e) 1
                            (v/one? e) b
                            (and (integer? e) (even? e) (sqrt? b))
                            (expt (first (operands b)) (quot e 2))
                            (and (expt? b)
                                 (v/number? (second (operands b)))
                                 (integer? (* (second (operands b)) e)))
                            (expt (first (operands b))
                                  (* (second (operands b)) e))
                            (< e 0) (invert (expt b (- e)))
                            :else `(~'expt ~b ~e))
        :else `(~'expt ~b ~e)))

;; ## Complex Operations

(def ^:private conjugate-transparent-operators
  #{'negate 'invert 'square 'cube
    'sqrt
    'exp 'exp2 'exp10
    'log 'log2 'log10
    'sin 'cos 'tan 'sec 'csc
    'asin 'acos 'atan
    'sinh 'cosh 'tanh 'sech 'csch
    '+ '- '* '/ 'expt 'up 'down})

(defn- make-rectangular [r i]
  (cond (v/exact-zero? i) r

        (and (v/real? r) (v/real? i))
        (g/make-rectangular r i)

        :else (add r (mul c/I i))))

(defn- make-polar [m a]
  (cond (v/exact-zero? m) m
        (v/exact-zero? a) m
        (and (v/real? m) (v/real? a)) (g/make-polar m a)
        :else (mul m (add
                      (cos a)
                      (mul c/I (sin a))))))

(defn- conjugate [z]
  (cond (v/number? z) (g/conjugate z)
        (and (seq? z)
             (contains? conjugate-transparent-operators
                        (operator z)))
        (cons (operator z) (map conjugate (operands z)))
        :else (list 'conjugate z)))

(def ^:private magnitude
  (with-exactness-preserved g/magnitude
    (fn [a] (sqrt (mul (conjugate a) a)))))

(defn- real-part [z]
  (if (v/number? z)
    (g/real-part z)
    (mul (g/div 1 2)
         (add z (conjugate z)))))

(defn- imag-part [z]
  (if (v/number? z)
    (g/imag-part z)
    (mul (g/div 1 2)
         (mul (c/complex 0 -1)
              (sub z (conjugate z))))))

(def ^:private angle
  (with-exactness-preserved g/angle
    (fn [z]
      (atan (imag-part z)
            (real-part z)))))

(defn ^:no-doc derivative
  "Returns the symbolic derivative of the expression `expr`, which should
  represent a function like `f`.

  If the expression is already a derivative like `(D f)` or `((expt D 2) f)`,
  `derivative` will increase the power of the exponent.

  For example:

  ```clojure
  (derivative 'f)              ;;=> (D f)
  (derivative '(D f))          ;;=> ((expt D 2) f)
  (derivative '((expt D 2) f)) ;;=> ((expt D 3) f)
  ```"
  [expr]
  (cond (derivative? expr)
        (let [f (first (operands expr))]
          (list (expt g/derivative-symbol 2)
                f))

        (iterated-derivative? expr)
        (let [pow (nth (operator expr) 2)
              f   (first (operands expr))]
          (list (expt g/derivative-symbol (inc pow))
                f))
        :else
        (list g/derivative-symbol expr)))

;; ## Boolean Operations

(defn- sym:and
  "For symbolic arguments, returns a symbolic expression representing the logical
  conjuction of `l` and `r`.

  If either side is `true?`, returns the other side. If either side is `false?`,
  returns `false`."
  [l r]
  (cond (true? l)  r
        (false? l) l
        (true? r)  l
        (false? r) r
        (= l r)    r
        :else (list 'and l r)))

(defn- sym:or
  "For symbolic arguments, returns a symbolic expression representing the logical
  disjunction of `l` and `r`.

  If either side is `true?`, returns `true`. If either side is `false?`,
  returns the other side."
  [l r]
  (cond (true? l)   l
        (false? l)  r
        (true?  r)  r
        (false?  r) l
        (= l r)     r
        :else (list 'or l r)))

(defn- sym:not
  "For symbolic `x`, returns a symbolic expression representing the logical
  negation of `x`. For boolean `x`, returns the negation of `x`."
  [x]
  (if (boolean? x)
    (not x)
    (list 'not x)))

(defn- sym:= [l r]
  (let [num-l? (v/number? l)
        num-r? (v/number? r)]
    (cond (and num-l? num-r?) (v/= l r)
          (or num-l? num-r?)  false
          (= l r)             true
          :else (list '= l r))))

(defn- sym:zero? [x]
  (if (v/number? x)
    (v/zero? x)
    (list '= 0 x)))

(defn- sym:one? [x]
  (if (v/number? x)
    (v/one? x)
    (list '= 1 x)))

;; ## Table

(def ^:private symbolic-operator-table
  {'zero? sym:zero?
   'one? sym:one?
   'identity? sym:one?
   '= (ua/monoid sym:= true)
   'not sym:not
   'and (ua/monoid sym:and true false?)
   'or (ua/monoid sym:or false true?)
   'negate negate
   'invert invert
   '+ (ua/monoid add 0)
   '- (ua/group sub add negate 0)
   '* (ua/monoid mul 1 v/zero?)
   '/ (ua/group div mul invert 1 v/zero?)
   'modulo modulo
   'remainder remainder
   'gcd (ua/monoid gcd 0)
   'lcm (ua/monoid lcm 1 v/zero?)
   'floor floor
   'ceiling ceiling
   'integer-part integer-part
   'fractional-part fractional-part
   'sin sin
   'cos cos
   'tan tan
   'asin asin
   'acos acos
   'atan atan
   'sinh sinh
   'cosh cosh
   'sec sec
   'csc csc
   'cube #(expt % 3)
   'square #(expt % 2)
   'abs abs
   'sqrt sqrt
   'log log
   'exp exp
   'expt expt
   'make-rectangular make-rectangular
   'make-polar make-polar
   'real-part real-part
   'imag-part imag-part
   'conjugate conjugate
   'magnitude magnitude
   'angle angle
   'derivative derivative})

(defn symbolic-operator
  "Given a symbol (like `'+`) returns an applicable operator if there is a
  corresponding symbolic operator construction available."
  [s]
  (symbolic-operator-table s))<|MERGE_RESOLUTION|>--- conflicted
+++ resolved
@@ -310,11 +310,7 @@
          (v/exact-zero? y)
          (if (v/number? x)
            (if (g/negative? x) 'pi 0)
-<<<<<<< HEAD
-           (and (ul/assume! `(~'positive? ~x) 'numsymb-atan)
-=======
            (and (ul/assume! `(~'non-negative? ~x) 'numsymb-atan)
->>>>>>> 75cb361e
                 0))
 
          (v/exact-zero? x)
@@ -322,11 +318,7 @@
            (if (g/negative? y)
              '(- (/ pi 2))
              '(/ pi 2))
-<<<<<<< HEAD
-           (and (ul/assume! `(~'positive? ~y) 'numsymb-atan)
-=======
            (and (ul/assume! `(~'non-negative? ~y) 'numsymb-atan)
->>>>>>> 75cb361e
                 '(/ pi 2)))
 
          (and (v/number? x)
