
;; Copyright © 2017 Colin Smith.
;; This work is based on the Scmutils system of MIT/GNU Scheme:
;; Copyright © 2002 Massachusetts Institute of Technology

;; This is free software;  you can redistribute it and/or modify
;; it under the terms of the GNU General Public License as published by
;; the Free Software Foundation; either version 3 of the License, or (at
;; your option) any later version.

;; This software is distributed in the hope that it will be useful, but
;; WITHOUT ANY WARRANTY; without even the implied warranty of
;; MERCHANTABILITY or FITNESS FOR A PARTICULAR PURPOSE.  See the GNU
;; General Public License for more details.

;; You should have received a copy of the GNU General Public License
;; along with this code; if not, see <http://www.gnu.org/licenses/>.
;;

(ns sicmutils.function
  (:require [clojure.core.match :refer [match]
             #?@(:cljs [:include-macros true])]
            [sicmutils.generic :as g]
            [sicmutils.util :as u]
            [sicmutils.value :as v])
  #?(:clj
     (:import (clojure.lang RestFn Fn MultiFn Keyword Var)
              (java.lang.reflect Method))))

;; ## Function Algebra
;;
;; this namespace extends the sicmutils generic operations to Clojure functions
;; and multimethods. (Of course, this includes the generic operations
;; themselves!)

;; ### Utilities

(declare arity)

(defn compose
  "Compose is like Clojure's standard comp, but for this system we
  like to know the arity of our functions, so that we can calculate
  their derivatives with structure, etc. The arity of a composition is
  simply the arity of its rightmost (that is, first to be applied)
  function term."
  [& fns]
  (let [a (arity (last fns))]
    (with-meta (apply comp fns) {:arity a})))

(defn- zero-like [f]
  (let [meta {:arity (arity f)
              :from :zero-like}]
    (-> (fn [& args]
          (v/zero-like (apply f args)))
        (with-meta meta))))

(defn- one-like [f]
  (let [meta {:arity (arity f)
              :from :one-like}]
    (-> (fn [& args]
          (v/one-like (apply f args)))
        (with-meta meta))))

(defn- identity-like [f]
  (let [meta {:arity (arity f)
              :from :identity-like}]
    (with-meta identity meta)))

(extend-protocol v/Value
  MultiFn
  (zero? [_] false)
  (one? [_] false)
  (identity? [_] false)
  (zero-like [f] (zero-like f))
  (one-like [f] (one-like f))
  (identity-like [f] (identity-like f))
  (exact? [f] (compose v/exact? f))
  (numerical? [_] false)
  (freeze [f]
    (if-let [m (get-method f [Keyword])]
      (m :name)
      (get @v/object-name-map f f)))
  (kind [o] ::v/function)

  #?(:clj Fn :cljs function)
  (zero? [_] false)
  (one? [_] false)
  (identity? [_] false)
  (zero-like [f] (zero-like f))
  (one-like [f] (one-like f))
  (identity-like [f] (identity-like f))
  (exact? [f] (compose v/exact? f))
  (numerical? [_] false)
  (freeze [f] (get @v/object-name-map f f))
  (kind [_] ::v/function)

  Var
  (zero? [_] false)
  (one? [_] false)
  (identity? [_] false)
  (zero-like [f] (zero-like f))
  (one-like [f] (one-like f))
  (identity-like [f] (identity-like f))
  (exact? [f] (compose v/exact? f))
  (numerical? [_] false)
  (freeze [f] (get @v/object-name-map @f f))
  (kind [_] ::v/function)

  #?@(:cljs
      [MetaFn
       (zero? [_] false)
       (one? [_] false)
       (identity? [_] false)
       (zero-like [f] (zero-like f))
       (one-like [f] (one-like f))
       (identity-like [f] (identity-like f))
       (exact? [f] (compose v/exact? f))
       (numerical? [_] false)
       (freeze [f] (get @v/object-name-map f f))
       (kind [_] ::v/function)]))

;; we record arities as a vector with an initial keyword:
;;   [:exactly m]
;;   [:between m n]
;;   [:at-least m]

#?(:clj
   (defn jvm-arity [f]
     (let [^"[java.lang.reflect.Method" methods (.getDeclaredMethods (class f))
           ;; tally up arities of invoke, doInvoke, and
           ;; getRequiredArity methods. Filter out invokeStatic.
           ^RestFn rest-fn f
           facts (group-by first
                           (for [^Method m methods
                                 :let [name (.getName m)]
                                 :when (not (#{"withMeta" "meta" "invokeStatic"} name))]
                             (condp = name
                               "invoke" [:invoke (alength (.getParameterTypes m))]
                               "doInvoke" [:doInvoke true]
                               "getRequiredArity" [:getRequiredArity (.getRequiredArity rest-fn)])))]
       (cond
         ;; Rule one: if all we have is one single case of invoke, then the
         ;; arity is the arity of that method. This is the common case.
         (and (= 1 (count facts))
              (= 1 (count (:invoke facts))))
         [:exactly (second (first (:invoke facts)))]
         ;; Rule two: if we have exactly one doInvoke and getRequiredArity,
         ;; and possibly an invokeStatic, then the arity at
         ;; least the result of .getRequiredArity.
         (and (= 2 (count facts))
              (= 1 (count (:doInvoke facts)))
              (= 1 (count (:getRequiredArity facts))))
         [:at-least (second (first (:getRequiredArity facts)))]
         ;; Rule three: if we have invokes for the arities 0..3, getRequiredArity
         ;; says 3, and we have doInvoke, then we consider that this function
         ;; was probably produced by Clojure's core "comp" function, and
         ;; we somewhat lamely consider the arity of the composed function 1.
         (and (= #{0 1 2 3} (into #{} (map second (:invoke facts))))
              (= 3 (second (first (:getRequiredArity facts))))
              (:doInvoke facts))
         [:exactly 1]
         :else (u/illegal (str "arity? " f " " facts)))))

   :cljs
   (do
     (defn variadic?
       "Returns true if the supplied function is variadic, false otherwise."
       [f]
       (boolean (.-cljs$lang$maxFixedArity f)))

     (defn exposed-arities
       "When CLJS functions have different arities, the function is represented as a js
  object with each arity storied under its own key."
       [f]
       (let [parse (fn [s]
                     (when-let [arity (re-find (re-pattern #"invoke\$arity\$\d+") s)]
                       (js/parseInt (subs arity 13))))
             arities (->> (map parse (js-keys f))
                          (concat [(.-cljs$lang$maxFixedArity f)])
                          (remove nil?)
                          (into #{}))]
         (if (empty? arities)
           [(alength f)]
           (sort arities))))

     (defn js-arity
       "Returns a data structure indicating the arity of the supplied function."
       [f]
       (let [arities (exposed-arities f)]
         (cond (variadic? f)
               (if (= [0 1 2 3] arities)
                 ;; Rule 3, where we assume that any function that's variadic and
                 ;; that has defined these particular arities is a "compose"
                 ;; function... and therefore takes a single argument.
                 [:exactly 1]

                 ;; this case is where we know we have variadic args, so we set
                 ;; a minimum. This could break if some arity was missing
                 ;; between the smallest and the variadic case.
                 [:at-least (first arities)])

               ;; This corresponds to rule 1 in the JVM case. We have a single
               ;; arity and no evidence of a variadic function.
               (= 1 (count arities)) [:exactly (first arities)]

               ;; This is a departure from the JVM rules. A potential error here
               ;; would occur if someone defined arities 1 and 3, but missed 2.
               :else [:between
                      (first arities)
                      (last arities)])))))

(def ^:private reflect-on-arity
  "Returns the arity of the function f.
  Computing arities of clojure functions is a bit complicated.
  It involves reflection, so the results are definitely worth
  memoizing."
  (memoize
   #?(:cljs js-arity :clj jvm-arity)))

(defn arity
  "Return the cached or obvious arity of the object if we know it.
  Otherwise delegate to the heavy duty reflection, if we have to."
  [f]
  (or (:arity f)
      (:arity (meta f))
      (cond (symbol? f) [:exactly 0]
            ;; If f is a multifunction, then we expect that it has a multimethod
            ;; responding to the argument :arity, which returns the arity.
            (instance? MultiFn f) (f :arity)
            (fn? f) (reflect-on-arity f)
            ;; Faute de mieux, we assume the function is unary. Most math functions are.
            :else [:exactly 1])))

(defn ^:private combine-arities
  "Find the joint arity of arities a and b, i.e. the loosest possible arity specification
  compatible with both. Throws if the arities are incompatible."
  [a b]
  (let [fail #(u/illegal (str "Incompatible arities: " a " " b))]
    ;; since the combination operation is symmetric, sort the arguments
    ;; so that we only have to implement the upper triangle of the
    ;; relation.
    (if (< 0 (compare (first a) (first b)))
      (combine-arities b a)
      (match [a b]
             [[:at-least k] [:at-least k2]] [:at-least (max k k2)]
             [[:at-least k] [:between m n]] (let [m (max k m)]
                                              (cond (= m n) [:exactly m]
                                                    (< m n) [:between m n]
                                                    :else (fail)))
             [[:at-least k] [:exactly l]] (if (>= l k)
                                            [:exactly l]
                                            (fail))
             [[:between m n] [:between m2 n2]] (let [m (max m m2)
                                                     n (min n n2)]
                                                 (cond (= m n) [:exactly m]
                                                       (< m n) [:between m n]
                                                       :else (fail)))
             [[:between m n] [:exactly k]] (if (and (<= m k)
                                                    (<= k n))
                                             [:exactly k]
                                             (fail))
             [[:exactly k] [:exactly l]] (if (= k l) [:exactly k] (fail))))))

(defn joint-arity
  "Find the most relaxed possible statement of the joint arity of the given arities.
  If they are incompatible, an exception is thrown."
  [arities]
  (reduce combine-arities [:at-least 0] arities))

;; ## Generic Implementations
;;
;; A `::confunction` is a type that we know how to combine with a function in a
;; binary operation.

(derive ::v/scalar ::cofunction)

(defn- unary-operation
  "For a unary operator (like sqrt), returns a function of one function which when
  called will apply the operation to the result of the original function (so
  that ((unary-operation sqrt) f) x) will return
  (sqrt (f x))."
  [operator]
  (-> (partial comp operator)
      (with-meta {:arity [:exactly 1]})))

(defn- binary-operation
  "For a given binary operator (like +), returns a function of two functions which
  will produce the pointwise operation of the results of applying the two
  functions to the input. That is, (binary-operation +) applied to f and g will
  produce a function which computes (+ (f x) (g x)) given x as input."
  [operator]
  (let [h (fn [f g]
            (let [f-numeric (v/numerical? f)
                  g-numeric (v/numerical? g)
                  f-arity   (if f-numeric (arity g) (arity f))
                  g-arity   (if g-numeric f-arity   (arity g))
                  arity     (joint-arity [f-arity g-arity])
                  f1 (if f-numeric (with-meta
                                     (constantly f)
                                     {:arity arity
                                      :from :binop}) f)
                  g1 (if g-numeric (with-meta
                                     (constantly g)
                                     {:arity arity
                                      :from :binop}) g)]
              (let [h (condp = arity
                        [:exactly 0]
                        #(operator (f1) (g1))
                        [:exactly 1]
                        #(operator (f1 %) (g1 %))
                        [:exactly 2]
                        #(operator (f1 %1 %2) (g1 %1 %2))
                        [:exactly 3]
                        #(operator (f1 %1 %2 %3) (g1 %1 %2 %3))
                        [:exactly 4]
                        #(operator (f1 %1 %2 %3 %4) (g1 %1 %2 %3 %4))
                        [:exactly 5]
                        #(operator (f1 %1 %2 %3 %4 %5) (g1 %1 %2 %3 %4 %5))
                        [:exactly 6]
                        #(operator (f1 %1 %2 %3 %4 %5 %6) (g1 %1 %2 %3 %4 %5 %6))
                        [:exactly 7]
                        #(operator (f1 %1 %2 %3 %4 %5 %6 %7) (g1 %1 %2 %3 %4 %5 %6 %7))
                        [:exactly 8]
                        #(operator (f1 %1 %2 %3 %4 %5 %6 %7 %8) (g1 %1 %2 %3 %4 %5 %6 %7 %8))
                        [:exactly 9]
                        #(operator (f1 %1 %2 %3 %4 %5 %6 %7 %8 %9) (g1 %1 %2 %3 %4 %5 %6 %7 %8 %9))
                        [:exactly 10]
                        #(operator (f1 %1 %2 %3 %4 %5 %6 %7 %8 %9 %10) (g1 %1 %2 %3 %4 %5 %6 %7 %8 %9 %10))
                        [:at-least 0]
                        #(operator (apply f1 %&) (apply g1 %&))
                        (u/illegal (str  "unsupported arity for function arithmetic " arity)))]
                (with-meta h {:arity f-arity :from :function-binop}))))]
    (with-meta h {:arity [:exactly 2]})))

(defn- defunary
  [generic-op]
  (let [unary-op (unary-operation generic-op)]
    (defmethod generic-op [::v/function] [a] (unary-op a))))

(defn- defbinary
  "Given a generic and binary function operation,
  define the multimethods necessary to introduce this operation
  to function arguments."
  ([generic-op]
   (defbinary generic-op generic-op))
  ([generic-op binary-op]
   (let [binop (binary-operation binary-op)]
     (doseq [signature [[::v/function ::v/function]
                        [::v/function ::cofunction]
                        [::cofunction ::v/function]]]
       (defmethod generic-op signature [a b] (binop a b))))))

(defbinary g/add g/+)
(defbinary g/sub g/-)
(defbinary g/mul g/*)
(defunary g/invert)
(defbinary g/div g/divide)
(defbinary g/expt)

(defunary g/negate)
(defunary g/negative?)
(defunary g/abs)
(defunary g/sqrt)

(defbinary g/quotient)
(defbinary g/remainder)
(defbinary g/modulo)

(defunary g/sin)
(defunary g/cos)
(defunary g/tan)
(defunary g/asin)
(defunary g/acos)

(defunary g/atan)
(defbinary g/atan)

(defunary g/sinh)
(defunary g/cosh)
(defunary g/tanh)

(defunary g/square)
(defunary g/cube)

(defunary g/exp)
(defunary g/log)

(comment
<<<<<<< HEAD
  "This comment comes from scmutils, function.scm, in the definition of
  `transpose-defining-relation`:

  T is a linear transformation T:V -> W
  the transpose of T, T^t:W* -> V*
  Forall a in V, g in W*,  g:W -> R
  (T^t(g))(a) = g(T(a)).")

=======
  "This comment expands on a comment from scmutils, function.scm, in the
  definition of `transpose-defining-relation`:

  $T$ is a linear transformation

  $$T : V -> W$$

  the transpose of $T$ is

  $$T^t : (W -> R) -> (V -> R)$$

  \\forall a \\in V, g \\in (W -> R),

  T^t : g \\to g \\circ T

  ie:

  (T^t(g))(a) = g(T(a))")
>>>>>>> 1aa81540
(defmethod g/transpose [::v/function] [f]
  (fn [g]
    (fn [a]
      (g (f a)))))

(defunary g/determinant)
(defunary g/trace)
(defunary g/dimension)
(defbinary g/cross-product)
(defbinary g/gcd)
(defbinary g/lcm)
(defbinary g/exact-divide)

;; Complex Operations

(defbinary g/make-rectangular)
(defbinary g/make-polar)
(defunary g/real-part)
(defunary g/imag-part)
(defunary g/magnitude)
(defunary g/angle)
(defunary g/conjugate)<|MERGE_RESOLUTION|>--- conflicted
+++ resolved
@@ -386,16 +386,6 @@
 (defunary g/log)
 
 (comment
-<<<<<<< HEAD
-  "This comment comes from scmutils, function.scm, in the definition of
-  `transpose-defining-relation`:
-
-  T is a linear transformation T:V -> W
-  the transpose of T, T^t:W* -> V*
-  Forall a in V, g in W*,  g:W -> R
-  (T^t(g))(a) = g(T(a)).")
-
-=======
   "This comment expands on a comment from scmutils, function.scm, in the
   definition of `transpose-defining-relation`:
 
@@ -414,7 +404,6 @@
   ie:
 
   (T^t(g))(a) = g(T(a))")
->>>>>>> 1aa81540
 (defmethod g/transpose [::v/function] [f]
   (fn [g]
     (fn [a]
