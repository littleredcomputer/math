--- conflicted
+++ resolved
@@ -65,11 +65,6 @@
 (defn with-arity
   "Appends the supplied `arity` to the metadata of `f`, knocking out any
   pre-existing arity notation.
-<<<<<<< HEAD
-
-  Also takes an optional metadata map to assoc in too.
-=======
->>>>>>> c89b45d4
 
   Optionally accepts a third parameter `m` of metadata to attach to the return
   function, in addition to the new `:arity` key."
