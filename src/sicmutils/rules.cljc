;
; Copyright © 2017 Colin Smith.
; This work is based on the Scmutils system of MIT/GNU Scheme:
; Copyright © 2002 Massachusetts Institute of Technology
;
; This is free software;  you can redistribute it and/or modify
; it under the terms of the GNU General Public License as published by
; the Free Software Foundation; either version 3 of the License, or (at
; your option) any later version.
;
; This software is distributed in the hope that it will be useful, but
; WITHOUT ANY WARRANTY; without even the implied warranty of
; MERCHANTABILITY or FITNESS FOR A PARTICULAR PURPOSE.  See the GNU
; General Public License for more details.
;
; You should have received a copy of the GNU General Public License
; along with this code; if not, see <http://www.gnu.org/licenses/>.
;

(ns sicmutils.rules
  (:require [pattern.rule :refer [ruleset rule-simplifier]
             #?@(:cljs [:include-macros true])]
            [sicmutils.generic :as g]
            [sicmutils.value :as v]))

(defn ^:private more-than-two? [x]
  (and (v/number? x) (> x 2)))

(defn ^:private at-least-two? [x]
  (and (v/number? x) (>= x 2)))

(defn ^:private even-integer? [x]
  (and (v/integral? x) (v/nullity? (g/modulo x 2))))

(defn ^:private odd-integer? [x]
  (and (v/integral? x)
       (not (v/nullity? (g/modulo x 2)))))

(def sin-sq->cos-sq
  (rule-simplifier
   (ruleset
    (expt (sin :x) (:? n at-least-two?))
    => (* (expt (sin :x) (:? #(- (% 'n) 2)))
          (- 1 (expt (cos :x) 2))))))

(def ^:private split-high-degree-cosines
  (ruleset
   (* :f1* (expt (cos :x) (:? n more-than-two?)) :f2*)
   => (* (expt (cos :x) 2)
         (expt (cos :x) (:? #(- (% 'n) 2)))
         :f1*
         :f2*)

   (+ :a1* (expt (cos :x) (:? n more-than-two?)) :a2*)
   => (+ (* (expt (cos :x) 2)
            (expt (cos :x) (:? #(- (% 'n) 2))))
         :a1*
         :a2*)))

(def ^:private split-high-degree-sines
  (ruleset
   (* :f1* (expt (sin :x) (:? n more-than-two?)) :f2*)
   => (* (expt (sin :x) 2)
         (expt (sin :x) (:? #(- (% 'n) 2)))
         :f1*
         :f2*)

   (+ :a1* (expt (sin :x) (:? n more-than-two?)) :a2*)
   => (+ (* (expt (sin :x) 2)
            (expt (sin :x) (:? #(- (% 'n) 2))))
         :a1*
         :a2*)))

(def simplify-square-roots
  (rule-simplifier
   (ruleset
    (expt (sqrt :x) (:? n even-integer?))
    => (expt :x (:? #(/ (% 'n) 2)))

    (sqrt (expt :x (:? n even-integer?)))
    => (expt :x (:? #(/ (% 'n) 2)))

    (expt (sqrt :x) (:? n odd-integer?))
    => (* (sqrt :x) (expt :x (:? #(/ (- (% 'n) 1) 2))))
<<<<<<< HEAD
=======

    (/ :x (sqrt :x)) => (sqrt :x)

    (/ (sqrt :x) :x) => (/ 1 (sqrt :x))

    (/ (* :u* :x :v*) (sqrt :x))
    =>
    (* :u* (sqrt :x) :v*)

    (/ (* :u* (sqrt :x) :v*) :x)
    =>
    (/ (* :u* :v*) (sqrt :x))

    (/ :x (* :u* (sqrt :x) :v*))
    =>
    (/ (sqrt :x) (* :u* :v*))

    (/ (sqrt :x) (* :u* :x :v*))
    =>
    (/ 1 (* :u* (sqrt :x) :v*))

    (/ (* :p* :x :q*)
       (* :u* (sqrt :x) :v*))
    =>
    (/ (* :p* (sqrt :x) :q*)
       (* :u* :v*))

    (/ (* :p* (sqrt :x) :q*)
       (* :u* :x :v*))
    =>
    (/ (* :p* :q*)
       (* :u* (sqrt :x) :v*))

    ;; Following are the new rules we added to approach
    ;; the simplification of the time-invariant-canonical
    ;; test.
>>>>>>> 7dfc9201

    (/ :x (sqrt :x)) => (sqrt :x)

    (/ (sqrt :x) :x) => (/ 1 (sqrt :x))

    (/ (* :u* :x :v*) (sqrt :x))
    =>
    (* :u* (sqrt :x) :v*)

    (/ (* :u* (sqrt :x) :v*) :x)
    =>
    (/ (* :u* :v*) (sqrt :x))

    (/ :x (* :u* (sqrt :x) :v*))
    =>
    (/ (sqrt :x) (* :u* :v*))

    (/ (sqrt :x) (* :u* :x :v*))
    =>
    (/ 1 (* :u* (sqrt :x) :v*))

    (/ (* :p* :x :q*)
       (* :u* (sqrt :x) :v*))
    =>
    (/ (* :p* (sqrt :x) :q*)
       (* :u* :v*))

    (/ (* :p* (sqrt :x) :q*)
       (* :u* :x :v*))
    =>
    (/ (* :p* :q*)
       (* :u* (sqrt :x) :v*))

    ;; Following are the new rules we added to approach
    ;; the simplification of the time-invariant-canonical
    ;; test.
    ;; ... (sqrt a) ... (sqrt b) ... => ... (sqrt a b)
    (* :f1* (sqrt :a) :f2* (sqrt :b) :f3*)
    => (* :f1* :f2* :f3* (sqrt (* :a :b)))

    ;; (/ (* ... (sqrt a) ...)
    ;;    (* ... (sqrt b) ...)  => ... (sqrt (/ a b)) ... / ... ...
    (/ (* :f1* (sqrt :a) :f2*)
       (* :g1* (sqrt :b) :g2*))
    => (/ (* :f1* :f2* (sqrt (/ :a :b)))
          (* :g1* :g2*)))))

(def complex-trig
  ;; TODO: clearly more of these are needed.
  (rule-simplifier
   (ruleset
    (cos (* :z (complex 0.0 1.0)))
    => (cosh :z)

    (sin (* :z (complex 0.0 1.0)))
    => (* (complex 0.0 1.0) (sinh :z))

    ;; Does this really belong here?
    ;; It works by reducing n mod 4 and then indexing into [1 i -1 -i].
    (expt (complex 0.0 1.0) (:? n v/integral?))
    => (:? #([1 '(complex 0 1) -1 '(complex 0 -1)] (mod (% 'n) 4))))))

(def divide-numbers-through
  (rule-simplifier
   (ruleset
    (* 1 :factor)
    => :factor

    (* 1 :factors*)
    => (* :factors*)

    (/ (:? n v/number?) (:? d v/number?))
    => (:? #(g// (% 'n) (% 'd)))

    (/ (+ :terms*) (:? d v/number?))
    => (+ (:?? #(map (fn [n] `(~'/ ~n ~(% 'd))) (% :terms*)))))))

(def ^:private flush-obvious-ones
  (ruleset
   (+ :a1* (expt (sin :x) 2) :a2* (expt (cos :x) 2) :a3*)
   => (+ 1 :a1* :a2* :a3*))
  ;; are sines always before cosines after we poly simplify?
  ;; they are in scmutils, so we should be alert for this.
  ;; in scmutils, there are a couple of others that involve rcf:simplify,
  ;; which we dont' have, and we don't know if pcf:simplify is an
  ;; acceptable substitute here; and we don't have a method for
  ;; pasting the value of a predicate into a rule, so this is far from
  ;; complete.
  )

(def trig->sincos
  (rule-simplifier
   (ruleset
    ;; GJS has other rules: to map cot, sec and csc to sin/cos, but
    ;; I don't think we need those since we transform those to sin/cos
    ;; in the env namespace.
    (tan :x) => (/ (sin :x) (cos :x)))))

;; note the difference in interface between rulesets and rule simplifiers.
;; rulesets return nil when they're not applicable (unless you specify a
;; custom fail continuation). Rule-simplifiers pass expressions through.

(def sincos->trig
  (rule-simplifier
   (ruleset
    ;; undoes the effect of trig->sincos
    (/ (sin :x) (cos :x))
    => (tan :x)

    (/ (sin :x) (* :d1* (cos :x) :d2*))
    => (/ (tan :x) (* :d1* :d2*))

    (/ (* :n1* (sin :x) :n1*)
       (* :d1* (cos :x) :d2*))
    => (/ (* :n1* (tan :x) :n2*)
          (* :d1* :d2*)))))

(def triginv
  (rule-simplifier
   (ruleset
    (sin (asin :x))          => :x
    (asin (sin :x))          => :x
    (sin (atan :y :x))       => (/ :y (sqrt (+ (expt :x 2) (expt :y 2))))
    (cos (atan :y :x))       => (/ :x (sqrt (+ (expt :x 2) (expt :y 2))))
    (cos (asin :t))          => (sqrt (- 1 (square :t)))
    )
   (ruleset
    (acos (cos :x))          => :x
    (atan (tan :x))          => :x
    (atan (sin :x) (cos :x)) => :x
    (atan (* :c (sin :x)) (* :c (cos :x))) => :x)))

(def sincos-flush-ones (rule-simplifier split-high-degree-cosines
                                        split-high-degree-sines
                                        flush-obvious-ones))

(defn universal-reductions
  [x]
  (triginv x))

(def canonicalize-partials
  (rule-simplifier
   (ruleset
    ;; example: (((partial 2 1) ((partial 1 1) FF)) (up t (up x y) (down p_x p_y)))
    ;; since the partial indices in the outer derivative are lexically
    ;; greater than those of the inner, we canonicalize by swapping the
    ;; order. This is the "equality of mixed partials."
    (((partial :i*) ((partial :j*) :x)) :y*)
    #(> 0 (compare (% :i*) (% :j*)))
    (((partial :j*) ((partial :i*) :x)) :y*))))<|MERGE_RESOLUTION|>--- conflicted
+++ resolved
@@ -82,8 +82,6 @@
 
     (expt (sqrt :x) (:? n odd-integer?))
     => (* (sqrt :x) (expt :x (:? #(/ (- (% 'n) 1) 2))))
-<<<<<<< HEAD
-=======
 
     (/ :x (sqrt :x)) => (sqrt :x)
 
@@ -120,43 +118,7 @@
     ;; Following are the new rules we added to approach
     ;; the simplification of the time-invariant-canonical
     ;; test.
->>>>>>> 7dfc9201
-
-    (/ :x (sqrt :x)) => (sqrt :x)
-
-    (/ (sqrt :x) :x) => (/ 1 (sqrt :x))
-
-    (/ (* :u* :x :v*) (sqrt :x))
-    =>
-    (* :u* (sqrt :x) :v*)
-
-    (/ (* :u* (sqrt :x) :v*) :x)
-    =>
-    (/ (* :u* :v*) (sqrt :x))
-
-    (/ :x (* :u* (sqrt :x) :v*))
-    =>
-    (/ (sqrt :x) (* :u* :v*))
-
-    (/ (sqrt :x) (* :u* :x :v*))
-    =>
-    (/ 1 (* :u* (sqrt :x) :v*))
-
-    (/ (* :p* :x :q*)
-       (* :u* (sqrt :x) :v*))
-    =>
-    (/ (* :p* (sqrt :x) :q*)
-       (* :u* :v*))
-
-    (/ (* :p* (sqrt :x) :q*)
-       (* :u* :x :v*))
-    =>
-    (/ (* :p* :q*)
-       (* :u* (sqrt :x) :v*))
-
-    ;; Following are the new rules we added to approach
-    ;; the simplification of the time-invariant-canonical
-    ;; test.
+
     ;; ... (sqrt a) ... (sqrt b) ... => ... (sqrt a b)
     (* :f1* (sqrt :a) :f2* (sqrt :b) :f3*)
     => (* :f1* :f2* :f3* (sqrt (* :a :b)))
@@ -166,7 +128,11 @@
     (/ (* :f1* (sqrt :a) :f2*)
        (* :g1* (sqrt :b) :g2*))
     => (/ (* :f1* :f2* (sqrt (/ :a :b)))
-          (* :g1* :g2*)))))
+          (* :g1* :g2*))
+
+
+    ;; others to follow
+    )))
 
 (def complex-trig
   ;; TODO: clearly more of these are needed.
