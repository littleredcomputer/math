;
; Copyright © 2017 Colin Smith.
; This work is based on the Scmutils system of MIT/GNU Scheme:
; Copyright © 2002 Massachusetts Institute of Technology
;
; This is free software;  you can redistribute it and/or modify
; it under the terms of the GNU General Public License as published by
; the Free Software Foundation; either version 3 of the License, or (at
; your option) any later version.
;
; This software is distributed in the hope that it will be useful, but
; WITHOUT ANY WARRANTY; without even the implied warranty of
; MERCHANTABILITY or FITNESS FOR A PARTICULAR PURPOSE.  See the GNU
; General Public License for more details.
;
; You should have received a copy of the GNU General Public License
; along with this code; if not, see <http://www.gnu.org/licenses/>.
;

(ns sicmutils.complex
  (:require [sicmutils.generic :as g]
            [sicmutils.util :as u]
            [sicmutils.value :as v]
            #?(:cljs ["complex.js" :as Complex]))
  #?(:clj
     (:import [org.apache.commons.math3.complex Complex ComplexFormat])))

(def ZERO #?(:clj Complex/ZERO :cljs (.-ZERO Complex)))
(def ONE #?(:clj Complex/ONE :cljs (.-ONE Complex)))

(def complextype Complex)

(derive ::complex ::v/number)

(defn complex
  "Construct a complex number from real, or real and imaginary, components."
  ([re]
   (Complex. re))
  ([re im]
   (Complex. re im)))

(defn complex?
  [a]
  (instance? Complex a))

(defmethod g/real-part [::complex] [^Complex a] (#?(:clj .getReal :cljs .-re) a))
(defmethod g/imag-part [::complex] [^Complex a] (#?(:clj .getImaginary :cljs .-im) a))
(defmethod g/magnitude [::complex] [^Complex a] (.abs a))
(defmethod g/angle [::complex] [^Complex a] (#?(:clj .getArgument :cljs .arg) a))
(defmethod g/conjugate [::complex] [^Complex a] (.conjugate a))

(def ^{:doc "Parser that converts a string representation of a complex number,
  like `1 + 3i`, into a Complex number object in clj or cljs."}
  parse-complex
  #?(:clj (let [cf (ComplexFormat.)]
            (fn [s]
              (let [v (.parse cf s)]
                `(complex ~(g/real-part v)
                          ~(g/imag-part v)))))

     :cljs (fn [s] `(complex ~s))))

#?(:cljs
   (extend-type Complex
     IEquiv
     (-equiv [this other]
       (.equals this other))

     IPrintWithWriter
     (-pr-writer [x writer opts]
       (write-all writer "#sicm/complex \"" (.toString x) "\""))))

#?(:clj
   ;; Clojure implementation of a printer that will emit items that can
   ;; round-trip via #sicm/complex.
   (let [cf (ComplexFormat.)]
     (defmethod print-method Complex [^Complex v ^java.io.Writer w]
       (.write w (str "#sicm/complex \""
                      (.format cf v)
                      "\"")))))

(extend-type Complex
  v/Value
  (nullity? [c] #?(:clj (= ZERO c) :cljs (.isZero c)))
  (unity? [c] (= ONE c))
  (zero-like [_] ZERO)
  (one-like [_] ONE)
  (freeze [c] (let [re (g/real-part c)
                    im (g/imag-part c)]
                (if (v/nullity? im)
                  re
                  (list 'complex re im))))
  (exact? [c] (and (v/exact? (g/real-part c))
                   (v/exact? (g/imag-part c))))
  (numerical? [_] true)
  (kind [_] ::complex))

(defmethod g/add [::complex ::complex] [^Complex a ^Complex b] (.add a b))
(defmethod g/add [::complex ::v/real] [^Complex a n] (.add a (u/double n)))
(defmethod g/add [::v/real ::complex] [n ^Complex a] (.add a (u/double n)))

(defmethod g/expt [::complex ::complex] [^Complex a ^Complex b] (.pow a b))
(defmethod g/expt [::complex ::v/real] [^Complex a n] (.pow a (u/double n)))
(defmethod g/expt [::v/real ::complex] [n ^Complex a] (.pow ^Complex (complex n) a))

(defmethod g/abs [::complex] [^Complex a] (.abs a))
(defmethod g/exp [::complex] [^Complex a] (.exp a))
(defmethod g/log [::complex] [^Complex a] (.log a))
(defmethod g/sqrt [::complex] [^Complex a] (.sqrt a))

(defmethod g/sin [::complex] [^Complex a] (.sin a))
(defmethod g/cos [::complex] [^Complex a] (.cos a))
(defmethod g/tan [::complex] [^Complex a] (.tan a))
(defmethod g/asin [::complex] [^Complex a] (.asin a))
(defmethod g/acos [::complex] [^Complex a] (.acos a))
(defmethod g/atan [::complex] [^Complex a] (.atan a))
<<<<<<< HEAD
=======
(defmethod g/magnitude [::complex] [^Complex a] (.abs a))
>>>>>>> 39cf2f22

(defmethod g/cosh [::complex] [^Complex a] (.cosh a))
(defmethod g/sinh [::complex] [^Complex a] (.sinh a))
(defmethod g/tanh [::complex] [^Complex a] (.tanh a))

(defmethod g/simplify [::complex] [a] (v/freeze a))

#?(:cljs
   ;; These are all defined explicitly in Complex.js.
   (do
     (defmethod g/cot [::complex] [^Complex a] (.cot a))
     (defmethod g/sec [::complex] [^Complex a] (.sec a))
     (defmethod g/csc [::complex] [^Complex a] (.csc a))
     (defmethod g/tanh [::complex] [^Complex a] (.tanh a))
     (defmethod g/sech [::complex] [^Complex a] (.sech a))
     (defmethod g/csch [::complex] [^Complex a] (.csch a))
     (defmethod g/acosh [::complex] [^Complex a] (.acosh a))
     (defmethod g/asinh [::complex] [^Complex a] (.asinh a))
     (defmethod g/atanh [::complex] [^Complex a] (.atanh a))))

;;The remaining methods have different names in the Clojure vs JS
;;implementations.
#?(:clj
   (do
     (defmethod g/sub [::complex ::complex] [^Complex a ^Complex b] (.subtract a b))
     (defmethod g/sub [::complex ::v/real] [^Complex a n] (.subtract a (double n)))
     (defmethod g/sub [::v/real ::complex] [n ^Complex a] (.add (.negate a) (double n)))

     (defmethod g/mul [::complex ::complex] [^Complex a ^Complex b] (.multiply a b))
     (defmethod g/mul [::complex ::v/real] [^Complex a n] (.multiply a (double n)))
     (defmethod g/mul [::v/real ::complex] [n ^Complex a] (.multiply a (double n)))

     (defmethod g/div [::complex ::complex] [^Complex a ^Complex b] (.divide a b))
     (defmethod g/div [::complex ::v/real] [^Complex a n] (.divide a (double n)))
     (defmethod g/div [::v/real ::complex] [n ^Complex a] (.multiply (.reciprocal a) (double n)))

     (defmethod g/negate [::complex] [^Complex a] (.negate a))
     (defmethod g/invert [::complex] [^Complex a] (.reciprocal a))
     (defmethod g/square [::complex] [^Complex a] (.multiply a a))
     (defmethod g/cube [::complex] [^Complex a] (.pow a 3.0)))

   :cljs
   (do
     (defmethod g/sub [::complex ::complex] [^Complex a ^Complex b] (.sub a b))
     (defmethod g/sub [::complex ::v/real] [^Complex a n] (.sub a (u/double n)))
     (defmethod g/sub [::v/real ::complex] [n ^Complex a] (.add (.neg a) (u/double n)))

     (defmethod g/mul [::complex ::complex] [^Complex a ^Complex b] (.mul a b))
     (defmethod g/mul [::complex ::v/real] [^Complex a n] (.mul a (u/double n)))
     (defmethod g/mul [::v/real ::complex] [n ^Complex a] (.mul a (u/double n)))

     (defmethod g/div [::complex ::complex] [^Complex a ^Complex b] (.div a b))
     (defmethod g/div [::complex ::v/real] [^Complex a n] (.div a (u/double n)))
     (defmethod g/div [::v/real ::complex] [n ^Complex a] (.mul ^Complex (.inverse a) (u/double n)))

     (defmethod g/negate [::complex] [^Complex a] (.neg a))
     (defmethod g/invert [::complex] [^Complex a] (.inverse a))
     (defmethod g/square [::complex] [^Complex a] (.mul a a))
     (defmethod g/cube [::complex] [^Complex a] (.pow a 3.0))))<|MERGE_RESOLUTION|>--- conflicted
+++ resolved
@@ -114,11 +114,6 @@
 (defmethod g/asin [::complex] [^Complex a] (.asin a))
 (defmethod g/acos [::complex] [^Complex a] (.acos a))
 (defmethod g/atan [::complex] [^Complex a] (.atan a))
-<<<<<<< HEAD
-=======
-(defmethod g/magnitude [::complex] [^Complex a] (.abs a))
->>>>>>> 39cf2f22
-
 (defmethod g/cosh [::complex] [^Complex a] (.cosh a))
 (defmethod g/sinh [::complex] [^Complex a] (.sinh a))
 (defmethod g/tanh [::complex] [^Complex a] (.tanh a))
