;; Copyright © 2021 Sam Ritchie.
;; This work is based on the Scmutils system of MIT/GNU Scheme:
;; Copyright © 2002 Massachusetts Institute of Technology

;; This is free software;  you can redistribute it and/or modify
;; it under the terms of the GNU General Public License as published by
;; the Free Software Foundation; either version 3 of the License, or (at
;; your option) any later version.

;; This software is distributed in the hope that it will be useful, but
;; WITHOUT ANY WARRANTY; without even the implied warranty of
;; MERCHANTABILITY or FITNESS FOR A PARTICULAR PURPOSE.  See the GNU
;; General Public License for more details.

;; You should have received a copy of the GNU General Public License
;; along with this code; if not, see <http://www.gnu.org/licenses/>.
;;

(ns sicmutils.expression.compile
  "This namespace contains tools for compiling functions implemented with the
  numeric operations defined in [[sicmutils.generic]] down to fast, native
  functions."
  (:require #?(:cljs [goog.string :refer [format]])
            [clojure.set :as set]
            [clojure.walk :as w]
            [sci.core :as sci]
            [sicmutils.expression :as x]
            [sicmutils.expression.analyze :as a]
            [sicmutils.function :as f]
            [sicmutils.generic :as g]
            [sicmutils.structure :as struct]
            [sicmutils.util :as u]
            [sicmutils.util.stopwatch :as us]
            [taoensso.timbre :as log]))

;; # Function Compilation
;;
;; Functions built out of generic operations can be compiled down into fast,
;; efficient functions that operate on doubles. The process is:
;;
;; 1. Pass symbols like `'x` in for all arguments. This will cause the function
;;    to return a "numerical expression", a syntax tree representing the
;;    function's body:
#_
(let [f (fn [x] (g/sqrt
                (g/+ (g/square (g/sin x))
                     (g/square (g/cos x)))))]
(= '(sqrt (+ (expt (sin x) 2) (expt (cos x) 2)))
   (x/expression-of (f 'x))))

;; 2. `g/simplify` the new function body. Sometimes this results in large
;;    simplifications:

#_
(let [f (fn [x] (g/sqrt
                (g/+ (g/square (g/sin x))
                     (g/square (g/cos x)))))]
  (= 1 (g/simplify (f 'x))))

;; 3. Apply "common subexpression elimination". Any subexpression inside the
;;    new, simplified body that appears more than once gets extracted out into a
;;    let-bound variable and calculated just once, then subbed in to the
;;    computation using the generated variable.
;;
;; 4. Wrap the new, efficient body up in `(fn [x] ,,,)` with the proper number
;;    of arguments and pass it to `eval`.
;;
;; Amazing!
;;
;; ## Implementation
;;
;; Function compilation is potentially expensive, so allocate a cache of
;; function `f` to compiled function for use below:

(def ^:private fn-cache (atom {}))

(def ^{:private true
       :doc "Dict of symbol -> function body. The keys constitute the set of
       operations allowed to appear within the body of the compiled function.

       If you're compiling a function for use with the numerical routines, the
       library assumes that your function operates only on doubles (even though
       you wrote it with generic routines)."}
  compiled-fn-whitelist
  {'up struct/up
   'down struct/down
   '+ +
   '- -
   '* *
   '/ /
   'expt #(Math/pow %1 %2)
   'sqrt #(Math/sqrt %)
   'abs #(Math/abs %)
   'log #(Math/log %)
   'exp #(Math/exp %)
   'cos #(Math/cos %)
   'sin #(Math/sin %)
   'tan #(Math/tan %)
   'acos #(Math/acos %)
   'asin #(Math/asin %)
   'atan #(Math/atan %)
   'cosh #(Math/cosh %)
   'sinh #(Math/sinh %)
   'tanh #(Math/tanh %)
   'floor #(Math/floor %)
   'ceiling #(Math/ceil %)
   'modulo mod
   'remainder rem
   'quotient quot
   'integer-part #?(:clj long
                    :cljs #(Math/trunc %))
   'fractional-part (fn [^double x]
                      (- x (Math/floor x)))
   #?@(:cljs
       ;; JS-only entries.
       ['acosh #(Math/acosh %)
        'asinh #(Math/asinh %)
        'atanh #(Math/atanh %)])})

;; ## Subexpression Elimination
;;
;; This section implements subexpression extraction and "elimination", the
;; process we use to avoid redundant computation inside of a simplified function
;; body.
;;
;; The goal of this process is to split some symbolic expression into:
;;
;; - a map of symbol -> redundant subexpression
;; - a new expression with each redundant subexpr replaced with its
;;   corresponding symbol.
;;
;; The invariant we want to achieve is that the new expression, rehydrated using
;; the symbol->subexpression map, should be equivalent to the old expression.
;;
;; First, we write a function to determine how often each subexpression appears.
;; Subexpressions that appear just once aren't worth extracting, but two
;; appearances is enough.

(defn- expr-frequencies
  "Returns a map from distinct subexpressions in the supplied `expr` to the
  number of times each appears.

  If `skip?` returns true given a subexpression it won't be included as a key in
  the returned map."
  [expr skip?]
  (let [children (partial filter seq?)]
    (->> (rest
          (tree-seq seq? children expr))
         (remove skip?)
         (frequencies))))

;; The next function assumes that we have the two data structures we referenced
;; earlier. We want to be careful that we only generate and bind subexpressions
;; that are actually used in the final computation.
;;
;; `discard-unferenced-syms` ensures this by removing any entry from our
;; replacement map that doesn't appear in the expression it's passed, or any
;; subexpression referenced by a symbol in the expression, etc etc.
;;
;; The algorithm is:
;;
;; - consider the intersection of all variables in the replacement map and the
;;   supplied expression, and store these into a map of "referenced" symbols.
;;
;; - Look up the corresponding subexpression for each of these symbols, and add
;;   all potential replacements from each subexpression into the "referenced"
;;   list, continuing this process recursively until all candidates are
;;   exhausted.
;;
;; - Return subset of the original `sym->expr` by removing any key not found in
;; - the accumulated "referenced" set.

(defn- discard-unreferenced-syms
  "Trims down a proposed map of `sym->expr` replacements (suitable for a let-binding,
  say) to include only entries relevant to the supplied `expr`.

  Accepts:

  - `sym->expr`, a map of symbol -> symbolic expression
  - `expr`, an expression that potentially contains symbols referenced in the
    keyset of `sym->expr`

  And returns a subset of `sym->expr` containing only entries where the
  symbol-key is found in:

  - the original `expr`, or
  - in an expression referenced by a symbol in the original `expr`"
  [sym->expr expr]
  (let [syms        (u/keyset sym->expr)
        lookup-syms (mapcat (comp x/variables-in sym->expr))]
    (loop [referenced #{}
           sym-batch  (-> (x/variables-in expr)
                          (set/intersection syms))]
      (if (empty? sym-batch)
        (select-keys sym->expr referenced)
        (let [referenced'   (set/union referenced sym-batch)
              syms-in-exprs (-> (into #{} lookup-syms sym-batch)
                                (set/intersection syms)
                                (set/difference referenced'))]
          (recur referenced' syms-in-exprs))))))

;; This final function implements common subexpression extraction in
;; continuation-passing-style. Pass it a callback and it will invoke the
;; callback with the two arguments described above, and detailed below in its
;; docstring.
;;
;; The algorithm is:
;;
;; - For every subexpression that appears more than once in the supplied
;;   expression, generate a new, unique symbol.
;;
;; - Generate a new expression by replacing every subexpression in the supplied
;;   expression with a symbol using the new mapping of symbol -> subexpression.
;;
;; - Recursively keep going until there are no more common subexpressions to
;;   replace. At this point, discard all extra bindings (see
;;   `discard-unreferenced-syms` above) and call the continuation function with
;;   the /new/ slimmed expression, and a sorted-by-symbol list of binding pairs.
;;
;; These two return values satisfy the invariant we described above: the new
;; expression, rehydrated using the symbol->subexpression map, should give us
;; back the old expression.
;;
;; NOTE that the algorithm as implemented below uses a postwalk tree traversal!
;; This is important, as it forces us to consider smaller subexpressions first.
;; Consider some expression like:

#_
(+ (* (sin x) (cos x))
   (* (sin x) (cos x))
   (* (sin x) (cos x)))

;; At first pass, we have three repeated subexpressions:
;;
;; - `(sin x)`
;; - `(cos x)`
;; - `(* (sin x) (cos x))`
;;
;; Postwalk traversal guarantees that we replace the `sin` and `cos` terms
;; before the larger term that contains them both. And in fact the returned pair
;; looks like:

#_
[(+ g3 g3 g3) ([g1 (sin x)] [g2 (cos x)] [g3 (* g1 g2)])]

;; NOTE also that:
;;
;; - this is why the `:symbol-generator` below must generate symbols that sort
;;   in the order they're generated. Else, the final binding vector might put
;;   the `g3` term in the example above /before/ the smaller subexpressions it
;;   uses.
;;
;; - This algorithm justifies `discard-unreferenced-syms` above. Each pass will
;;   larger subexpressions like `'(* (sin x) (cos x))` that should never make it
;;   out, since they never appear in this form (since they contain smaller
;;   subexpressions).

(def sortable-gensym
  (a/monotonic-symbol-generator "G"))

(defn extract-common-subexpressions
  "Considers an S-expression from the point of view of optimizing its evaluation
  by isolating common subexpressions into auxiliary variables.

  Accepts:

  - A symbolic expression `expr`
  - a continuation fn `continue` of two arguments:
    - a new equivalent expression with possibly some subexpressions replaced by
      new variables (delivered by the supplied generator, see below)
    - a seq of pairs of `[aux variable, subexpression]` used to reconstitute the
      value.

  Calls the continuation at completion and returns the continuation's value.

  ### Optional Arguments

  `:symbol-generator`: side-effecting function that returns a new, unique
  variable name on each invocation. `sortable-gensym` by default.

  NOTE that the symbols should appear in sorted order! Otherwise we can't
  guarantee that the binding sequence passed to `continue` won't contain entries
  that reference previous entries.

  `:deterministic?`: if true, the function will assign aux variables by sorting
  the string representations of each term before assignment. Otherwise, the
  nondeterministic order of hash maps inside this function won't guarantee a
  consistent variable naming convention in the returned function. For tests, set
  `:deterministic? true`."
  ([expr continue] (extract-common-subexpressions expr continue {}))
  ([expr continue {:keys [symbol-generator deterministic?]
                   :or {symbol-generator sortable-gensym}}]
   (let [sort (if deterministic?
                (partial sort-by (comp str vec first))
                identity)]
     (loop [x         expr
            expr->sym {}]
       (let [expr->count (expr-frequencies x expr->sym)
             new-syms    (into {} (for [[k v] (sort expr->count)
                                        :when (> v 1)]
                                    [k (symbol-generator)]))]
         (if (empty? new-syms)
           (let [sym->expr (-> (set/map-invert expr->sym)
                               (discard-unreferenced-syms x))]
             (continue x (sort-by key sym->expr)))
           (let [expr->sym' (merge expr->sym new-syms)]
             (recur (w/postwalk-replace expr->sym' x)
                    expr->sym'))))))))

;; This final wrapper function invokes `extract-common-subexpressions` to turn a
;; symbolic expression a new, valid Clojure(script) form that uses a `let`
;; binding to bind any common subexpressions exposed during the above search.
;;
;; If there are no common subexpressions, `cse-form` will round-trip its input.

(defn cse-form
  "Given a symbolic expression `expr`, returns a new expression potentially
  wrapped in a `let` binding with one binding per extracted common
  subexpression.

  ## Optional Arguments

  `:symbol-generator`: side-effecting function that returns a new, unique symbol
  on each invocation. These generated symbols are used to create unique binding
  names for extracted subexpressions. `sortable-gensym` by default.

  NOTE that the symbols should appear in sorted order! Otherwise we can't
  guarantee that the binding sequence won't contain entries that reference
  previous entries, resulting in \"Unable to resolve symbol\" errors.

  `:deterministic?`: if true, the function will order the let-binding contents
  by sorting the string representations of each term before assignment. If false
  the function won't guarantee a consistent variable naming convention in the
  returned function. For tests, we recommend `:deterministic? true`."
  ([expr] (cse-form expr {}))
  ([expr opts]
   (letfn [(callback [new-expression bindings]
             (let [n-bindings (count bindings)]
               (if (pos? n-bindings)
                 (let [binding-vec (into [] cat bindings)]
                   (log/info
                    (format "common subexpression elimination: %d expressions" n-bindings))
                   `(let ~binding-vec
                      ~new-expression))
                 new-expression)))]
     (extract-common-subexpressions expr callback opts))))

;; ### SCI vs Native Compilation
;;
;; Armed with the above compiler optimization we can move on to the actual
;; compilation step.
;;
;; This library provides two compilation modes:
;;
;; - Native compilation via `eval`
;; - interpreted compilation via [SCI](https://github.com/borkdude/sci), the
;;   Small Clojure Interpreter.
;;
;; We default to SCI mode in CLJS, but :native in Clojure for performance.

(def ^{:dynamic true
       :no-doc true}
  *mode*
  #?(:clj :native
     :cljs :sci))
<<<<<<< HEAD
=======

(def ^{:doc "Set of all supported compilation modes."}
  valid-modes
  #{:sci :native})

(defn set-compiler-mode!
  "Set the default compilation mode by supplying an entry from [[valid-modes]]."
  [mode]
  (when-not (valid-modes mode)
    (u/illegal (str "Invalid compilation mode supplied: " mode
                    ". Please supply one of " valid-modes))))
>>>>>>> 1e32cc37

(defn- native?
  "Returns true if native compilation mode is enabled, false otherwise."
  []
  (= *mode* :native))

;; Native compilation works on the JVM, and on Clojurescript if you're running
;; in a self-hosted CLJS environment. Enable this mode by wrapping your call in
;;
;; `(binding [*mode* :native] ,,,)`
;;
;; ## State Functions
;;
;; `compile.cljc` currently supports compilation of:
;;
;; - univariate functions (for use with ODEs, `definite-integral` etc)
;; - "state" functions.
;;
;; A state function is a function that takes any number of arguments and returns
;; a new function of a "structure", usually an up-or-down tuple or a Clojure
;; sequence.
;;
;; The compiled version of a state function like

#_
(fn [mass g]
  (fn [q] ,,,))

;; Has a signature like

#_
(fn [q [mass g]] ,,,)

;; IE, first the structure, then a vector of the original function's arguments.

(defn- state-argv
  "Returns the argument vector for a compiled state function, given:

  - `params`: a seq of symbols equal in count to the original state function's
    args
  - `state-model`: a sequence of variables representing the structure of the
    nested function returned by the state function"
  [params state-model]
  [(into [] (flatten state-model))
   (into [] params)])

;; The following two functions compile state functions in either native or SCI
;; mode. The primary difference is that native compilation requires us to
;; explicitly replace all instances of symbols from `compiled-fn-whitelist`
;; above with actual functions.
;;
;; SCI handles this behind its interface, and simply takes a reusable context
;; that wraps the fn replacement mapping.

(def ^{:private true
       :doc "Reuseable context for SCI compilation. Fork with `sci/fork` to
  ensure that no call to `sci/eval-*` can inject state that another call can
  see."}
  sci-context
  (sci/init
   {:bindings compiled-fn-whitelist}))

(defn- compile-state-native
  "Returns a natively-evaluated Clojure function that implements `body`, given:

  - `params`: a seq of symbols equal in count to the original state function's
    args
  - `state-model`: a sequence of variables representing the structure of the
    nested function returned by the state function
  - `body`: a function body making use of any symbol in the args above"
  [params state-model body]
  (let [body (w/postwalk-replace compiled-fn-whitelist body)]
    (eval
     `(fn ~(state-argv params state-model) ~body))))

(defn- compile-state-sci
  "Returns a Clojure function evaluated using SCI. The returned fn implements
  `body`, given:

  - `params`: a seq of symbols equal in count to the original state function's
    args
  - `state-model`: a sequence of variables representing the structure of the
    nested function returned by the state function
  - `body`: a function body making use of any symbol in the args above"
  ([params state-model body]
   (let [f `(fn ~(state-argv params state-model) ~body)]
     (sci/eval-form (sci/fork sci-context) f))))

;; ### State Fn Interface
;;
;; Now we come to the final interface for state function compilation. Two
;; versions of the following function exist, one that uses the global cache
;; defined above and one that doesn't.

(defn compile-state-fn*
  "Returns a compiled, simplified function, given:

  - a state function that can accept a symbolic arguments

  - `params`; really any sequence of count equal to the number of arguments
    taken by `f`. The values are ignored.

  - `initial-state`: Some structure of the same shape as the argument expected
    by the fn returned by the state function `f`. Only the shape matters; the
    values are ignored.

  The returned, compiled function expects `Double` (or `js/Number`) arguments.
  The function body is simplified and all common subexpressions identified
  during compilation are extracted and computed only once.

  NOTE this function uses no cache. To take advantage of the global compilation
  cache, see `compile-state-fn`."
  [f params initial-state]
  (let [sw             (us/stopwatch)
        generic-params (for [_ params] (gensym 'p))
        generic-state  (struct/mapr (fn [_] (gensym 'y)) initial-state)
        g              (apply f generic-params)
        body           (cse-form
                        (g/simplify (g generic-state)))
        compiler       (if (native?)
                         compile-state-native
                         compile-state-sci)
        compiled-fn    (compiler generic-params generic-state body)]
    (log/info "compiled state function in" (us/repr sw) "with mode" *mode*)
    compiled-fn))

(defn compile-state-fn
  "Returns a compiled, simplified function, given:

  - a state function that can accept a symbolic arguments

  - `params`; really any sequence of count equal to the number of arguments
    taken by `f`. The values are ignored.

  - `initial-state`: Some structure of the same shape as the argument expected
    by the fn returned by the state function `f`. Only the shape matters; the
    values are ignored.

  The returned, compiled function expects `Double` (or `js/Number`) arguments.
  The function body is simplified and all common subexpressions identified
  during compilation are extracted and computed only once.

  NOTE that this function makes use of a global compilation cache, keyed by the
  value of `f`. Passing in the same `f` twice, even with different arguments for
  `param` and `initial-state`, will return the cached value. See
  `compile-state-fn*` to avoid the cache."
  [f params initial-state]
  (if-let [cached (@fn-cache f)]
    (do
      (log/info "compiled state function cache hit")
      cached)
    (let [compiled (compile-state-fn* f params initial-state)]
      (swap! fn-cache assoc f compiled)
      compiled)))

;; ## Non-State-Functions
;;
;; Compiled functions are excellent input for `definite-integral`, ODE solvers,
;; single variable function minimization, root finding and more.
;;
;; The implementation and compilation steps are simpler than the state function
;; versions above; the function you pass in has to take `n` symbolic arguments,
;; that's it.

(defn- compile-native
  "Returns a natively-evaluated Clojure function that implements `body`, given
  some sequence `args` of argument symbols.

  `body` should of course make use of the symbols in `args`."
  [args body]
  (let [body (w/postwalk-replace compiled-fn-whitelist body)]
    (eval `(fn ~(vec args) ~body))))

(defn- compile-sci
  "Returns a Clojure function evaluated
  using [SCI](https://github.com/borkdude/sci) The returned fn implements
  `body`, given some sequence `args` of argument symbols.

  `body` should of course make use of the symbols in `args`."
  [args body]
  (let [f `(fn ~(vec args) ~body)]
    (sci/eval-form (sci/fork sci-context) f)))

(defn- retrieve-arity [f]
  (let [[kwd n :as arity] (f/arity f)]
    (if (= kwd :exactly)
      n
      (u/illegal
       (str "`compile-fn` can only infer arity for functions with just one
           arity, not " arity ". Please pass an explicit `n`.")))))

(defn compile-fn*
  "Returns a compiled, simplified version of `f`, given a function `f` of arity
  `n` (ie, able to accept `n` symbolic arguments).

  `n` defaults to `([[f/arity]] f)`.

  The returned, compiled function expects `n` `Double` (or `js/Number`)
  arguments. The function body is simplified and all common subexpressions
  identified during compilation are extracted and computed only once.

  NOTE: this function uses no cache. To take advantage of the global compilation
  cache, see `compile-fn`."
  ([f] (compile-fn* f (retrieve-arity f)))
  ([f n]
   (let [sw       (us/stopwatch)
         args     (repeatedly n #(gensym 'x))
         body     (cse-form
                   (g/simplify (apply f args)))
         compiled (if (native?)
                    (compile-native args body)
                    (compile-sci args body))]
     (log/info "compiled function of arity" n "in" (us/repr sw) "with mode" *mode*)
     compiled)))

(defn compile-fn
  "Returns a compiled, simplified version of `f`, given a function `f` of arity
  `n` (ie, able to accept `n` symbolic arguments).

  `n` defaults to `([[f/arity]] f)`.

  The returned, compiled function expects `n` `Double` (or `js/Number`)
  arguments. The function body is simplified and all common subexpressions
  identified during compilation are extracted and computed only once.

  NOTE: that this function makes use of a global compilation cache, keyed by the
  vector `[f n]`. See `compile-fn*` to avoid the cache."
  ([f] (let [[kwd n :as arity] (f/arity f)]
         (when-not (= kwd :exactly)
           (u/illegal
            (str "`compile-fn` can only infer arity for functions with just one
           arity, not " arity ". Please pass an explicit `n`.")))
         (compile-fn f n)))
  ([f n]
   (if-let [cached (@fn-cache [f n])]
     (do
       (log/info "compiled function cache hit - arity " n)
       cached)
     (let [compiled (compile-fn* f n)]
       (swap! fn-cache assoc [f n] compiled)
       compiled))))<|MERGE_RESOLUTION|>--- conflicted
+++ resolved
@@ -363,8 +363,6 @@
   *mode*
   #?(:clj :native
      :cljs :sci))
-<<<<<<< HEAD
-=======
 
 (def ^{:doc "Set of all supported compilation modes."}
   valid-modes
@@ -376,7 +374,6 @@
   (when-not (valid-modes mode)
     (u/illegal (str "Invalid compilation mode supplied: " mode
                     ". Please supply one of " valid-modes))))
->>>>>>> 1e32cc37
 
 (defn- native?
   "Returns true if native compilation mode is enabled, false otherwise."
