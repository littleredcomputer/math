--- conflicted
+++ resolved
@@ -78,16 +78,12 @@
 ;; arguments would otherwise result in a NaN if computed on the real
 ;; line
 
-(defmethod g/asin
-  [::v/real]
-  [a]
+(defmethod g/asin [::v/real] [a]
   (if (> (g/abs a) 1)
     (g/asin (complex a))
     (Math/asin a)))
 
-(defmethod g/acos
-  [::v/real]
-  [a]
+(defmethod g/acos [::v/real] [a]
   (if (> (g/abs a) 1)
     (g/acos (complex a))
     (Math/acos a)))
@@ -95,30 +91,22 @@
 #?(:cljs
    (do
      ;; JS makes these available natively.
-<<<<<<< HEAD
-     (defmethod g/acosh [::v/real] [a] (Math/acosh a))
-     (defmethod g/asinh [::v/real] [a] (Math/asinh a))
-     (defmethod g/atanh [::v/real] [a] (Math/atanh a))))
-=======
-     (defmethod g/acosh [v/numtype] [a]
+     (defmethod g/acosh [::v/real] [a]
        (if (>= a 1)
          (Math/acosh a)
          (g/acosh (complex a))))
 
-     (defmethod g/asinh [v/numtype] [a]
+     (defmethod g/asinh [::v/real] [a]
        (if (>= a 1)
          (Math/asinh a)
          (g/asinh (complex a))))
 
-     (defmethod g/atanh [v/numtype] [a]
+     (defmethod g/atanh [::v/real] [a]
        (if (>= (g/abs a) 1)
          (g/atanh (complex a))
          (Math/atanh a)))))
->>>>>>> 39cf2f22
-
-(defmethod g/sqrt
-  [::v/real]
-  [a]
+
+(defmethod g/sqrt [::v/real] [a]
   (cond (neg? a) (g/sqrt (complex a))
         (v/nullity? a) a
         (v/unity? a) (v/one-like a)
@@ -126,9 +114,7 @@
 
 ;; Implementation that converts to complex when negative, and also attempts to
 ;; remain exact if possible.
-(defmethod g/log
-  [::v/real]
-  [a]
+(defmethod g/log [::v/real] [a]
   (cond (neg? a) (g/log (complex a))
         (v/unity? a) (v/zero-like a)
         :else (Math/log a)))
@@ -140,9 +126,7 @@
 
 #?(:cljs (defmethod g/log2 [js/Number] [x] (Math/log2 x)))
 
-(defmethod g/exp
-  [::v/real]
-  [a]
+(defmethod g/exp [::v/real] [a]
   (if (v/nullity? a)
     (v/one-like a)
     (Math/exp a)))
