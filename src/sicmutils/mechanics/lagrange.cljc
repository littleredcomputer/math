;;
;; Copyright © 2017 Colin Smith.
;; This work is based on the Scmutils system of MIT/GNU Scheme:
;; Copyright © 2002 Massachusetts Institute of Technology
;;
;; This is free software;  you can redistribute it and/or modify
;; it under the terms of the GNU General Public License as published by
;; the Free Software Foundation; either version 3 of the License, or (at
;; your option) any later version.
;;
;; This software is distributed in the hope that it will be useful, but
;; WITHOUT ANY WARRANTY; without even the implied warranty of
;; MERCHANTABILITY or FITNESS FOR A PARTICULAR PURPOSE.  See the GNU
;; General Public License for more details.
;;
;; You should have received a copy of the GNU General Public License
;; along with this code; if not, see <http://www.gnu.org/licenses/>.
;;

(ns sicmutils.mechanics.lagrange
  (:refer-clojure :exclude [+ - * / partial])
  (:require [sicmutils.numerical.quadrature :as q]
            [sicmutils.numerical.minimize :as m]
            [sicmutils.calculus.derivative :refer [D partial]]
            [sicmutils.function :as f]
            [sicmutils.generic :as g :refer [cos sin + - * /]]
            [sicmutils.polynomial :as p]
            [sicmutils.structure :refer [up down]]
            [sicmutils.function :as f :refer [compose]]))

(defn state->t
  "Extract the time slot from a state tuple.

  See [[coordinate]] for more detail."
  [s]
  (nth s 0))

(defn coordinate
  "A convenience function on local tuples. A local tuple describes
  the state of a system at a particular time:

  ```
  [t, q, D q, D^2 q]
  ```

  representing time, position, velocity (and optionally acceleration etc.)
  [[coordinate]] returns the `q` element, which is expected to be a mapping from
  time to a structure of coordinates."
  [local]
  (nth local 1))

(defn velocity
  "Returns the velocity element of a local tuple (by convention, the third
  element).

  See [[coordinate]] for more detail."
  [local]
  (nth local 2))

(defn acceleration
  "Returns the acceleration element of a local tuple (by convention, the fourth
  element).

  See [[coordinate]] for more detail."
  [local]
  (nth local 3))

(def coordinate-tuple up)
(def velocity-tuple up)
(def acceleration-tuple up)

;; The following are the functions that are defined in the SICM
;; book, but NOT in MIT Scmutils.  Marked here for possible future
;; relocation
;; ---------------------------------------------------------------

(defn L-free-particle
  "The lagrangian of a free particle of mass m. The Lagrangian
  returned is a function of the local tuple. Since the particle
  is free, there is no potential energy, so the Lagrangian is
  just the kinetic energy."
  [mass]
  (fn [[_ _ v]]
    (* (/ 1 2) mass (g/square v))))

(defn L-harmonic
  "The Lagrangian of a simple harmonic oscillator (mass-spring
  system). m is the mass and k is the spring constant used in
  Hooke's law. The resulting Lagrangian is a function of the
  local tuple of the system."
  [m k]
  (fn [[_ q v]]
    (- (* (/ 1 2) m (g/square v)) (* (/ 1 2) k (g/square q)))))

(defn L-uniform-acceleration
  "The Lagrangian of an object experiencing uniform acceleration
  in the negative y direction, i.e. the acceleration due to gravity"
  [m g]
  (fn [[_ [_ y] v]]
    (- (* (/ 1 2) m (g/square v)) (* m g y))))

(defn L-central-rectangular [m U]
  (fn [[_ q v]]
    (- (* (/ 1 2) m (g/square v))
       (U (g/abs q)))))

(defn L-central-polar [m U]
  (fn [[_ [r] [rdot φdot]]]
    (- (* (/ 1 2) m
          (+ (g/square rdot)
             (g/square (* r φdot))))
       (U r))))

;; ---- end of functions undefined in Scmutils --------

(defn ->L-state
  "Constructs a Lagrangian state, also knows as a local tuple"
  [t q v & as]
  (apply up t q v as))

(def ->local ->L-state)

(defn p->r
  "SICM p. 47. Polar to rectangular coordinates of state."
  [[_ [r φ]]]
  (up (* r (cos φ)) (* r (sin φ))))

(defn Gamma
  "Gamma takes a path function (from time to coordinates) to a state
  function (from time to local tuple)."
  ([q]
   (let [Dq (D q)]
     (-> (fn [t]
           (up t (q t) (Dq t)))
         (f/with-arity [:exactly 1]))))
  ([q n]
   (let [Dqs (->> q (iterate D) (take (- n 1)))]
     (fn [t]
       (->> Dqs (map #(% t)) (cons t) (apply up))))))

(defn Lagrangian-action [L q t1 t2]
  (q/definite-integral
    (compose L (Gamma q)) t1 t2
    {:compile? false}))

<<<<<<< HEAD
(defn Lagrangian-action
  ([L q t1 t2]
   (Lagrangian-action L q t1 t2 {}))
  ([L q t1 t2 integration-opts]
   (q/definite-integral
     (compose L (Γ q)) t1 t2 integration-opts)))

(defn Lagrange-equations
  [Lagrangian]
=======
(defn Lagrange-equations [Lagrangian]
>>>>>>> a1cf1c03
  (fn [q]
    (- (D (compose ((partial 2) Lagrangian) (Gamma q)))
       (compose ((partial 1) Lagrangian) (Gamma q)))))

(defn linear-interpolants [x0 x1 n]
  (let [n+1 (inc n)
        dx  (/ (- x1 x0) n+1)]
    (for [i (range 1 n+1)]
      (+ x0 (* i dx)))))

(defn Lagrange-interpolation-function
  "Given `ys` (a sequence of function values) and `xs` (an equal-length sequence
  of function inputs), returns a [[sicmutils.polynomial/Polynomial]] instance
  guaranteed to pass through all supplied `xs` and `ys`.

  The contract for inputs is that `(map vector xs ys)` should return a sequence
  of pairs of points."
  [ys xs]
  (p/from-points
   (map vector xs ys)))

(defn Lagrangian->acceleration [L]
  (let [P ((partial 2) L)
        F ((partial 1) L)]
    (/ (- F
          (+ ((partial 0) P)
             (* ((partial 1) P) velocity)))
       ((partial 2) P))))

(defn Lagrangian->state-derivative
  "The state derivative of a Lagrangian is a function carrying a state
  tuple to its time derivative."
  [L]
  (let [acceleration (Lagrangian->acceleration L)]
    (fn [[_ _ v :as state]]
      (up 1 v (acceleration state)))))

(defn qv->state-path
  [q v]
  #(up % (q %) (v %)))

(defn Lagrange-equations-first-order [L]
  (fn [q v]
    (let [state-path (qv->state-path q v)]
      (- (D state-path)
         (compose (Lagrangian->state-derivative L)
                  state-path)))))

(defn Lagrangian->energy [L]
  (let [P ((partial 2) L)]
    (- (* P velocity) L)))

(defn osculating-path
  "Given a state tuple (of finite length), reconstitutes the initial
  segment of the Taylor series corresponding to the state tuple data
  as a function of t.  Time is measured beginning at the point of time
  specified in the input state tuple."
  [state0]
  (let [[t0 q0] state0
        k (count state0)]
    (fn [t]
      (let [dt (- t t0)]
        (loop [n 2 sum q0 dt-n:n! dt]
          (if (= n k)
            sum
            (recur (inc n)
                   (+ sum (* (nth state0 n) dt-n:n!))
                   (/ (* dt-n:n! dt) n))))))))

(defn Gamma-bar [f]
  (fn [local]
    ((f (osculating-path local)) (first local))))

(defn F->C
  "Accepts a coordinate transformation `F` from a local tuple to a new coordinate
  structure, and returns a function from `local -> local` that applies the
  transformation directly.

  [[F->C]] handles local tuples of arbitrary length."
  [F]
  (fn [local]
    (let [n (count local)
          f-bar (fn [q-prime]
                  (let [q (compose F (Gamma q-prime))]
                    (Gamma q n)))]
      ((Gamma-bar f-bar) local))))

(defn Dt [F]
  (letfn [(G-bar [q]
            (D (compose F (Gamma q))))]
    (Gamma-bar G-bar)))

(defn Euler-Lagrange-operator [L]
  (- (Dt ((partial 2) L))
     ((partial 1) L)))

(defn L-rectangular
  "Lagrangian for a point mass on with the potential energy V(x, y)"
  [m V]
  (fn [[_ [q0 q1] qdot]]
    (- (* (/ 1 2) m (g/square qdot))
       (V q0 q1))))

(defn make-path
  "SICM p. 23n"
  [t0 q0 t1 q1 qs]
  (let [n (count qs)
        ts (linear-interpolants t0 t1 n)]
    (Lagrange-interpolation-function
      `[~q0 ~@qs ~q1]
      `[~t0 ~@ts ~t1])))

(defn parametric-path-action
  "SICM p. 23"
  [Lagrangian t0 q0 t1 q1]
  (fn [qs]
    (let [path (make-path t0 q0 t1 q1 qs)]
      (Lagrangian-action Lagrangian path t0 t1))))

(defn find-path
  "SICM p. 23. The optional parameter values is a callback which will report
  intermediate points of the minimization."
  [Lagrangian t0 q0 t1 q1 n & {:keys [observe]}]
  (let [initial-qs    (linear-interpolants q0 q1 n)
        minimizing-qs (m/multidimensional-minimize
                       (parametric-path-action Lagrangian t0 q0 t1 q1)
                       initial-qs
                       :callback observe)]
    (make-path t0 q0 t1 q1 minimizing-qs)))

(defn s->r
  "SICM p. 83"
  [[_ [r θ φ] _]]
  (up (* r (sin θ) (cos φ))
      (* r (sin θ) (sin φ))
      (* r (cos θ))))<|MERGE_RESOLUTION|>--- conflicted
+++ resolved
@@ -138,24 +138,14 @@
      (fn [t]
        (->> Dqs (map #(% t)) (cons t) (apply up))))))
 
-(defn Lagrangian-action [L q t1 t2]
-  (q/definite-integral
-    (compose L (Gamma q)) t1 t2
-    {:compile? false}))
-
-<<<<<<< HEAD
 (defn Lagrangian-action
   ([L q t1 t2]
    (Lagrangian-action L q t1 t2 {}))
   ([L q t1 t2 integration-opts]
    (q/definite-integral
-     (compose L (Γ q)) t1 t2 integration-opts)))
-
-(defn Lagrange-equations
-  [Lagrangian]
-=======
+     (compose L (Gamma q)) t1 t2 integration-opts)))
+
 (defn Lagrange-equations [Lagrangian]
->>>>>>> a1cf1c03
   (fn [q]
     (- (D (compose ((partial 2) Lagrangian) (Gamma q)))
        (compose ((partial 1) Lagrangian) (Gamma q)))))
@@ -273,7 +263,9 @@
   [Lagrangian t0 q0 t1 q1]
   (fn [qs]
     (let [path (make-path t0 q0 t1 q1 qs)]
-      (Lagrangian-action Lagrangian path t0 t1))))
+      (Lagrangian-action
+       Lagrangian path t0 t1
+       {:compile? false}))))
 
 (defn find-path
   "SICM p. 23. The optional parameter values is a callback which will report
