--- conflicted
+++ resolved
@@ -1,25 +1,4 @@
-<<<<<<< HEAD
-;;
-;; Copyright © 2017 Colin Smith.
-;; This work is based on the Scmutils system of MIT/GNU Scheme:
-;; Copyright © 2002 Massachusetts Institute of Technology
-;;
-;; This is free software;  you can redistribute it and/or modify
-;; it under the terms of the GNU General Public License as published by
-;; the Free Software Foundation; either version 3 of the License, or (at
-;; your option) any later version.
-;;
-;; This software is distributed in the hope that it will be useful, but
-;; WITHOUT ANY WARRANTY; without even the implied warranty of
-;; MERCHANTABILITY or FITNESS FOR A PARTICULAR PURPOSE.  See the GNU
-;; General Public License for more details.
-;;
-;; You should have received a copy of the GNU General Public License
-;; along with this code; if not, see <http://www.gnu.org/licenses/>.
-;;
-=======
 #_"SPDX-License-Identifier: GPL-3.0"
->>>>>>> 9ec0ffdf
 
 (ns sicmutils.mechanics.rotation
   (:refer-clojure :exclude [+ - * /])
@@ -151,33 +130,11 @@
 (def rotate-y Ry)
 (def rotate-z Rz)
 
-<<<<<<< HEAD
-;; TODO should move to `rigid` probably.
-(defn Euler->M
-  "Compute the rotation matrix from a set of Euler angles."
-  [[θ φ ψ]]
-  (* (rotate-z-matrix φ)
-     (rotate-x-matrix θ)
-     (rotate-z-matrix ψ)))
-
-=======
->>>>>>> 9ec0ffdf
 (defn wcross->w [A]
   (up (get-in A [1 2])
       (get-in A [2 0])
       (get-in A [0 1])))
 
-<<<<<<< HEAD
-
-;; RotationMatrix->EulerAngles.scm
-
-;;   Rotation Matrix to Euler Angles -- GJS, 28 Sept 2020
-
-;; Our Euler Angle convention:
-;;   M(theta, phi, psi) = R_z(phi)*R_x(theta)*R_z(psi)
-
-(defn M->Euler
-=======
 ;; ## Rotation Matrix to Euler Angles
 
 (defn Euler->M
@@ -200,7 +157,6 @@
   Our Euler Angle convention:
 
   M(theta, phi, psi) = R_z(phi)*R_x(theta)*R_z(psi)"
->>>>>>> 9ec0ffdf
   ([M]
    (M->Euler M nil))
   ([M tolerance-in-ulps]
