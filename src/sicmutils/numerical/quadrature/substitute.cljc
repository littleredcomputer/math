--- conflicted
+++ resolved
@@ -41,15 +41,9 @@
 ;; `infinite.cljc`.
 
 (defn infinitize
-<<<<<<< HEAD
-  "Performs a variable substitution targeted at turning a single infinite endpoint
-  of an improper integral evaluation into an (open) endpoint at 0 by applying
-  the following substitution:
-=======
   "Performs a variable substitution targeted at converting a single infinite
   endpoint of an improper integral evaluation into an (open) endpoint at 0 by
   applying the following substitution:
->>>>>>> 7e21a102
 
   $$u(t) = {1 \\over t}$$ $$du = {-1 \\over t^2}$$
 
