;;
;; Copyright © 2020 Sam Ritchie.
;; This work is based on the Scmutils system of MIT/GNU Scheme:
;; Copyright © 2002 Massachusetts Institute of Technology
;;
;; This is free software;  you can redistribute it and/or modify
;; it under the terms of the GNU General Public License as published by
;; the Free Software Foundation; either version 3 of the License, or (at
;; your option) any later version.
;;
;; This software is distributed in the hope that it will be useful, but
;; WITHOUT ANY WARRANTY; without even the implied warranty of
;; MERCHANTABILITY or FITNESS FOR A PARTICULAR PURPOSE.  See the GNU
;; General Public License for more details.
;;
;; You should have received a copy of the GNU General Public License
;; along with this code; if not, see <http://www.gnu.org/licenses/>.
;;

(ns sicmutils.numerical.quadrature.trapezoid
  "Trapezoid method."
  (:require [sicmutils.abstract.function :as f]
            [sicmutils.numerical.quadrature.common :as qc
             #?@(:cljs [:include-macros true])]
            [sicmutils.numerical.quadrature.riemann :as qr]
            [sicmutils.numerical.interpolate.richardson :as ir]
<<<<<<< HEAD

=======
>>>>>>> 1aa81540
            [sicmutils.generic :as g]
            [sicmutils.util :as u]
            [sicmutils.util.aggregate :as ua]
            [sicmutils.util.stream :as us]))

;; ## The Trapezoid Method
;;
;; This namespace builds on the ideas introduced in `riemann.cljc` and
;; `midpoint.cljc`, and follows the pattern of those namespaces:
;;
;; - implement a simple, easy-to-understand version of the Trapezoid method
;; - make the computation more efficient
;; - write an incremental version that can reuse prior results
;; - wrap everything up behind a nice, exposed API
;;
;; Let's begin.
;;
;; ## Simple Implementation
;;
;; A nice integration scheme related to the Midpoint method is the "Trapezoid"
;; method. The idea here is to estimate the area of each slice by fitting a
;; trapezoid between the function values at the left and right sides of the
;; slice.
;;
;; Alternatively, you can think of drawing a line between $f(x_l)$ and $f(x_r)$
;; and taking the area under the line.
;;
;; What's the area of a trapezoid? The two slice endpoints are
;;
;; - $(x_l, f(x_l))$ and
;; - $(x_r, f(x_r))$
;;
;; The trapezoid consists of a lower rectangle and a capping triangle. The lower
;; rectangle's area is:
;;
;; $$(b - a) f(a)$$.
;;
;; Just like in the left Riemann sum. The upper triangle's area is one half base
;; times height:
;;
;; $$ {1 \over 2} (x_r - x_l) (f(x_r) - f(x_l))$$
;;
;; The sum of these simplifies to:
;;
;; $${1 \over 2} {(x_r - x_l) (f(x_l) + f(x_r))}$$
;;
;; Or, in Clojure:

(defn single-trapezoid [f xl xr]
  (g// (g/* (g/- xr xl)
            (g/+ (f xl) (f xr)))
       2))

;; We can use the symbolic algebra facilities in the library to show that this
;; simplification is valid:

#_
(let [f (f/literal-function 'f)
      square    (g/* (f 'x_l)
                     (g/- 'x_r 'x_l))
      triangle  (g/* (g// 1 2)
                     (g/- 'x_r 'x_l)
                     (g/- (f 'x_r) (f 'x_l)))]
  (zero?
   (g/simplify
    (g/- (single-trapezoid f 'x_l 'x_r)
         (g/+ square triangle)))))
;; => true

;; We can use `qr/windowed-sum` to turn this function into an (inefficient)
;; integrator:

(defn- trapezoid-sum* [f a b]
  (qr/windowed-sum (partial single-trapezoid f)
                   a b))

;; Fitting triangles is easy:

#_
(= (* 0.5 10 10)
   ((trapezoid-sum* identity 0.0 10.0) 10))

;; In fact, we can even use our estimator to estimate $\pi$:

(def ^:private pi-estimator*
  (let [f (fn [x] (/ 4 (+ 1 (* x x))))]
    (trapezoid-sum* f 0.0 1.0)))

;; The accuracy is not bad, for 10 slices:

#_
(= 3.1399259889071587
   (pi-estimator* 10))

#_
(- Math/PI (pi-estimator* 10))
;; => 0.0016666646826344333

;; 10000 slices gets us closer:

#_
(< (- Math/PI (pi-estimator* 10000))
   1e-8)

;; Fun fact: the trapezoid method is equal to the /average/ of the left and
;; right Riemann sums. You can see that in the equation, but lets verify:

(defn- basically-identical? [l-seq r-seq]
  (every? #(< % 1e-15)
          (map - l-seq r-seq)))

#_
(let [points  (take 5 (iterate inc 1))
      average (fn [l r]
                (/ (+ l r) 2))
      f       (fn [x] (/ 4 (+ 1 (* x x))))
      [a b]   [0 1]
      left-estimates  (qr/left-sequence f a b {:n points})
      right-estimates (qr/right-sequence f a b {:n points})]
  (basically-identical? (map (trapezoid-sum f a b) points)
                        (map average
                             left-estimates
                             right-estimates)))

;; ## Efficient Trapezoid Method
;;
;; Next let's attempt a more efficient implementation. Looking at
;; `single-trapezoid`, it's clear that each slice evaluates both of its
;; endpoints. This means that each point on a border between two slices earns a
;; contribution of $f(x) \over 2$ from each slice.
;;
;; A more efficient implementation would evaluate both endpoints once and then
;; sum (without halving) each interior point.
;;
;; This interior sum is identical to a left Riemann sum (without the $f(a)$
;; evaluation), or a right Riemann sum (without $f(b)$).
;;
;; Here is this idea implemented in Clojure:

(defn trapezoid-sum
  "Returns a function of `n`, some number of slices of the total integration
  range, that returns an estimate for the definite integral of $f$ over the
  range $(a, b)$ using the trapezoid method."
  [f a b]
  (let [width (- b a)]
    (fn [n]
      (let [h  (/ width n)
            fx (fn [i] (f (+ a (* i h))))]
        (* h (+ (/ (+ (f a) (f b)) 2)
                (ua/sum fx 1 n)))))))

;; We can define a new `pi-estimator` and check it against our less efficient
;; version:

(def ^:private pi-estimator
  (let [f (fn [x] (/ 4 (+ 1 (* x x))))]
    (trapezoid-sum* f 0.0 1.0)))

#_
(basically-identical?
 (map pi-estimator (range 1 100))
 (map pi-estimator* (range 1 100)))
;; => true

;; ## Incremental Trapezoid Rule
;;
;; Next let's develop an incremental updater for the Trapezoid rule that lets us
;; reuse evaluation points as we increase the number of slices.
;;
;; Because interior points of the Trapezoid method mirror the interior points of
;; the left and right Riemann sums, we can piggyback on the incremental
;; implementations for those two methods in developing an incremental Trapezoid
;; implementation.
;;
;; Consider the evaluation points of the trapezoid method with 2 slices, next to
;; the points of a 4 slice pass:
;;
;; x-------x-------x
;; x---x---x---x---x
;;
;; The new points are simply the /midpoints/ of the existing slices, just like
;; we had for the left (and right) Riemann sums. This means that we can reuse
;; `qr/Sn->S2n` in our definition of the incrementally-enabled
;; `trapezoid-sequence`:

(defn trapezoid-sequence
  "Returns a (lazy) sequence of successively refined estimates of the integral of
  `f` over the open interval $(a, b)$ using the Trapezoid method.

  ## Optional arguments:

  `:n`: If `:n` is a number, returns estimates with $n, 2n, 4n, ...$ slices,
  geometrically increasing by a factor of 2 with each estimate.

  If `:n` is a sequence, the resulting sequence will hold an estimate for each
  integer number of slices in that sequence.

  `:accelerate?`: if supplied (and `n` is a number), attempts to accelerate
  convergence using Richardson extrapolation. If `n` is a sequence this option
  is ignored."
  ([f a b] (trapezoid-sequence f a b {:n 1}))
  ([f a b {:keys [n accelerate?] :or {n 1}}]
   (let [S      (trapezoid-sum f a b)
         next-S (qr/Sn->S2n f a b)
         xs     (qr/incrementalize S next-S 2 n)]
     (if (and accelerate? (number? n))
       (ir/richardson-sequence xs 2 2 2)
       xs))))

;; The following example shows that for the sequence $1, 2, 4, 8, ..., 2^n$, the
;; incrementally-augmented `trapezoid-sequence` only performs $2^n + 1$ function
;; evaluations; ie, the same number of evaluations as the
;; non-incremental `(trapezoid-sum f2 0 1)` would perform for $2^n$ slices. (why
;; $2^n + 1$? each interior point is shared, so each trapezoid contributes one
;; evaluation, plus a final evaluation for the right side.)
;;
;; The example also shows that evaluating /every/ $n$ in the sequence costs
;; $\sum_{i=0}^n{2^i + 1} = 2^{n+1} + n$ evaluations. As $n$ gets large, this is
;; roughly twice what the incremental implementation costs.
;;
;; When $n=11$, the incremental implementation uses 2049 evaluations, while the
;; non-incremental takes 4017.

#_
(let [n-elements 11
      f (fn [x] (/ 4 (+ 1 (* x x))))
      [counter1 f1] (u/counted f)
      [counter2 f2] (u/counted f)
      [counter3 f3] (u/counted f)
      n-seq (take (inc n-elements)
                  (iterate (fn [x] (* 2 x)) 1))]
  ;; Incremental version evaluating every `n` in the sequence $1, 2, 4, ...$:
  (doall (trapezoid-sequence f1 0 1 {:n n-seq}))

  ;; Non-incremental version evaluating every `n` in the sequence $1, 2, 4, ...$:
  (doall (map (trapezoid-sum f2 0 1) n-seq))

  ;; A single evaluation of the final `n`
  ((trapezoid-sum f3 0 1) (last n-seq))

  (let [two**n+1 (inc (g/expt 2 n-elements))
        n+2**n (+ n-elements (g/expt 2 (inc n-elements)))]
    (= [2049 4107 2049]
       [two**n+1 n+2**n two**n+1]
       [@counter1 @counter2 @counter3])))
;; => true

;; Another short example that hints of work to come. The incremental
;; implementation is useful in cases where the sequence includes doublings
;; nested in among other values.
;;
;; For the sequence $2, 3, 4, 6, ...$ (used in the Bulirsch-Stoer method!), the
;; incrementally-augmented `trapezoid-sequence` only performs 162 function
;; evaluations, vs the 327 of the non-incremental
;; `(trapezoid-sum f2 0 1)` mapped across the points.
;;
;; This is a good bit more efficient than the Midpoint method's incremental
;; savings, since factors of 2 come up more often than factors of 3.

#_
(let [f (fn [x] (/ 4 (+ 1 (* x x))))
      [counter1 f1] (u/counted f)
      [counter2 f2] (u/counted f)
      n-seq (take 12 (interleave
                      (iterate (fn [x] (* 2 x)) 2)
                      (iterate (fn [x] (* 2 x)) 3)))]
  (doall (trapezoid-sequence f1 0 1 {:n n-seq}))
  (doall (map (trapezoid-sum f2 0 1) n-seq))
  (= [162 327]
     [@counter1 @counter2]))

;; Final Trapezoid API:
;;
;; The final version is analogous the `qr/left-integral` and friends, including
;; an option to `:accelerate?` the final sequence with Richardson
;; extrapolation. (Accelerating the trapezoid method in this way is
;; called "Romberg integration".)
;;
;; ### Note on Richardson Extrapolation
;;
;; The terms of the error series for the Trapezoid method increase as $h^2, h^4,
;; h^6$... (see https://en.wikipedia.org/wiki/Trapezoidal_rule#Error_analysis).
;; Because of this, we pass $p = q = 2$ into `ir/richardson-sequence` below.
;; Additionally, `integral` hardcodes the factor of `2` and doesn't currently
;; allow for a custom sequence of $n$. This is configured by passing $t = 2$
;; into `ir/richardson-sequence`.
;;
;; If you want to accelerate some other geometric sequence, call
;; `ir/richardson-sequence` with some other value of `t.`
;;
;; To accelerate an arbitrary sequence of trapezoid evaluations, investigate
;; `polynomial.cljc` or `rational.cljc`. The "Bulirsch-Stoer" method uses either
;; of these to extrapolate the Trapezoid method using a non-geometric sequence.

(qc/defintegrator integral
  "Returns an estimate of the integral of `f` over the closed interval $[a, b]$
  using the Trapezoid method with $1, 2, 4 ... 2^n$ windows for each estimate.

  Optionally accepts `opts`, a dict of optional arguments. All of these get
  passed on to `us/seq-limit` to configure convergence checking.

  See `trapezoid-sequence` for information on the optional args in `opts` that
  customize this function's behavior."
  :area-fn single-trapezoid
  :seq-fn trapezoid-sequence)

;; ## Next Steps
;;
;; If you start with the trapezoid method, one single step of Richardson
;; extrapolation (taking the second column of the Richardson tableau) is
;; equivalent to "Simpson's rule". One step using `t=3`, ie, when you /triple/
;; the number of integration slices per step, gets you "Simpson's 3/8 Rule". Two
;; steps of Richardson extrapolation gives you "Boole's rule".
;;
;; The full Richardson-accelerated Trapezoid method is also known as "Romberg
;; integration" (see `romberg.cljc`).
;;
;; These methods will appear in their respective namespaces in the `quadrature`
;; package.
;;
;; See the wikipedia entry on [Closed Newton-Cotes
;; Formulas](https://en.wikipedia.org/wiki/Newton%E2%80%93Cotes_formulas#Closed_Newton%E2%80%93Cotes_formulas)
;; for more details.<|MERGE_RESOLUTION|>--- conflicted
+++ resolved
@@ -24,10 +24,6 @@
              #?@(:cljs [:include-macros true])]
             [sicmutils.numerical.quadrature.riemann :as qr]
             [sicmutils.numerical.interpolate.richardson :as ir]
-<<<<<<< HEAD
-
-=======
->>>>>>> 1aa81540
             [sicmutils.generic :as g]
             [sicmutils.util :as u]
             [sicmutils.util.aggregate :as ua]
