;;
;; Copyright © 2017 Colin Smith.
;; This work is based on the Scmutils system of MIT/GNU Scheme:
;; Copyright © 2002 Massachusetts Institute of Technology
;;
;; This is free software;  you can redistribute it and/or modify
;; it under the terms of the GNU General Public License as published by
;; the Free Software Foundation; either version 3 of the License, or (at
;; your option) any later version.
;;
;; This software is distributed in the hope that it will be useful, but
;; WITHOUT ANY WARRANTY; without even the implied warranty of
;; MERCHANTABILITY or FITNESS FOR A PARTICULAR PURPOSE.  See the GNU
;; General Public License for more details.
;;
;; You should have received a copy of the GNU General Public License
;; along with this code; if not, see <http://www.gnu.org/licenses/>.
;;

(ns sicmutils.generic
  (:refer-clojure :rename {mod core-mod}
                  :exclude [/ + - * divide #?(:cljs mod)])
  (:require [sicmutils.value :as v]
            [sicmutils.util :as u])
  #?(:cljs (:require-macros [sicmutils.generic :refer [def-generic-function]]))
  #?(:clj
     (:import [clojure.lang LazySeq PersistentVector Symbol Var])))

(defmacro ^:private fork
  "I borrowed this lovely, mysterious macro from `macrovich`:
  https://github.com/cgrand/macrovich. This allows us to fork behavior inside of
  a macro at macroexpansion time, not at read time."
  [& {:keys [cljs clj]}]
  (if (contains? &env '&env)
    `(if (:ns ~'&env) ~cljs ~clj)
    (if #?(:clj (:ns &env) :cljs true)
      cljs
      clj)))

(defmacro ^:private def-generic-function
  "Defines a multifn using the provided symbol. Arranges for the multifn
  to answer the :arity message, reporting either [:exactly a] or
  [:between a b], according to the arguments given."
  {:arglists '([name arities docstring? attr-map? & options])}
  [f arities & options]
  (let [[a b] (if (vector? arities) arities [arities])
        arity     (if b [:between a b] [:exactly a])
        docstring (if (string? (first options))
                    (str "generic " f ".\n\n" (first options))
                    (str "generic " f ))
        options (if (string? (first options))
                  (next options)
                  options)
        kwd-klass (fork :clj clojure.lang.Keyword :cljs 'cljs.core/Keyword)]
    `(do
       (defmulti ~f ~docstring v/argument-kind ~@options)
       (defmethod ~f [~kwd-klass] [k#]
         ({:arity ~arity :name '~f} k#)))))

;; Numeric functions.
(def-generic-function add 2)
(def-generic-function negate 1)
(def-generic-function negative? 1
  "Returns true if the argument `a` is less than `(v/zero-like a), false
  otherwise. The default implementation depends on a proper Comparable
  implementation on the type.`")
(defmethod negative? :default [a] (< a (v/zero-like a)))

(def-generic-function sub 2)
(defmethod sub :default [a b] (add a (negate b)))

(def-generic-function mul 2)
(def-generic-function invert 1)

(def-generic-function div 2)
(defmethod div :default [a b] (mul a (invert b)))

(def-generic-function abs 1)
(def-generic-function sqrt 1)
(def-generic-function quotient 2)

(def-generic-function remainder 2)
(def-generic-function modulo 2)
(defmethod modulo :default [a b]
  (let [m (remainder a b)]
    (if (or (v/nullity? m)
            (= (negative? a)
               (negative? b)))
      m
      (add m b))))

(def-generic-function expt 2)
(defmethod expt :default [s e]
  {:pre [(v/native-integral? e)]}
  (let [kind (v/kind s)]
    (if-let [mul' (get-method mul [kind kind])]
      (letfn [(expt' [base pow]
                (loop [n pow
                       y (v/one-like base)
                       z base]
                  (let [t (even? n)
                        n (quot n 2)]
                    (cond
                      t (recur n y (mul' z z))
                      (zero? n) (mul' z y)
                      :else (recur n (mul' z y) (mul' z z))))))]
        (cond (pos? e)  (expt' s e)
              (zero? e) (v/one-like e)
              :else (invert (expt' s (negate e)))))
      (u/illegal (str "No g/mul implementation registered for kind " kind)))))

<<<<<<< HEAD
(def-generic-function exp 1)

(def-generic-function exp2 1)
(defmethod exp2 :default [x] (expt 2 x))

(def-generic-function exp10 1)
(defmethod exp10 :default [x] (expt 10 x))

(def-generic-function log 1)

(def-generic-function log2 1)
(let [l2 (Math/log 2)]
  (defmethod log2 :default [x] (div (log x) l2)))

(def-generic-function log10 1)
=======
(def-generic-function exp 1
  "Returns the base-e exponential of `x`. Equivalent to `(expt e x)`, given
  some properly-defined `e` symbol.")

(def-generic-function exp2 1
  "Returns the base-2 exponential of `x`. Equivalent to `(expt 2 x)`.")

(defmethod exp2 :default [x] (expt 2 x))

(def-generic-function exp10 1
  "Returns the base-10 exponential of `x`. Equivalent to `(expt 10 x)`.")

(defmethod exp10 :default [x] (expt 10 x))

(def-generic-function log 1
  "Returns the natural logarithm of `x`.")

(def-generic-function log2 1
  "Returns the base-2 logarithm of `x`, ie, $log_2(x)$.")

(let [l2 (Math/log 2)]
  (defmethod log2 :default [x] (div (log x) l2)))

(def-generic-function log10 1
  "Returns the base-10 logarithm of `x`, ie, $log_10(x)$.")

>>>>>>> 39cf2f22
(let [l10 (Math/log 10)]
  (defmethod log10 :default [x] (div (log x) l10)))

(def-generic-function gcd 2)
(def-generic-function lcm 2)
(def-generic-function exact-divide 2)

(def-generic-function square 1)
(defmethod square :default [x] (expt x 2))

(def-generic-function cube 1)
(defmethod cube :default [x] (expt x 3))

;; Trigonometric functions.
(def-generic-function cos 1)
(def-generic-function sin 1)
(def-generic-function asin 1)
(def-generic-function acos 1)
(def-generic-function atan [1 2])
(def-generic-function cosh 1)
(def-generic-function sinh 1)

;; Trig functions with default implementations provided.
(def-generic-function tan 1)
(defmethod tan :default [x] (div (sin x) (cos x)))

(def-generic-function cot 1)
(defmethod cot :default [x] (div (cos x) (sin x)))

(def-generic-function sec 1)
(defmethod sec :default [x] (invert (cos x)))

(def-generic-function csc 1)
(defmethod csc :default [x] (invert (sin x)))

(def-generic-function tanh 1)
(defmethod tanh :default [x] (div (sinh x) (cosh x)))

(def-generic-function sech 1)
(defmethod sech :default [x] (invert (cosh x)))

(def-generic-function csch 1)
(defmethod csch :default [x] (invert (sinh x)))

(def-generic-function acosh 1)
(defmethod acosh :default [x]
  (mul 2 (log (add
               (sqrt (div (add x 1) 2))
               (sqrt (div (sub x 1) 2))))))

(def-generic-function asinh 1)
(defmethod asinh :default [x]
  (log (add x (sqrt (add 1 (square x))))))

(def-generic-function atanh 1)
(defmethod atanh :default [x]
  (div (sub (log (add 1 x))
            (log (sub 1 x)))
       2))

;; Operations on structures
(def-generic-function transpose 1)
(def-generic-function determinant 1)
(def-generic-function cross-product 2)

;; Complex Operators
(def-generic-function real-part 1)
(def-generic-function imag-part 1)
(def-generic-function magnitude 1)
(def-generic-function angle 1)
(def-generic-function conjugate 1)

;; More advanced generic operations.
(def-generic-function Lie-derivative 1)

(defmulti partial-derivative v/argument-kind)

(defmulti simplify v/argument-kind)
(defmethod simplify :default [a] (v/freeze a))
(defmethod simplify [::v/number] [a] a)
(defmethod simplify [Var] [a] (-> a meta :name))
(defmethod simplify [Symbol] [a] a)
(defmethod simplify [LazySeq] [a] (map simplify a))
(defmethod simplify [PersistentVector] [a] (mapv simplify a))
(defmethod simplify [v/seqtype] [a]
  (map simplify a))

(defn ^:private bin+ [a b]
  (cond (v/nullity? a) b
        (v/nullity? b) a
        :else (add a b)))

(defn + [& args]
  (reduce bin+ 0 args))

(defn ^:private bin- [a b]
  (cond (v/nullity? b) a
        (v/nullity? a) (negate b)
        :else (sub a b)))

(defn - [& args]
  (cond (nil? args) 0
        (nil? (next args)) (negate (first args))
        :else (bin- (first args) (reduce bin+ (next args)))))

(defn ^:private bin* [a b]
  (cond (and (v/numerical? a) (v/nullity? a)) (v/zero-like b)
        (and (v/numerical? b) (v/nullity? b)) (v/zero-like a)
        (v/unity? a) b
        (v/unity? b) a
        :else (mul a b)))

;;; In bin* we test for exact (numerical) zero
;;; because it is possible to produce a wrong-type
;;; zero here, as follows:
;;;
;;;               |0|             |0|
;;;       |a b c| |0|   |0|       |0|
;;;       |d e f| |0| = |0|, not  |0|
;;;
;;; We are less worried about the v/nullity? below,
;;; because any invertible matrix is square.

(defn * [& args]
  (reduce bin* 1 args))

(defn ^:private bin-div [a b]
  (cond (v/unity? b) a
        :else (div a b)))

(defn / [& args]
  (cond (nil? args) 1
        (nil? (next args)) (invert (first args))
        :else (bin-div (first args) (reduce bin* (next args)))))

(def divide /)

(v/add-object-symbols! {+ '+ * '* - '- / (symbol "/")})<|MERGE_RESOLUTION|>--- conflicted
+++ resolved
@@ -109,23 +109,6 @@
               :else (invert (expt' s (negate e)))))
       (u/illegal (str "No g/mul implementation registered for kind " kind)))))
 
-<<<<<<< HEAD
-(def-generic-function exp 1)
-
-(def-generic-function exp2 1)
-(defmethod exp2 :default [x] (expt 2 x))
-
-(def-generic-function exp10 1)
-(defmethod exp10 :default [x] (expt 10 x))
-
-(def-generic-function log 1)
-
-(def-generic-function log2 1)
-(let [l2 (Math/log 2)]
-  (defmethod log2 :default [x] (div (log x) l2)))
-
-(def-generic-function log10 1)
-=======
 (def-generic-function exp 1
   "Returns the base-e exponential of `x`. Equivalent to `(expt e x)`, given
   some properly-defined `e` symbol.")
@@ -152,7 +135,6 @@
 (def-generic-function log10 1
   "Returns the base-10 logarithm of `x`, ie, $log_10(x)$.")
 
->>>>>>> 39cf2f22
 (let [l10 (Math/log 10)]
   (defmethod log10 :default [x] (div (log x) l10)))
 
