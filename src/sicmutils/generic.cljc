;;
;; Copyright © 2017 Colin Smith.
;; This work is based on the Scmutils system of MIT/GNU Scheme:
;; Copyright © 2002 Massachusetts Institute of Technology
;;
;; This is free software;  you can redistribute it and/or modify
;; it under the terms of the GNU General Public License as published by
;; the Free Software Foundation; either version 3 of the License, or (at
;; your option) any later version.
;;
;; This software is distributed in the hope that it will be useful, but
;; WITHOUT ANY WARRANTY; without even the implied warranty of
;; MERCHANTABILITY or FITNESS FOR A PARTICULAR PURPOSE.  See the GNU
;; General Public License for more details.
;;
;; You should have received a copy of the GNU General Public License
;; along with this code; if not, see <http://www.gnu.org/licenses/>.
;;

(ns sicmutils.generic
  (:refer-clojure :rename {mod core-mod}
                  :exclude [/ + - * divide #?(:cljs mod)])
  (:require [sicmutils.value :as v]
            [sicmutils.expression :as x]
            [sicmutils.util :as u])
  #?(:cljs (:require-macros [sicmutils.generic :refer [def-generic-function]]))
  #?(:clj
     (:import [clojure.lang LazySeq PersistentVector Symbol Seqable Var])))

;;; classifiers

(defn literal-number?
  [x]
  (= (:type x) ::x/numerical-expression))

(defn abstract-number?
  [x]
  (or (symbol? x) (literal-number? x)))

(defn abstract-quantity?
  [x]
  (and (x/expression? x)
       (x/abstract? x)))

(defn numerical-quantity?
  [x]
  (or (abstract-number? x)
      (v/numerical? x)))

(defmacro ^:private fork
  "I borrowed this lovely, mysterious macro from `macrovich`:
  https://github.com/cgrand/macrovich. This allows us to fork behavior inside of
  a macro at macroexpansion time, not at read time."
  [& {:keys [cljs clj]}]
  (if (contains? &env '&env)
    `(if (:ns ~'&env) ~cljs ~clj)
    (if #?(:clj (:ns &env) :cljs true)
      cljs
      clj)))

(defmacro ^:private def-generic-function
  "Defines a multifn using the provided symbol. Arranges for the multifn
  to answer the :arity message, reporting either [:exactly a] or
  [:between a b], according to the arguments given."
  {:arglists '([name arities docstring? attr-map? & options])}
  [f arities & options]
  (let [[a b] (if (vector? arities) arities [arities])
        arity     (if b [:between a b] [:exactly a])
        docstring (if (string? (first options))
                    (str "generic " f ".\n\n" (first options))
                    (str "generic " f ))
        options (if (string? (first options))
                  (next options)
                  options)
        kwd-klass (fork :clj clojure.lang.Keyword :cljs 'cljs.core/Keyword)]
    `(do
       (defmulti ~f ~docstring v/argument-kind ~@options)
       (defmethod ~f [~kwd-klass] [k#]
         ({:arity ~arity :name '~f} k#)))))

;; Numeric functions.
(def-generic-function add 2)
(def-generic-function negate 1)
(def-generic-function negative? 1
  "Returns true if the argument `a` is less than `(v/zero-like a), false
  otherwise. The default implementation depends on a proper Comparable
  implementation on the type.`")
(defmethod negative? :default [a] (< a (v/zero-like a)))

(def-generic-function sub 2)
<<<<<<< HEAD
(defmethod sub :default [a b] (add a (negate a)))
=======
(defmethod sub :default [a b] (add a (negate b)))
>>>>>>> 2be93b41

(def-generic-function mul 2)
(def-generic-function invert 1)

(def-generic-function div 2)
<<<<<<< HEAD
(defmethod div :default [a] (mul a (invert a)))
=======
(defmethod div :default [a b] (mul a (invert b)))
>>>>>>> 2be93b41

(def-generic-function exp 1)
(def-generic-function log 1)
(def-generic-function abs 1)
(def-generic-function sqrt 1)
(def-generic-function quotient 2)

(def-generic-function remainder 2)
(def-generic-function modulo 2)
(defmethod modulo :default [a b]
  (let [m (remainder a b)]
    (if (or (v/nullity? m)
            (= (negative? a)
               (negative? b)))
      m
      (add m b))))

(def-generic-function expt 2)
(defmethod expt :default [s e]
  {:pre [(v/native-integral? e)]}
  (let [kind (v/kind s)]
    (if-let [mul' (get-method mul [kind kind])]
      (letfn [(expt' [base pow]
                (loop [n pow
                       y (v/one-like base)
                       z base]
                  (let [t (even? n)
                        n (quot n 2)]
                    (cond
                      t (recur n y (mul' z z))
                      (zero? n) (mul' z y)
                      :else (recur n (mul' z y) (mul' z z))))))]
        (cond (pos? e)  (expt' s e)
              (zero? e) (v/one-like e)
              :else (invert (expt' s (negate e)))))
      (u/illegal (str "No g/mul implementation registered for kind " kind)))))

(def-generic-function gcd 2)
(def-generic-function lcm 2)
(def-generic-function exact-divide 2)

(def-generic-function square 1)
(defmethod square :default [x] (expt x 2))

(def-generic-function cube 1)
(defmethod cube :default [x] (expt x 3))

;; Trigonometric functions.
(def-generic-function cos 1)
(def-generic-function sin 1)
(def-generic-function tan 1)
(def-generic-function asin 1)
(def-generic-function acos 1)
(def-generic-function atan [1 2])

;; Operations on structures
(def-generic-function transpose 1)
(def-generic-function magnitude 1)
(def-generic-function determinant 1)
(def-generic-function cross-product 2)

;; More advanced generic operations.
(def-generic-function Lie-derivative 1)

(defmulti partial-derivative v/argument-kind)

(defmulti simplify v/argument-kind)
(defmethod simplify :default [a] (v/freeze a))
(defmethod simplify [::v/number] [a] a)
(defmethod simplify [Var] [a] (-> a meta :name))
(defmethod simplify [Symbol] [a] a)
(defmethod simplify [LazySeq] [a] (map simplify a))
(defmethod simplify [PersistentVector] [a] (mapv simplify a))
(defmethod simplify [v/seqtype] [a]
  (map simplify a))

(defn ^:private bin+ [a b]
  (cond (v/nullity? a) b
        (v/nullity? b) a
        :else (add a b)))

(defn + [& args]
  (reduce bin+ 0 args))

(defn ^:private bin- [a b]
  (cond (v/nullity? b) a
        (v/nullity? a) (negate b)
        :else (sub a b)))

(defn - [& args]
  (cond (nil? args) 0
        (nil? (next args)) (negate (first args))
        :else (bin- (first args) (reduce bin+ (next args)))))

(defn ^:private bin* [a b]
  (cond (and (v/numerical? a) (v/nullity? a)) (v/zero-like b)
        (and (v/numerical? b) (v/nullity? b)) (v/zero-like a)
        (v/unity? a) b
        (v/unity? b) a
        :else (mul a b)))

;;; In bin* we test for exact (numerical) zero
;;; because it is possible to produce a wrong-type
;;; zero here, as follows:
;;;
;;;               |0|             |0|
;;;       |a b c| |0|   |0|       |0|
;;;       |d e f| |0| = |0|, not  |0|
;;;
;;; We are less worried about the v/nullity? below,
;;; because any invertible matrix is square.

(defn * [& args]
  (reduce bin* 1 args))

(defn ^:private bin-div [a b]
  (cond (v/unity? b) a
        :else (div a b)))

(defn / [& args]
  (cond (nil? args) 1
        (nil? (next args)) (invert (first args))
        :else (bin-div (first args) (reduce bin* (next args)))))

(def divide /)

(v/add-object-symbols! {+ '+ * '* - '- / (symbol "/")})<|MERGE_RESOLUTION|>--- conflicted
+++ resolved
@@ -88,21 +88,13 @@
 (defmethod negative? :default [a] (< a (v/zero-like a)))
 
 (def-generic-function sub 2)
-<<<<<<< HEAD
-(defmethod sub :default [a b] (add a (negate a)))
-=======
 (defmethod sub :default [a b] (add a (negate b)))
->>>>>>> 2be93b41
 
 (def-generic-function mul 2)
 (def-generic-function invert 1)
 
 (def-generic-function div 2)
-<<<<<<< HEAD
-(defmethod div :default [a] (mul a (invert a)))
-=======
 (defmethod div :default [a b] (mul a (invert b)))
->>>>>>> 2be93b41
 
 (def-generic-function exp 1)
 (def-generic-function log 1)
