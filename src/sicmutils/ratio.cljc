--- conflicted
+++ resolved
@@ -226,32 +226,6 @@
      (defmethod g/mul [Fraction Fraction] [^Fraction a ^Fraction b] (promote (.mul a b)))
      (defmethod g/div [Fraction Fraction] [^Fraction a ^Fraction b] (promote (.div a b)))
      (defmethod g/exact-divide [Fraction Fraction] [^Fraction a ^Fraction b] (promote (.div a b)))
-<<<<<<< HEAD
-
-     (defmethod g/remainder [Fraction Fraction] [^Fraction a ^Fraction b]
-       (promote (.mod a b)))
-
-     (defmethod g/remainder [::v/integral Fraction] [a ^Fraction b]
-       (promote (.mod (Fraction. a 1) b)))
-
-     (defmethod g/remainder [Fraction ::v/integral] [^Fraction a b]
-       (promote (.mod a (Fraction. b 1))))
-
-     (defmethod g/modulo [Fraction Fraction] [^Fraction a ^Fraction b]
-       (promote
-        (.mod ^Fraction (.add ^Fraction (.mod a b) b) b)))
-
-     (defmethod g/modulo [::v/integral Fraction] [a ^Fraction b]
-       (promote
-        (.. (Fraction. a 1) (mod b) (add b) (mod b))))
-
-     (defmethod g/modulo [Fraction ::v/integral] [^Fraction a b]
-       (let [^Fraction b (Fraction. b 1)]
-         (promote
-          (.mod ^Fraction (.add ^Fraction (.mod a b) b) b))))
-
-=======
->>>>>>> 6a71ed4f
      (defmethod g/negate [Fraction] [^Fraction a] (promote (.neg a)))
      (defmethod g/negative? [Fraction] [^Fraction a] (neg? (.-s a)))
      (defmethod g/invert [Fraction] [^Fraction a] (promote (.inverse a)))
