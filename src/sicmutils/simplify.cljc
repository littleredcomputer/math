;;
;; Copyright © 2021 Sam Ritchie.
;; This work is based on the Scmutils system of MIT/GNU Scheme:
;; Copyright © 2002 Massachusetts Institute of Technology
;;
;; This is free software;  you can redistribute it and/or modify
;; it under the terms of the GNU General Public License as published by
;; the Free Software Foundation; either version 3 of the License, or (at
;; your option) any later version.
;;
;; This software is distributed in the hope that it will be useful, but
;; WITHOUT ANY WARRANTY; without even the implied warranty of
;; MERCHANTABILITY or FITNESS FOR A PARTICULAR PURPOSE.  See the GNU
;; General Public License for more details.
;;
;; You should have received a copy of the GNU General Public License
;; along with this code; if not, see <http://www.gnu.org/licenses/>.
;;

(ns sicmutils.simplify
  (:require [sicmutils.expression.analyze :as a]
            [sicmutils.expression :as x]
            [sicmutils.generic :as g]
            [sicmutils.polynomial :as poly]
            [sicmutils.polynomial.factor :as factor]
            [sicmutils.rational-function :as rf]
            [sicmutils.simplify.rules :as rules]
            [sicmutils.value :as v]
            [taoensso.timbre :as log])
  #?(:clj
     (:import (java.util.concurrent TimeoutException))))

(defn- unless-timeout
  "Returns a function that invokes f, but catches TimeoutException;
  if that exception is caught, then x is returned in lieu of (f x)."
  [f]
  (fn [x]
    (try (f x)
         (catch #?(:clj TimeoutException :cljs js/Error) _
           (log/warn
            (str "simplifier timed out: must have been a complicated expression"))
           x))))

(defn ^:no-doc poly-analyzer
  "An analyzer capable of simplifying sums and products, but unable to cancel
  across the fraction bar.
  NOTE: I think this is fpf:analyzer in the scheme code."
  []
  (let [gensym (a/monotonic-symbol-generator "-s-")]
    (a/make-analyzer poly/analyzer gensym)))

(defn ^:no-doc rational-function-analyzer
  "An analyzer capable of simplifying expressions built out of rational
  functions.
  NOTE: This is rcf:analyzer."
  []
  (let [gensym (a/monotonic-symbol-generator "-r-")]
    (a/make-analyzer rf/analyzer gensym)))

(def ^:dynamic *poly-simplify*
  (memoize
   (a/expression-simplifier
    (poly-analyzer))))

(def ^:dynamic *rf-simplify*
  (unless-timeout
   (memoize
    (a/expression-simplifier
     (rational-function-analyzer)))))

(defn hermetic-simplify-fixture
  "Returns the result of executing the supplied `thunk` in an environment where
  the [[*rf-simplify*]] and [[*poly-simplify*]] are not memoized."
  [thunk]
  (binding [*rf-simplify* (a/expression-simplifier
                           (rational-function-analyzer))
            *poly-simplify* (a/expression-simplifier
                             (poly-analyzer))]
    (thunk)))

(defn- simplify-and-flatten [expr]
  (*poly-simplify*
   (*rf-simplify* expr)))

(defn- simplify-until-stable
  [rule-simplify canonicalize]
  (fn [expr]
    (let [new-expr (rule-simplify expr)]
      (if (= expr new-expr)
        expr
        (let [canonicalized-expr (canonicalize new-expr)]
          (cond (= canonicalized-expr expr) expr
                (v/zero?
                 (*poly-simplify*
                  (list '- expr canonicalized-expr)))
                canonicalized-expr
                :else (recur canonicalized-expr)))))))

(defn- simplify-and-canonicalize
  [rule-simplify canonicalize]
  (fn [expr]
    (let [new-expr (rule-simplify expr)]
      (if (= expr new-expr)
        expr
        (canonicalize new-expr)))))

(def ^:private clear-square-roots-of-perfect-squares
  (-> (comp (rules/universal-reductions #'*rf-simplify*)
            factor/root-out-squares)
      (simplify-and-canonicalize simplify-and-flatten)))

(defn- only-if
  "If the supplied `bool` is true, returns `f`, else returns `identity`."
  [bool f]
  (if bool
    f
    identity))

(let [universal-reductions (rules/universal-reductions #'*rf-simplify*)
      sqrt-contract (rules/sqrt-contract #'*rf-simplify*)
      sqrt-expand (rules/sqrt-expand #'*rf-simplify*)
      log-contract (rules/log-contract #'*rf-simplify*)
      sincos-random (rules/sincos-random #'*rf-simplify*)
      sincos-flush-ones (rules/sincos-flush-ones #'*rf-simplify*)]

  (defn simplify-expression
    "Simplifies an expression representing a complex number. TODO say more!"
    [expr]
    (let [syms (x/variables-in expr)
          sqrt? (rules/occurs-in? #{'sqrt} syms)
          full-sqrt? (and rules/*sqrt-factor-simplify?*
                          (rules/occurs-in? #{'sqrt} syms))

          logexp? (rules/occurs-in? #{'log 'exp} syms)
          trig? (rules/occurs-in? #{'sin 'cos 'tan 'cot 'sec 'csc} syms)
          partials? (rules/occurs-in? #{'partial} syms) simple
          (comp (only-if rules/*divide-numbers-through-simplify?*
                         rules/divide-numbers-through)

                (only-if sqrt? clear-square-roots-of-perfect-squares)

                (only-if full-sqrt?
                         (comp (-> (comp universal-reductions sqrt-expand)
                                   (simplify-until-stable simplify-and-flatten))
                               clear-square-roots-of-perfect-squares
                               (-> sqrt-contract
                                   (simplify-until-stable simplify-and-flatten))))

                (only-if trig?
                         (comp (-> (comp universal-reductions rules/sincos->trig)
                                   (simplify-and-canonicalize simplify-and-flatten))
                               (-> rules/complex-trig
                                   (simplify-and-canonicalize simplify-and-flatten))
                               (-> rules/angular-parity
                                   (simplify-and-canonicalize simplify-and-flatten))
                               (-> sincos-random
                                   (simplify-until-stable simplify-and-flatten))
                               (-> rules/sin-sq->cos-sq
                                   (simplify-and-canonicalize simplify-and-flatten))
                               (-> sincos-flush-ones
                                   (simplify-and-canonicalize simplify-and-flatten))

                               (only-if rules/*trig-product-to-sum-simplify?*
                                        (-> rules/trig:product->sum
                                            (simplify-and-canonicalize simplify-and-flatten)))

                               (-> universal-reductions
                                   (simplify-and-canonicalize simplify-and-flatten))
                               (-> sincos-random
                                   (simplify-until-stable simplify-and-flatten))
                               (-> rules/sin-sq->cos-sq
                                   (simplify-and-canonicalize simplify-and-flatten))
                               (-> sincos-flush-ones
                                   (simplify-and-canonicalize simplify-and-flatten))))

                (only-if logexp?
                         (comp (-> universal-reductions
                                   (simplify-and-canonicalize simplify-and-flatten))
                               (-> (comp rules/log-expand
                                         rules/exp-expand)
                                   (simplify-until-stable simplify-and-flatten))
                               (-> (comp log-contract
                                         rules/exp-contract)
                                   (simplify-until-stable simplify-and-flatten))))

                (-> (comp universal-reductions
                          (only-if logexp?
                                   (comp rules/log-expand
                                         rules/exp-expand))
                          (only-if sqrt?
                                   sqrt-expand))
                    (simplify-until-stable simplify-and-flatten))

                (only-if trig?
                         (-> rules/angular-parity
                             (simplify-and-canonicalize simplify-and-flatten)))

                (-> rules/trig->sincos
                    (simplify-and-canonicalize simplify-and-flatten))

                ;; TODO this should happen at the END, only a single time, after
                ;; everything else is done. It's not right to get operator
                ;; multiplication going and then attempt to canonicalize the
                ;; expression, even if it sort of works.
                (only-if partials?
                         (-> rules/canonicalize-partials
                             (simplify-and-canonicalize simplify-and-flatten)))
                simplify-and-flatten)]
<<<<<<< HEAD
      (simple expr))))

(def ^:private memoized-simplify
  (memoize g/simplify))

(defn ^:no-doc simplify-numerical-expression
  "This function will only simplify instances of [[expression/Literal]]; if `x` is
  of that type, [[simplify-numerical-expression]] acts as a memoized version
  of [[generic/simplify]]. Else, acts as identity.

  This trick is used in [[sicmutils.calculus.manifold]] to memoize
  simplification _only_ for non-[[differential/Differential]] types."
  [x]
  (if (an/literal-number? x)
    (memoized-simplify x)
    x))

(comment
  ;; TODO I THINK we have actual thing somewhere else. We want this dynamic
  ;; variable around.
  (def ^:dynamic *factoring* false)

  ;; Hamiltonians look better if we divide them out.
  (defn ham:simplify [hexp]
    (cond (and (quotient? hexp) *divide-out-terms*)
          (if (sum? (symb:numerator hexp))
            (let [d (symb:denominator hexp)]
              (a-reduce symb:+
                        (map (fn [n]
                               (g/simplify (symb:div n d)))
                             (operands
                              (symb:numerator hexp)))))
            hexp)

          (compound-data-constructor? hexp)
          (cons (operator hexp) (map ham:simplify (operands hexp)))

          :else hexp))

  (define clean-differentials
    ;; TODO clean a CLEANED differential... aren't these all done??
    (rule-simplifier
     (ruleset
      (make-differential-quantity
       [??lterms
        (make-differential-term (? dx) 0)
        ??rterms])
      =>
      (make-differential-quantity [??lterms ??rterms])

      (make-differential-quantity
       [(make-differential-term '() ?x)]) => ?x

      (make-differential-quantity []) => 0)))

  (define (flush-literal-function-constructors expr)
    (if (pair? expr)
      (if (eq? (car expr) 'literal-function)
        (if (and (pair? (cadr expr)) (eq? (caadr expr) 'quote))
          (flush-literal-function-constructors (cadadr expr))
          (cadr expr))
        (cons (flush-literal-function-constructors (car expr))
              (flush-literal-function-constructors (cdr expr))))
      expr))

  (defn simplify [exp]
    ((access clean-differentials rule-environment)
     (flush-derivative
      (flush-literal-function-constructors
       (ham:simplify
        ((if *factoring* poly:factor (fn [expr] expr))
         (g:simplify exp)))))))

  ;; Is this enough? move to simplify.
  (define (careful-simplify e)
    (simplify e)))

(defmethod g/simplify [::x/numeric] [a]
  (an/literal-number
   (simplify-expression
    (v/freeze a))))
=======
      (simple expr))))
>>>>>>> d211a286
<|MERGE_RESOLUTION|>--- conflicted
+++ resolved
@@ -206,23 +206,7 @@
                          (-> rules/canonicalize-partials
                              (simplify-and-canonicalize simplify-and-flatten)))
                 simplify-and-flatten)]
-<<<<<<< HEAD
       (simple expr))))
-
-(def ^:private memoized-simplify
-  (memoize g/simplify))
-
-(defn ^:no-doc simplify-numerical-expression
-  "This function will only simplify instances of [[expression/Literal]]; if `x` is
-  of that type, [[simplify-numerical-expression]] acts as a memoized version
-  of [[generic/simplify]]. Else, acts as identity.
-
-  This trick is used in [[sicmutils.calculus.manifold]] to memoize
-  simplification _only_ for non-[[differential/Differential]] types."
-  [x]
-  (if (an/literal-number? x)
-    (memoized-simplify x)
-    x))
 
 (comment
   ;; TODO I THINK we have actual thing somewhere else. We want this dynamic
@@ -282,12 +266,4 @@
 
   ;; Is this enough? move to simplify.
   (define (careful-simplify e)
-    (simplify e)))
-
-(defmethod g/simplify [::x/numeric] [a]
-  (an/literal-number
-   (simplify-expression
-    (v/freeze a))))
-=======
-      (simple expr))))
->>>>>>> d211a286
+    (simplify e)))