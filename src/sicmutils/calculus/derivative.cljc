;;
;; Copyright © 2017 Colin Smith.
;; This work is based on the Scmutils system of MIT/GNU Scheme:
;; Copyright © 2002 Massachusetts Institute of Technology
;;
;; This is free software;  you can redistribute it and/or modify
;; it under the terms of the GNU General Public License as published by
;; the Free Software Foundation; either version 3 of the License, or (at
;; your option) any later version.
;;
;; This software is distributed in the hope that it will be useful, but
;; WITHOUT ANY WARRANTY; without even the implied warranty of
;; MERCHANTABILITY or FITNESS FOR A PARTICULAR PURPOSE.  See the GNU
;; General Public License for more details.
;;
;; You should have received a copy of the GNU General Public License
;; along with this code; if not, see <http://www.gnu.org/licenses/>.
;;

(ns sicmutils.calculus.derivative
  "This namespace implements a number of differential operators like [[D]], and
  the machinery to apply [[D]] to various structures."
  (:refer-clojure :rename {partial core-partial}
                  #?@(:cljs [:exclude [partial]]))
  (:require [sicmutils.differential :as d]
            [sicmutils.function :as f]
            [sicmutils.generic :as g]
            [sicmutils.matrix :as matrix]
            [sicmutils.operator :as o]
            [sicmutils.structure :as s]
            [sicmutils.util :as u]
            [sicmutils.util.vector-set :as uv]
            [sicmutils.value :as v])
  #?(:clj
     (:import (clojure.lang Fn MultiFn))))

;; ## IPerturbed Implementation for Functions
;;
;; The following section, along with [[sicmutils.collection]]
;; and [[sicmutils.differential]], rounds out the implementations
;; of [[d/IPerturbed]] for native Clojure(script) data types. The function
;; implementation is subtle, as described by [Manzyuk et al.
;; 2019](https://www.cambridge.org/core/journals/journal-of-functional-programming/article/perturbation-confusion-in-forward-automatic-differentiation-of-higherorder-functions/A808189A3875A2EDAC6E0D62CF2AD262).
;; ([[sicmutils.derivative.calculus-test]], in the "Amazing Bug" sections,
;; describes the pitfalls at length.)
;;
;; [[sicmutils.differential]] describes how each in-progress perturbed variable
;; in a derivative is assigned a "tag" that accumulates the variable's partial
;; derivative.
;;
;; What subtleties do we have to track when `((D f) x)` produces a _function_?
;;
;; It's all about Closures! The returned function has probably captured an
;; internal reference to the original [[d/Differential]] input; Our goal is to
;; place a barrier in its way, so that the original tangent component gets
;; extracted whenever someone calls this returned $f$ down the road.
;;
;; This is true for any Functor-shaped return value, like a structure or Map.
;; The difference with functions is that they take _inputs_. If you contrive a
;; situation where you can feed the original captured [[d/Differential]] into
;; the returned function, this can trigger "perturbation confusion", where two
;; different layers try to extract the tangent corresponding to the SAME tag,
;; and one is left with nothing.
;;
;; See [[sicmutils.calculus.derivative-test/amazing-bug]] and its surrounding
;; tests for lengthy examples of this problem. You can manufacture your own bugs
;; by taking the derivative of a function that returns a function that _itself_
;; takes a function. Feed that function to itself and you've got a nice arena
;; for perturbation confusion.
;;
;; ### Tag Replacement
;;
;; The key to the solution lives in [[extract-tangent-fn]], called on the result
;; of `((D f) x)` when `((D f) x)` produces a function. We have to armor the
;; returned function so that:
;;
;; - it extracts the originally-injected tag when someone eventually calls the
;;   function
;;
;; - if some caller passes a new [[d/Differential]] instance into the function,
;;   any tags in that [[d/Differential]] will survive on their way back out...
;;   even if they happen to contain the originally-injected tag.
;;
;; We do this by:
;;
;; - replacing any instance of the original `tag` in the returned function's
;;   arguments with a temporary tag (let's call it `fresh`)
;; - calling the function and extracting the tangent component associated with
;;   `tag`, as requested (note now that the only instances of `tag` that can
;;   appear in the result come from variables captured in the function's
;;   closure)
;; - remapping `fresh` back to `tag` inside the remaining [[d/Differential]]
;;   instance.
;;
;; This last step ensures that any tangent tagged with `tag` in the input can
;; make it back out without tangling with closure-captured `tag` instances that
;; some higher level might want.

(defn- extract-tangent-fn
  "Returns a new function that composes a 'tag extraction' step with `f`. The
  returned fn will

  - call the underlying `f`, producing `result`
  - return `(extract-tangent result tag)`

  The returned function will also remap any instance of `tag` that appears in
  any differential argument passed to it to a private `fresh` tag, to prevent
  internal perturbation confusion. Any tangent components in the final result
  tagged with `fresh` will be remapped in the final result back to `tag`."
  [f tag]
  (-> (fn [& args]
        (let [fresh (d/fresh-tag)]
          (-> (apply f (map #(d/replace-tag % tag fresh) args))
              (d/extract-tangent tag)
              (d/replace-tag fresh tag))))
      (f/with-arity (f/arity f))))

;; NOTE: that the tag-remapping that the docstring for `extract-tag-fn`
;; describes might _also_ have to apply to a functional argument!
;;
;; `replace-tag` on a function is meant to be a `replace-tag` call applied to
;; the function's _output_. To prevent perturbation confusion inside the
;; function, we perform a similar remapping of any occurrence of `tag` in the
;; function's arguments.

(defn- replace-tag-fn
  "Returns a new function that composes a 'tag replacement' step with `f`. The
  returned function will:

  - make a fresh tag, and replace all `old` tags with `fresh` in the inputs
  - call `f`, producing `result`
  - return `(replace-tag result old new)`
  - remap any tangent component in the result tagged with `fresh` back to `old`."
  [f old new]
  (-> (fn [& args]
        (let [fresh (d/fresh-tag)
              args  (map #(d/replace-tag % old fresh) args)]
          (-> (apply f args)
              (d/replace-tag old new)
              (d/replace-tag fresh old))))
      (f/with-arity (f/arity f))))

;; ## Protocol Implementation
;;
;; The implementation for functions handles functions, multimethods, and, in
;; Clojurescript, [[MetaFn]] instances. Metadata in the original function is
;; preserved through tag replacement and extraction.

(extend-protocol d/IPerturbed
  #?(:clj Fn :cljs function)
  (perturbed? [f]
    #?(:clj (:perturbed? (meta f) false)
       :cljs false))
  (replace-tag [f old new] (replace-tag-fn f old new))
  (extract-tangent [f tag] (extract-tangent-fn f tag))

  #?@(:cljs
      [MetaFn
       (perturbed? [f] (:perturbed? (.-meta f) false))
       (replace-tag [f old new]
                    (replace-tag-fn (.-afn f) old new))
       (extract-tangent [f tag]
                        (extract-tangent-fn (.-afn f) tag))])

  MultiFn
  (perturbed? [f] false)
  (replace-tag [f old new] (replace-tag-fn f old new))
  (extract-tangent [f tag] (extract-tangent-fn f tag)))

;; ## Single and Multivariable Calculus
;;
;; These functions put together the pieces laid out
;; in [[sicmutils.differential]] and declare an interface for taking
;; derivatives.

(defn derivative
  "Returns a single-argument function of that, when called with an argument `x`,
  returns the derivative of `f` at `x` using forward-mode automatic
  differentiation.

  For numerical differentiation,
  see [[sicmutils.numerical.derivative/D-numeric]].

  `f` must be built out of generic operations that know how to
  handle [[d/Differential]] inputs in addition to any types that a normal `(f
  x)` call would present. This restriction does _not_ apply to operations like
  putting `x` into a container or destructuring; just primitive function calls."
  [f]
  (let [tag (d/fresh-tag)]
    (fn [x]
      (-> (f (d/bundle x 1 tag))
          (d/extract-tangent tag)))))

;; The result of applying the derivative `(D f)` of a multivariable function `f`
;; to a sequence of `args` is a structure of the same shape as `args` with all
;; orientations flipped. (For a partial derivative like `((partial 0 1) f)` the
;; result has the same-but-flipped shape as `(get-in args [0 1])`.)
;;
;; `args` is coerced into an `up` structure. The only special case where this
;; does not happen is if `(= 1 (count args))`.
;;
;; To generate the result:
;;
;; - For a single non-structural argument, return `(derivative f)`
;; - else, bundle up all arguments into a single [[s/Structure]] instance `xs`
;; - Generate `xs'` by replacing each entry in `xs` with `((derivative f')
;;   entry)`, where `f'` is a function of ONLY that entry that
;;   calls `(f (assoc-in xs path entry))`. In other words, replace each entry
;;   with the result of the partial derivative of `f` at only that entry.
;; - Return `(s/transpose xs')` (the same structure with all orientations
;;   flipped.)
;;
;; A multivariable derivative is a multiple-arity function that performs the
;; above.

(defn- euclidean-structure [selectors f]
  (letfn [(structural-derivative [g v]
            (cond (s/structure? v)
                  (s/opposite v
                              (map-indexed
                               (fn [i v_i]
                                 (structural-derivative
                                  (fn [w]
                                    (g (assoc v i w)))
                                  v_i))
                               v))
                  (v/numerical? v) ((derivative g) v)

                  :else
                  (u/illegal (str "bad structure " g ", " v))))
          (a-euclidean-derivative [v]
            (cond (s/structure? v)
                  (structural-derivative
                   (fn [w]
                     (f (if (empty? selectors)
                          w
                          (assoc-in v selectors w))))
                   (get-in v selectors))

                  (empty? selectors)
                  ((derivative f) v)

                  :else
                  (u/illegal (str "Bad selectors " f selectors v))))]
    a-euclidean-derivative))

(defn- multivariate-derivative [f selectors]
  (let [a (f/arity f)
        d (core-partial euclidean-structure selectors)
        make-df #(with-meta % {:arity a :from :multivariate-derivative})]
    (condp = a
      [:exactly 0] (make-df (constantly 0))
      [:exactly 1] (make-df (d f))
      [:exactly 2] (make-df (fn [x y]
                              ((d (fn [[x y]] (f x y)))
                               (matrix/seq-> [x y]))))
      [:exactly 3] (make-df (fn [x y z]
                              ((d (fn [[x y z]] (f x y z)))
                               (matrix/seq-> [x y z]))))
      [:exactly 4] (make-df (fn [w x y z]
                              ((d (fn [[w x y z]] (f w x y z)))
                               (matrix/seq-> [w x y z]))))
      [:between 1 2] (make-df (fn
                                ([x] ((d f) x))
                                ([x y]
                                 ((d (fn [[x y]] (f x y)))
                                  (matrix/seq-> [x y])))))
      (make-df
       (fn [& xs]
         (when (empty? xs) (u/illegal "No args passed to derivative?"))
         (if (= (count xs) 1)
           ((d f) (first xs))
           ((d #(apply f %)) (matrix/seq-> xs))))))))

;; ## Generic [[g/partial-derivative]] Installation
;;
;; [[g/partial-derivative]] is meant to produce either a full Jacobian or some
;; entry specified by a `selectors` vector.
;;
;; When called on a function `f`, [[g/partial-derivative]] returns a function
;; wrapped in the machinery provided by [[multivariate]]; this allows the same
;; operator to serve functions of:
;;
;; - a single numerical input
;; - a single structural input
;; - multiple numerical OR structural inputs
;;
;; NOTE: The reason that this implementation is also installed
;; for [[s/Structure]] is that structures act as functions that apply their args
;; to every (functional) entry. Calling `(multivariate structure selectors)`
;; allows all of the machinery that handles structure-walking and argument
;; conversion to run a SINGLE time before getting passed to the structure of
;; functions, instead of separately for every entry in the structure.
;;
;; TODO: I think this is going to cause problems for, say, a Structure of
;; PowerSeries, where there is actually a cheap `g/partial-derivative`
;; implementation for the components. I vote to back out this `::s/structure`
;; installation.

(doseq [t [::v/function ::s/structure]]
  (defmethod g/partial-derivative [t v/seqtype] [f selectors]
    (multivariate-derivative f selectors))

  (defmethod g/partial-derivative [t nil] [f _]
    (multivariate-derivative f [])))

;; ## Operators
;;
;; This section exposes various differential operators as [[o/Operator]]
;; instances.

(def derivative-symbol 'D)

(def ^{:doc "Derivative operator. Produces a function whose value at some point
  can multiply an increment in the arguments, to produce the best linear
  estimate of the increment in the function value."}
  D
  (o/make-operator #(g/partial-derivative % [])
                   derivative-symbol))

(defn partial
  "Returns an operator that, when applied to a function `f`, produces a function
  that computes the partial derivative of `f` at the (zero-based) slot index
  provided via `selectors`."
  [& selectors]
  (o/make-operator #(g/partial-derivative % selectors)
                   `(~'partial ~@selectors)))

<<<<<<< HEAD
;; TODO note to Colin that I THINK we just flip a single outer layer here...
(def Grad
  (-> (fn [f]
        (f/compose s/opposite
                   (g/partial-derivative f [])))
      (o/make-operator 'Grad)))

(def ^{:doc "takes a 3d vector of functions on 3d space."}
  Div
  (-> (f/compose g/trace Grad)
      (o/make-operator 'Div)))

(def ^{:doc "takes a 3d vector of functions on 3d space."}
  Curl
  (-> (fn [f-triple]
        (let [[Dx Dy Dz] (map partial [0 1 2])
              fx (f/get f-triple 0)
              fy (f/get f-triple 1)
              fz (f/get f-triple 2)]
          (s/up (g/- (Dy fz) (Dz fy))
                (g/- (Dz fx) (Dx fz))
                (g/- (Dx fy) (Dy fx)))))
      (o/make-operator 'Curl)))

(def ^{:doc "takes a 3d vector of functions on 3d space."}
  Lap
  (-> (f/compose g/trace (g/square Grad))
      (o/make-operator 'Lap)))
=======
;; ## Derivative Utilities
;;
;; Functions that make use of the differential operators defined above in
;; standard ways.
>>>>>>> 92e829ca

(defn taylor-series
  "Returns a [[s/Series]] of the coefficients of the taylor series of the function
  `f` evaluated at `x`, with incremental quantity `dx`.

  NOTE: The `(constantly dx)` term is what allows this to work with arbitrary
  structures of `x` and `dx`. Without this wrapper, `((g/* dx D) f)` with `dx`
  == `(up 'dx 'dy)` would expand to this:

  `(fn [x] (* (s/up ('dx x) ('dy x))
              ((D f) x)))`

  `constantly` delays the interpretation of `dx` one step:

  `(fn [x] (* (s/up 'dx 'dy)
              ((D f) x)))`
  "
  [f x dx]
  (((g/exp (g/* (constantly dx) D)) f) x))<|MERGE_RESOLUTION|>--- conflicted
+++ resolved
@@ -311,10 +311,18 @@
 
 (def derivative-symbol 'D)
 
-(def ^{:doc "Derivative operator. Produces a function whose value at some point
-  can multiply an increment in the arguments, to produce the best linear
-  estimate of the increment in the function value."}
-  D
+(def ^{:doc "Derivative operator. Takes some function `f` and returns a function
+  whose value at some point can multiply an increment in the arguments, to
+  produce the best linear estimate of the increment in the function value.
+
+  For univariate functions, [[D]] computes a derivative. For vector-valued
+  functions, [[D]] computes
+  the [Jacobian](https://en.wikipedia.org/wiki/Jacobian_matrix_and_determinant)
+  of `f`.
+
+  The related [[Grad]] returns a function that produces a structure of the
+  opposite orientation as [[D]]. Both of these functions use forward-mode
+  automatic differentiation."} D
   (o/make-operator #(g/partial-derivative % [])
                    derivative-symbol))
 
@@ -326,20 +334,32 @@
   (o/make-operator #(g/partial-derivative % selectors)
                    `(~'partial ~@selectors)))
 
-<<<<<<< HEAD
-;; TODO note to Colin that I THINK we just flip a single outer layer here...
-(def Grad
+(def ^{:doc "Operator that takes a function `f` and returns a new function that
+  calculates the [Gradient](https://en.wikipedia.org/wiki/Gradient) of `f`.
+
+  The related [[D]] operator returns a function that produces a structure of the
+  opposite orientation as [[Grad]]. Both of these functions use forward-mode
+  automatic differentiation."}
+  Grad
   (-> (fn [f]
         (f/compose s/opposite
                    (g/partial-derivative f [])))
       (o/make-operator 'Grad)))
 
-(def ^{:doc "takes a 3d vector of functions on 3d space."}
+(def ^{:doc "Operator that takes a function `f` and returns a function that
+  calculates the [Divergence](https://en.wikipedia.org/wiki/Divergence) of
+  `f` at its input point.
+
+ The divergence is a one-level contraction of the gradient."}
   Div
   (-> (f/compose g/trace Grad)
       (o/make-operator 'Div)))
 
-(def ^{:doc "takes a 3d vector of functions on 3d space."}
+(def ^{:doc "Operator that takes a function `f` and returns a function that
+  calculates the [Curl](https://en.wikipedia.org/wiki/Curl_(mathematics)) of `f`
+  at its input point.
+
+  `f` must be a function from $\\mathbb{R}^3 \\to \\mathbb{R}^3$."}
   Curl
   (-> (fn [f-triple]
         (let [[Dx Dy Dz] (map partial [0 1 2])
@@ -351,16 +371,18 @@
                 (g/- (Dx fy) (Dy fx)))))
       (o/make-operator 'Curl)))
 
-(def ^{:doc "takes a 3d vector of functions on 3d space."}
+(def ^{:doc "Operator that takes a function `f` and returns a function that
+  calculates the [Vector
+  Laplacian](https://en.wikipedia.org/wiki/Laplace_operator#Vector_Laplacian) of
+  `f` at its input point."}
   Lap
-  (-> (f/compose g/trace (g/square Grad))
+  (-> (f/compose g/trace (g/* Grad Grad))
       (o/make-operator 'Lap)))
-=======
+
 ;; ## Derivative Utilities
 ;;
 ;; Functions that make use of the differential operators defined above in
 ;; standard ways.
->>>>>>> 92e829ca
 
 (defn taylor-series
   "Returns a [[s/Series]] of the coefficients of the taylor series of the function
