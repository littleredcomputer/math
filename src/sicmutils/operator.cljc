--- conflicted
+++ resolved
@@ -18,17 +18,11 @@
 ;
 
 (ns sicmutils.operator
-<<<<<<< HEAD
-  (:refer-clojure :rename {identity core-identity}
-                  #?@(:cljs [:exclude [get get-in identity]]))
-  (:require [sicmutils.differential :as d]
-            [sicmutils.function :as f]
-=======
   (:refer-clojure :rename {identity core-identity
                            name core-name}
                   #?@(:cljs [:exclude [get get-in identity name]]))
-  (:require [sicmutils.function :as f]
->>>>>>> c89b45d4
+  (:require [sicmutils.differential :as d]
+            [sicmutils.function :as f]
             [sicmutils.generic :as g]
             [sicmutils.series :as series]
             [sicmutils.util :as u]
@@ -52,26 +46,18 @@
   f/IArity
   (arity [_] arity)
 
-<<<<<<< HEAD
   d/IPerturbed
   (perturbed? [_] false)
   (replace-tag [o old new]
     (Operator. (d/replace-tag o old new) arity name context))
   (extract-tangent [o tag]
-    (Operator. (d/extract-tangent o tag) arity name context))
-
-  ;; TODO convert to deftype, enable...
-  ;; #?@(:clj
-  ;;     [ILookup
-  ;;      (valAt [this k] (op:get this k))
-  ;;      (valAt [this k not-found] (op:get this k not-found))])
-=======
+                   (Operator. (d/extract-tangent o tag) arity name context))
+
   #?@(:clj
       [ILookup
        (valAt [this k] (op:get this k))
        (valAt [this k not-found]
               (u/illegal "Operators don't support the not-found arity of get!"))])
->>>>>>> c89b45d4
 
   Object
   (toString [_] (let [n (v/freeze name)]
@@ -86,17 +72,10 @@
        (applyTo [_ fns] (apply o fns))]
 
       :cljs
-<<<<<<< HEAD
-      [
-       ;; ILookup
-       ;; (-lookup [this k] (op:get this k))
-       ;; (-lookup [this k not-found] (op:get this k not-found))
-=======
       [ILookup
        (-lookup [this k] (op:get this k))
        (-lookup [this k not-found]
                 (u/illegal "Operators don't support the not-found arity of get!"))
->>>>>>> c89b45d4
 
        IFn
        (-invoke [_ a] (o a))
