# Changelog

##  [Unreleased]

### Miscellaneous

- expose `bootstrap-repl!` to Clojurescript, so that this is available in
  self-hosted CLJS (https://github.com/littleredcomputer/sicmutils/pull/157)

- modified `infix.cljc` to wrap forms in `displaystyle` and add proper carriage
  returns inside structures
  (https://github.com/littleredcomputer/sicmutils/pull/157)

- add `multidimensional-minimize` to the `sicmutils.env` namespace
  (https://github.com/littleredcomputer/sicmutils/pull/157)

- add more `sqrt` simplification rules to allow square roots to cancel out
  across a division boundary, with or without products in the numerator and
  denominator (https://github.com/littleredcomputer/sicmutils/pull/160)

- fix NPE bug that appears in nelder-mead, when callback isn't supplied
  (https://github.com/littleredcomputer/sicmutils/pull/162)

- Add `sqrt-expand` and `sqrt-contract`, to allow simplifications to push inside
  of square roots (https://github.com/littleredcomputer/sicmutils/pull/163)

- speed up power series multiplication by skipping work when either head term is
  zero (https://github.com/littleredcomputer/sicmutils/pull/166)

- File moves!
  - `sicmutils.polynomial-gcd` => `sicmutils.polynomial.gcd`
  - `sicmutils.polynomial-factor` => `sicmutils.polynomial.factor`
  - `sicmutils.rules` => `sicmutils.simplify.rules`
  - `sicmutils.analyze` => `sicmutils.expression.analyze`

- `sicmutils.env/one?` now exposes/aliases `sicmutils.value/unity?`
  [#154](https://github.com/littleredcomputer/sicmutils/pull/154)

- Fixed [#93](https://github.com/littleredcomputer/sicmutils/issues/93) by
  adding an explicit `g/invert` implementation for polynomials in the rational
  fn namespace. The fix lives in
  [#169](https://github.com/littleredcomputer/sicmutils/pull/169).
<<<<<<< HEAD

=======
- added `sicmutils.value/sqrt-machine-epsilon`
  ([#170](https://github.com/littleredcomputer/sicmutils/pull/170))
>>>>>>> 3f9688ce
- fixed issues in `function.cljc` and `operator.cljc` where the Clojurescript
  `IFn` `-invoke` arguments shadowed either the `this` operator, or some
  parameter name in the deftype
  ([#169](https://github.com/littleredcomputer/sicmutils/pull/169))

- `g/sqrt` now maintains precision with Clojurescript's rational numbers.
  `(g/sqrt #sicm/ratio 9/4)` for example returns `#sicm/ratio 3/2`.
  ([#168](https://github.com/littleredcomputer/sicmutils/pull/168))

- `g/determinant` and `g/transpose` now act as identity for everything in the
  numeric tower, plus symbolic expressions
  ([#168](https://github.com/littleredcomputer/sicmutils/pull/168))

- `sicmutils.expression.Expression` is now `sicmutils.expression.Literal`; it
  has a new `meta` field, and is a `deftype` instead of a `defrecord`.
  ([#168](https://github.com/littleredcomputer/sicmutils/pull/168))
  - To get the internal expression, use `x/expression-of` instead of
    `:expression`.
  - to access the `type` field, use `x/literal-type` instead of `:type`

- 2-arity `g/atan`, `g/cross-product` and `g/gcd` now work for functions
  ([#168](https://github.com/littleredcomputer/sicmutils/pull/168))

- `Literal` now responds appropriately to `v/unity?` and `v/nullity?` if it
  wraps a numerical "0" or "1". `v/exact?` now returns true if the literal wraps
  an exact number ([#168](https://github.com/littleredcomputer/sicmutils/pull/168))

- `x/variables-in` now works with wrapped expressions; no more need to
  explicitly unwrap
  ([#168](https://github.com/littleredcomputer/sicmutils/pull/168))

- `x/walk-expression` renamed `x/evaluate`
  ([#168](https://github.com/littleredcomputer/sicmutils/pull/168))

- The new `x/substitute` performs substitutions on an _unwrapped_ expression
  ([#168](https://github.com/littleredcomputer/sicmutils/pull/168))

-  `x/compare` returns a comparator that works with unwrapped symbolic
   expression trees
   ([#168](https://github.com/littleredcomputer/sicmutils/pull/168)). The rules
   are that that types have the following ordering:
  - empty sequence is < anything (except another empty seq)
  - real < symbol < string < sequence
  - sequences compare element-by-element
  - Any types NOT in this list compare using hashes

- `g/transpose` now works properly for functions that act as linear maps. The
  defining relation is:

```clojure
(= (((transpose f) g) 'x)
   (g (f x)))
```

### Literals

- `literal-matrix` fn generates a symbolic matrix
  (https://github.com/littleredcomputer/sicmutils/pull/169)
- `literal`, `literal-up` and `literal-down` generate symbolic structures
  (https://github.com/littleredcomputer/sicmutils/pull/169)

### Numeric Tower Adjustments

This release (courtesy of
[#168](https://github.com/littleredcomputer/sicmutils/pull/168)) brings
the numeric tower in line with the scmutils tower. Prior to this release, all
numbers, including complex, descended from `::x/numerical-expression`. Symbolic
expressions _also_ derived from this type! The problem this causes is that all
of generic implementations for the number types default to the symbolic
functions.

If I don't specify a `g/sec` method for numbers, for example, then `(g/sec 12)`
returns a symbolic `(/ 1 (cos 12))`, instead of actually evaluating the
expression.

The fix comes from these changes:

- `::v/number` now means, "the numeric tower ascending from integer -> rational
  -> real -> complex numbers. All of these types now respond `true` to
  `v/number?` (prior to this release, Complex numbers did NOT!)

- `::v/real` now means, "anything in the numeric tower except Complex". These
  all respond true to `v/real?`

- `::x/numeric-expression` has changed to `::x/numeric`, and now means "anything
  that responds to `::"v/number`, plus symbolic expressions, which now clearly
  _represent_ any number in the numeric tower. Query for these with `v/scalar?`

I can now make some comments that clear up my former misunderstandings:

- The `sicmutils.abstract.number` (I'll call this `an` here) namespace is
  responsible for installing generic implementations of all numeric methods for
  symbolic expressions and "literal numbers".

- the `an/literal-number` constructor promotes a number, symbol or symbolic
  expression up to `:xx/numeric`, which means that any operation you perform on
  it will pass it through the symbolic expressions defined in
  `sicmutils.numsymb`. A few notes on these expressions:

  - They will try to preserve exactness, but if they can't - ie, if you do
    something like `(cos (an/literal-number 2.2))` - the system will return
    `-.588`. If you call `(cos (an/literal-number 2))`, you'll get the
    expression `(cos 2)`, preserving exactness.

  - Symbols are automatically interpreted as "literal numbers".

  - The only ways to make a proper symbolic expression that works with the
    generics are:

    - Use the explicit `an/literal-number` constructor
    - pass a symbol to any generic arithmetic function
    - perform any unary or binary arithmetic operation on an existing symbolic
      expression.

  - `an/abstract-number?` returns true for symbolic expressions, anything
    wrapped in `literal-number` or symbols.

  - `literal-number?` only returns true for explicitly wrapped things and
    symbolic expressions, not symbols.

  - use `v/real?`, `v/number?` and `v/scalar?` to query the numeric tower.


- If you want to compare literal numbers and an expression like
  `(an/literal-number 12)`, use `v/eq`. In Clojurescript, this will work with
  the built in `=` as well, since equality is implemented with a protocol that
  we can extend. For example:

```clojure
(v/eq 12 (literal-number 12))
;;=> true

(= 12 (literal-number 12))
;; true in cljs, false in clj
```

If you keep the literal on the left side of `=`, this will work in both systems,
since we've overridden the `=` implementation for literals:

```clojure
(= (literal-number 12) 12)
;;=> true in both languages
```

This paves the way for the other abstract types that exist in `scmutils`, like
matrices, up and down tuples.

### New Generic Functions

This release brings us closer to the interface provided by `scmutils`.

PR https://github.com/littleredcomputer/sicmutils/pull/169 brings:

- `g/exp2`, `g/exp10` for exponents with base 2 and 10
- `g/log2`, for base 2 logarithms
- `g/log10` for base 10 logs
- `g/gcd` and `g/lcm` are now exposed in `sicmutils.env`

We now expose the following additional trigonometric functions in
`sicmutils.generic` (courtesy of
https://github.com/littleredcomputer/sicmutils/pull/154):

- `cosh`: hyperbolic cosine
- `sinh`: hyperbolic sine
- `tanh`: hyperbolic tangent, ie sinh/cosh
- `sech`: hyperbolic secant, ie 1/cosh
- `csch`: hyperbolic secant, ie 1/sinh
- `acosh`: inverse hyperbolic cosine, ie, `(= x (cosh (acosh x)))`
- `asinh`: inverse hyperbolic sine, ie, `(= x (sinh (asinh x)))`
- `atanh`: inverse hyperbolic tangent, ie, `(= x (tanh (atanh x)))`

These three methods existed in `sicmutils.env`, but not as extensible generics.
Now they're fully extensible:

- `cot`: cotangent, ie 1/tan
- `sec`: secant, ie 1/cos
- `csc`: cosecant, ie 1/sin

These all work with:

- real and complex numbers
- power series (missing a few implementations, operators and matrices are
  missing the same ones for this reason)
- matrices (square matrices return their power series expansions)
- operators (power series expansion of the operator)
- functions (where they create composition)
- symbolic expressions
- Derivatives and dual numbers! The new functions all work with `D`, the
  forward-mode automatic differentiation operator.

Additionally, four methods that lived in `sicmutils.generic` are now exposed as
generics:

- `real-part`
- `imag-part`
- `angle`
- `conjugate`

These now work on:

- _all_ numeric types, including symbolic expressions.
- functions
- structures (only `magnitude` and `conjugate`)
  - `magnitude` formerly didn't handle structures containing complex numbers by
    taking a proper inner product. This is fixed as of
    [#168](https://github.com/littleredcomputer/sicmutils/pull/168)

## 0.13.0

The main announcement for this release is _Clojurescript Support!_. Implementing
this resulted in a few upgrades along the way:

- more powerful numerics, specifically `definite-integral` and native
  minimization routines
- a generic numeric tower for Clojurescript
- Many more tests! The test coverage was great before, and it's stayed high as
  we've added new implementations.
- added explicit code coverage metrics via Codecov: [![Codecov branch](https://img.shields.io/codecov/c/github/littleredcomputer/sicmutils/master.svg?maxAge=3600)](https://codecov.io/github/littleredcomputer/sicmutils)

Here are more explicit details on the release.

### Misc

`generic.cljc` now includes a default implementation of:

- `expt` given a valid `mul`
- default `sub`, given a valid `add` and `negate`
- default `div`, given a valid `mul` and `invert`
- `Expression` and `Operator` both have better `print-method` implementations,
  so the repl experience feels more like `scmutils`
- `Operator` now has an `expn` method, which acts like `g/exp` on an operator
  but expands each term in order `n`.
- many, many more tests!

### Clojurescript Support

Full conversion of SICMUtils to Clojurescript. All functionality from v0.12.1
now works in both Clojure and Clojurescript!

Most of the conversion was straightforward. The major missing piece was a
numeric tower implementation for Clojurescript (complex numbers, ratios) that
bring it up to parity with Clojure:

- Add the `bigfraction` implementation from
  [fraction.js](https://www.npmjs.com/package/fraction.js) sicmutils.ratio for
  cross-platform ratio support (#99)
- Adds CLJS complex number support through [complex.js](https://github.com/infusion/Complex.js) (#41)
- `js/BigInt`, `goog.math.Long` and `goog.math.Integer` implementations round
  out the numeric tower (#45)

### Numerical Routines

The numerical routines in SICMUtils depend heavily on Apache Commons, which of
course only exists in Java. We had to implement much of the numerics code in
native Clojure. It's fast, efficient and functional. Give it a read if you're
curious about how these algorithms work.

- New, native minimization routines have replaced the Apache Commons implementations:

  - **Univariate Minimizers**
    - Port scipy's auto-bracketing + scmutils version (#104)
    - Port golden section search from scipy (#105)
    - Implement Brent's method for fn minimization in native clj (#106)

  - **Multivariate**
    - pure Clojure implementation of Nelder-Mead (#102)

- Native `definite-integral` numerics implementation, written as a series of
  computational essays:

  - **Basics**:
    - [Riemann Sums](https://github.com/littleredcomputer/sicmutils/blob/master/src/sicmutils/numerical/quadrature/riemann.cljc), all the way up through efficient, incremental, "accelerated" versions of these easy-to-understand methods:
    - [Midpoint method](https://github.com/littleredcomputer/sicmutils/blob/master/src/sicmutils/numerical/quadrature/midpoint.cljc), same development but shorter since it reuses functional abstractions. Also incremental, efficient, accelerated
    - [Trapezoid Method](https://github.com/littleredcomputer/sicmutils/blob/master/src/sicmutils/numerical/quadrature/trapezoid.cljc), same idea but for closed intervals.

  - **Sequence Acceleration / Extrapolation Methods**
    - [Polynomial interpolation](https://github.com/littleredcomputer/sicmutils/blob/master/src/sicmutils/numerical/interpolate/polynomial.cljc): the general thing that "richardson extrapolation" is doing below. Historically cool and used to accelerate arbitrary integration sequences
    - [Rational Function extrapolation](https://github.com/littleredcomputer/sicmutils/blob/master/src/sicmutils/numerical/interpolate/rational.cljc): used in bulirsch-stoer integration and ODE solving.
    - "[Richardson extrapolation](https://github.com/littleredcomputer/sicmutils/blob/master/src/sicmutils/numerical/interpolate/richardson.cljc)" is a special case, where we get more efficient by assuming that the x values for the polynomial interpolation go 1, 1/2, 1/4... and that we're extrapolating to 0.

  - **Higher-order Calculus:**
    - [Numerical derivatives](https://github.com/littleredcomputer/sicmutils/blob/master/src/sicmutils/numerical/derivative.cljc): derivatives using three kinds of central difference formulas... accelerated using Richardson extrapolation, with a nice technique for guarding against underflow.
    - [Simpson's Method](https://github.com/littleredcomputer/sicmutils/blob/master/src/sicmutils/numerical/quadrature/simpson.cljc)... fit a parabola to every slice. OR, "accelerate" the trapezoid method with one step of Richarsdson extrapolation!
    - [Simpson's 3/8 Method](https://github.com/littleredcomputer/sicmutils/blob/master/src/sicmutils/numerical/quadrature/simpson38.cljc): Same idea, but accelerate a sequence that triples its slices every iteration.
    - [Boole's Rule](https://github.com/littleredcomputer/sicmutils/blob/master/src/sicmutils/numerical/quadrature/boole.cljc): trapezoid method plus two steps of Richardson extrapolation. (Are you starting to see the pattern??)
    - [Romberg Integration](https://github.com/littleredcomputer/sicmutils/blob/master/src/sicmutils/numerical/quadrature/romberg.cljc): midpoint OR trapezoid, with as many steps of Richardson extrapolation as we can take!
    - [Milne's Rule](https://github.com/littleredcomputer/sicmutils/blob/master/src/sicmutils/numerical/quadrature/milne.cljc), MIDPOINT method, one step of extrapolation!
    - [Bulirsch-Stoer integration](https://github.com/littleredcomputer/sicmutils/blob/master/src/sicmutils/numerical/quadrature/bulirsch_stoer.cljc)... midpoint or trapezoid, with rational function extrapolation, as many steps as we can handle AND some custom step sizes.

  - **Combinators**:
    - [Variable Substitutions](https://github.com/littleredcomputer/sicmutils/blob/master/src/sicmutils/numerical/quadrature/substitute.cljc): implemented as functional wrappers that take an integrator and return a modified integrator.
    - [Improper Integrals](https://github.com/littleredcomputer/sicmutils/blob/master/src/sicmutils/numerical/quadrature/infinite.cljc): a template for a combinator that enables infinite endpoints on any integrator, using variable substitution on an appropriate, tunable range.
    - [Adaptive Integration](https://github.com/littleredcomputer/sicmutils/blob/master/src/sicmutils/numerical/quadrature/adaptive.cljc): a combinator that turns any of the integrators above into an "adaptive" integrator that's able to focus in on difficult regions.
  - And finally, "[Numerical Quadrature](https://github.com/littleredcomputer/sicmutils/blob/master/src/sicmutils/numerical/quadrature.cljc)", the namespace/essay that ties it all together.

- `sicmutils.numerical.compile` uses [SCI](https://github.com/borkdude/sci), the
  Small Clojure Interpreter, to generate compiled numerical code (#133)

- Implemented ODE solving using @littleredcomputer's
  [odex-js](https://github.com/littleredcomputer/odex-js) library (#135)

### Reader Literals

[data_readers.cljc](https://github.com/littleredcomputer/sicmutils/blob/master/src/data_readers.cljc)
provides 3 new data reader literals:

- `#sicm/ratio`

Use this with a ratio literal, like `#sicm/ratio 1/2`, or with a string like
`#sicm/ratio "1/4"`. If the denominator is `1` this literal will return a
`js/BigInt` in Clojurescript, or a Long in Clojure.

- `#sicm/bigint`

Use with a number literal, like, `#sicm/bigint 10`, or a string like
`#sicm/bigint "10000012"` to generate a `js/BigInt` in Clojurescript, or a
`clojure.lang.BigInt` in Clojure.

- `#sicm/complex`

Currently this only works with a string like `#sicm/complex "1 + 2i"`. In the
future it might work with a pair of `(real, complex)`, like:

    #sicm/complex [1 2]

### Power Serious, Power Serious

The Power Series implementation in `series.cljc` received an overhaul. The
implementation now follows Doug McIlroy's beautiful paper, ["Power Series, Power
Serious"](http://citeseerx.ist.psu.edu/viewdoc/download?doi=10.1.1.333.3156&rep=rep1&type=pdf).
Doug also has a 10-line version in Haskell on [his
website](https://www.cs.dartmouth.edu/~doug/powser.html).

The API now offers two types:

 - `Series`, which represents a generic infinite series of arbitrary values, and
 - `PowerSeries`, a series that represents a power series in a single
   variable; in other words, a series where the nth entry is interpreted as
   the coefficient of $x^n$:

    $$[a b c d ...] == $a + bx + cx^2 + dx^3 + ...$$

`series/series?` responds true to both. `series/power-series?` only responds
true to a `PowerSeries`.

To turn a `PowerSeries` into a `Series`, call it as a function with a single
argument, or pass the series and one argument to `series/value` to evaluate the
series using the above equation.

To turn a `Series` into a `PowerSeries`, call `series/->function`. None of the
functions discussed below can mix series types; you'll have to do the conversion
explicitly.

Each type supports the following generic operations:

- `*`, `+`, `-`, `/` between series and non-series
- `g/negate`, `g/invert`, `g/sqrt`, `g/expt` work as expected.
- `g/add` between series and non-series

`PowerSeries` additionally supports:

- `g/exp`, `g/cos`, `g/sin`, `g/asin`, `g/tan`
- `g/partial-derivative`, so `PowerSeries` works well with `D`

Each of these acts as function composition for the single variable function that
the `PowerSeries` represents. If `s` is a `PowerSeries` that applies as `(s x)`,
`(g/exp s)` returns a series that represents `(g/exp (s x))`.

There are many more new methods (see the namespace for full documentation):

- `starting-with` renamed to `series`
- `power-series`, analogous `series` but generates a `PowerSeries`
- `series*` and `power-series*` let you pass an explicit sequence
- `series/take` removed in favor of `clojure.core/take`, since both series
  objects act as sequences
- `generate` takes an additional optional argument to distinguish between series
  and power series
- `Series` now implements more of `v/Value`
- new `zero`, `one`, `identity` constants
- `constant` returns a constant power series
- `xpow` generates a series representing a bare power of `x`
- `->function` turns a `Series` into a `PowerSeries`
- `value`, `fmap` now handles both `Series` and `PowerSeries`
- `(inflate s n)` expands each term $x^i$ of `s` to $x^{in}$
- `compose` returns the functional composition of two `PowerSeries`
- `revert` returns the functional inverse of two `PowerSeries`
- `integral` returns a series representing the definite integral of the supplied
  `PowerSeries`, 0 => infinity (optionally takes an integration constant)

The namespace also provides many built-in `PowerSeries` instances:

- `exp-series`
- `sin-series`
- `cos-series`
- `tan-series`
- `sec-series`
- `asin-series`
- `acos-series`
- `atan-series`
- `acot-series`
- `sinh-series`
- `cosh-series`
- `tanh-series`
- `asinh-series`
- `atanh-series`
- `log1+x-series`
- `log1-x-series`
- `binomial-series`

And two `Series` (non-power):

- `fib-series`, the fibonacci sequence
- `catalan-series`, the [Catalan
  numbers](https://en.wikipedia.org/wiki/Catalan_number)

### Matrix Generic Operations

`::matrix` gained implementations for `exp`, `cos`, `sin`, `asin`, `tan`,
`acos`, `asin`; these now return taylor series expansions of the operator, where
multiplication is composition as before.

### Operator Generics

`Operator` gained implementations for `cos`, `sin`, `asin`, `tan`, `acos`,
`asin`; these now return taylor series expansions of the operator, where
multiplication is composition as before.

## [v0.21.1]

- Getting Github releases up to parity with the most recent release to Clojars.

## [v0.10.0]

- Did some refactoring and one breaking rename (Struct became Structure, since
  we don't abbreviate other deftypes). This also marks the point of departure
  for working with Functional Differential Geometry.


## [v0.9.8]

- This is the version that was current as of the talk @littleredcomputer gave at
  [Clojure/west 2017](2017.clojurewest.org), entitled "[Physics in
  Clojure](https://www.youtube.com/watch?v=7PoajCqNKpg)."<|MERGE_RESOLUTION|>--- conflicted
+++ resolved
@@ -40,12 +40,10 @@
   adding an explicit `g/invert` implementation for polynomials in the rational
   fn namespace. The fix lives in
   [#169](https://github.com/littleredcomputer/sicmutils/pull/169).
-<<<<<<< HEAD
-
-=======
+
 - added `sicmutils.value/sqrt-machine-epsilon`
   ([#170](https://github.com/littleredcomputer/sicmutils/pull/170))
->>>>>>> 3f9688ce
+
 - fixed issues in `function.cljc` and `operator.cljc` where the Clojurescript
   `IFn` `-invoke` arguments shadowed either the `this` operator, or some
   parameter name in the deftype
