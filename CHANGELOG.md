--- conflicted
+++ resolved
@@ -2,7 +2,6 @@
 
 ## unreleased
 
-<<<<<<< HEAD
 - #503:
 
   - adds `sicmutils.mechanics.lagrange/Lagrangian` for building function
@@ -31,11 +30,10 @@
     - `Legendre-transform-fn` becomes `Legendre-transform-procedure` and gains
       more correctness tests.
 
+- #508 adds `sicmutils.mechanics.noether` namespace, with `Noether-integral`.
+
 - #506 tidies up the build by removing unneeded reader conditionals and
   replacing renames like `core-=` with a proper require of `clojure.core`.
-=======
-- #508 adds `sicmutils.mechanics.noether` namespace, with `Noether-integral`.
->>>>>>> 7ea2eee8
 
 - #502 begins the port of the remaining items in the scmutils `mechanics`
   package over the Clojure. This PR focuses on `sicmutils.mechanics.lagrange`,
