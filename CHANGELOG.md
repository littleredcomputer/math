# Changelog

## unreleased

<<<<<<< HEAD
- new PR:

  - Adds `sicmutils.matrix.{symmetric?,antisymmetric?}`

  - `sicmutils.mechanics.rigid`:

    - New functions `three-vector-components->antisymmetric`, `T-body`,
      `L-body`, `L-space`, `Euler->omega`, `Euler->omega-body`, `T-body-Euler`
      and alias `T-rigid-body` (this used to be its own function, impl now lives
      in `T-body-Euler`), `L-body-Euler` and alias `Euler-state->L-body` (same
      situation!), `L-space-Euler` and alias `Euler-state->L-space` (same
      situation!), `quaternion-state->omega-body`,
      `quaternion-state->omega-space`, `qw-state->L-body`, `qw-state->L-space`,
      `T-quaternion-state`
=======
- This PR focuses on adding more rotations and efficiency to
  `sicmutils.quaternion`. Specifically:

  - `magnitude-sq` and `magnitude` are now more efficient.

  - New functions to get to and from quaternions and various matrix
    representations: `from-rotation-matrix`, `->rotation-matrix`,
    `from-complex-matrix`, `->complex-matrix`, `from-4x4-matrix`, `->4x4-matrix`

  - New instances `ONE-matrix`, `I-matrix`, `J-matrix`, `K-matrix`, matrix
    representations of the corresponding quaternion elements.

  - Similar to the matrix elements, we also now have `ONE-tensor`, `I-tensor`,
    `J-tensor`, `K-tensor`.
>>>>>>> 6d33e76c

- #503:

  - Changes the default implementation of `square` and `cube` for differentials
    to use `(expt <> 2)` etc instead of `(* <> <>)`.

    This is a _big deal!_ For certain expressions there's a huge blowup when you
    square a big symbolic term, and taking the derivative of it TWICE is very
    messy.

    With this change, differentials use the chain rule to calculuate the
    derivative of $x^2$ as $2x*x'$, instead of using the product rule and
    achieving a SECOND differentiatation of the same form and another
    multiplication: $xx' + x'x$.

    Before a judicious `simplify` call I added, this change dropped the runtime
    of the `sicmutils.sicm.ch3-test` suite down by 6x. After the simplify change
    in `sicmutils.examples.top` the tests were still 40% faster in that
    namespace.

  - Fixes a bug where the `RationalFunction` cube implementation actually called
    `square`.

  - adds `sicmutils.mechanics.lagrange/Lagrangian` for building function
    signatures of Lagrangians.

  - adds the `sicmutils.mechanics.time-evolution` namespace

  - adds `sicmutils.mechanics.lagrange/L-axisymmetric-top`, more efficient than
    the version in `sicmutils.examples.top`

  - Fleshes out `sicmutils.mechanics.hamilton`:

    - New functions: `H-state?`, `compatible-H-state?`, `state->p`, `momenta`,
      `P`, `literal-Hamiltonian-state`, `L-state->H-state`, `H-state->L-state`,
      `H-state->matrix`, `matrix->H-state`, `make-Hamiltonian`, `D-phase-space`,
      `Hamiltonian->Lagrangian-procedure`, `Hamiltonian->Lagrangian`,
      `flow-derivative`, `flow-transform`, `standard-map-inverse`, `F->K`,
      `J-func`, `T-func`, `canonical-H?`, `canonical-K?`,
      `linear-function->multiplier`, `Phi`, `Phi*`, `qp-canonical?`,
      `polar-canonical-inverse`, `two-particle-center-of-mass` ,
      `two-particle-center-of-mass-canonical`, `transpose-function`,
      `multiplicative-transpose`, `symplectic-two-form`, `canonical-transform?`,
      `J-matrix`, `symplectic?`

    - `F->CH` moves to `F->CT` (`F->CT` is now an alias)

    - `Legendre-transform-fn` becomes `Legendre-transform-procedure` and gains
      more correctness tests, toggled on and off by the
      `*validate-Legendre-transform?*` dynamic variable.

- #508 adds `sicmutils.mechanics.noether` namespace, with `Noether-integral`.

- #506 tidies up the build by removing unneeded reader conditionals and
  replacing renames like `core-=` with a proper require of `clojure.core`.

- #502 begins the port of the remaining items in the scmutils `mechanics`
  package over the Clojure. This PR focuses on `sicmutils.mechanics.lagrange`,
  which contains functions from many files in the original `mechanics` folder.

  - `momentum-tuple` moves here from `sicmutils.mechanics.hamilton`

  - New functions `->L-state`, `->local`, `->state`,`state->n-dof`, `time`,
    `state->{q,qdot,qddot}`, `coordinates`, `velocities`, `accelerations`, `Q`,
    `Qdot`, `Qdotdot`, `literal-Lagrangian-state` `path->state-path` (alias for
    the existing `Gamma`), `Rayleigh-dissipation`, `qv->local-path`,
    `Lagrange-equations-first-order`, (with `Lagrange-equations-1` alias),
    `Lagrangian->power-loss`, `T3-spherical`, `L3-central`, `Dt-procedure` and
    the wrapping operator `Dt`, `Euler-lagrange-operator` (with
    `Lagrange-equations-operator` and `LE` aliases), `generalized-LE`.

  - Many of these are aliased into `sicmutils.env`. Ask if you think more should
    be there!

  - many new built-in Lagrangians: `L-Kepler-polar`, `L-coupled-harmonic`,
    `L-sliding-pend`, `L-pendulum`, `L-two-particle`

  - `Lagrange-equations`, `Lagrangian->acceleration`,
    `Lagrangian->state-derivative` now take a dissipation function

  - `local-state-derivative` aliases the 1-arity version of
    `Lagrangian->state-derivative`

  - New `rectangular->polar`, `polar->rectangular`, `spherical->rectangular` and
    `rectangular->spherical` that operate on coordinates, with associated `r->p`
    (new), `p->r`, `s->r` and `r->s` (new).

- #501 moves `elliptic-integrals` from `sicmutils.special.elliptical-test`
  `sicmutils.special.elliptical`, as it's needed by the upcoming
  `sicmutils.mechanics.pendulum` namespace.

## [0.22.0]

- #497:

  - `sicmutils.expression.compile/compile-state-fn` and its non-memoized version
    can now take an explicit `:mode` argument; this will override the
    dynamically bound `*mode*`.

    Invalid modes supplied via `:mode` will cause `compile-state-fn` to throw an
    exception.

  - Fixes a bug where non-numeric operations `up` and `down` were applied at
    compile time, throwing an error.

- #498: replace all long-form GPL headers with `"SPDX-License-Identifier:
  GPL-3.0"`.

- #496:

  - replaces the function values in `sicmutils.expression.compile` with symbols;
    I hadn't realized before that substituting in symbolic `Math/sqrt`, for
    example, was possible, vs a `#(Math/sqrt %)` function value. Compiled
    functions are now faster!

    A simulation run of the double pendulum example in the [clerk-demo
    repository](https://github.com/nextjournal/clerk-demo/blob/20a404a271bea29ef98ee4e60a05e54345aa43ba/notebooks/sicmutils.clj)
    now runs in 350ms vs the former 2.2 seconds, a major win.

  - Function compilation now pre-simplifies numerical forms encountered inside a
    function, like `(/ 1 2)`, instead of letting them be evaluated on every fn
    call.

  - All numerical forms encountered in function compilation are now converted to
    either `double` on the JVM or `js/Number` in javascript; this way no
    `BigInt` values etc are left around.

  - In `sicmutils.expression.compile`:

    - gains a new, validating `compiler-mode` function for fetching the compiler
      function.

    - `set-compiler-mode!` now actually works. It never did!

    - New `:source` compile mode that returns a source code form. You can either
      call `eval` on this or call `sci-eval` to get an SCI-evaluated function
      with all proper bindings in place.

    - `compile-state-fn` now takes an optional options map, with support for
      `:flatten?` and `:generic-params?` keywords. These can be used to tune the
      shape of the function returned by `compile-state-fn`.

- #485:

  - Bumps the JDK version for Github Actions to 17 from 8.

  - Adds a development dependency on Nextjournal's
    [Clerk](https://github.com/nextjournal/clerk) library, and begins the
    process of massaging various namespaces into proper literate essays
    display-able with Clerk. To run these, start a REPL and follow the
    instructions in `dev/user.clj`.

    - `sicmutils.calculus.derivative` and `sicmutils.differential` now render as
      proper literate essays, with all TeX bugs fixed.

  - Bumps the shadow-cljs dependency to version `2.17.4`, and the included
    `cljs` version to `1.11.4`. `sicmutils.collection` properly handles the new
    cljs `IntegerRange` class.

  - `sicmutils.polynomial.factor` now memoizes `poly->factored-expression` by
    default. If polynomial GCD fails inside that function the computation now
    proceeds with a warning instead of failing.

- #492 updates the `clj-kondo` linters to emit custom warnings with _all_
  metadata from the original token, not just `:row` and `:col`. This fixes the
  ability to override or ignore individual warnings.

- #490 adds `sicmutils.numerical.roots.bisect` with implementations of bisection
  search, secant search and a mixed method found in `scmutils`. These all live
  under a `bisect` function.

  The data structure returned is similar to the minimization functions in the
  `sicmutils.numeric.{unimin, multimin}` namespaces. As more root-finding
  methods come online this should all standardize nicely.

- #491 adds `sicmutils.mechanics.rotation/M->Euler`, for converting from a
  rotation matrix to a triple of Euler angles. Now we can successfully round
  trip.

- #489:

  - Installs `g/log` and `g/exp` for `js/BigInt` instances, enabling `g/log2` and
    `g/log10` in the mix.

  - Removes most `js*` calls using `coercive-=` and `js-mod`. This form is
    internal and should be avoided.

- #484 adds `sicmutils.polynomial/from-power-series`, for generating a
  polynomial instance from some prefix of a (univariate) power series.

## [0.21.1]

- #481:

  - fixes a long-standing (test-only) bug in `sicmutils.polynomial-test` around
    palindromic polynomials

  - Adds a new `x-degree` argument to `sicmutils.polynomial/univariate->dense`,
    for padding the result with zeros in the case that you want to guarantee a
    certain dense degree in the result.

- #480: `sicmutils.numerical.quadrature/definite-integral` now coerces the
  result of non-compiled integrands in cljs to double. This prevents the
  @kloimhardt bug where certain paths would produce `BigInt` instances and fail
  in quadrature calls.

- #477:

  - Adds tight integration with the
    [`clj-kondo`](https://github.com/clj-kondo/clj-kondo) linter via an exported
    clj-kondo configuration in the `resources` directory. All macros in the
    library now offer pleasant linting to users. This is especially helpful for
    the macros in `pattern.rule`, which now can offer live feedback to
    pattern-matching authors.

    See `doc/linting.md` for details on various warnings reported, and
    installation instructions for the clj-kondo config.

    Thanks to @borkdude for all of his help getting this working, and making
    this amazing project!

  - All linter errors and warnings are now addressed, fixed and silenced for the
    entire codebase, both `test` and `src` directories.

  - A new Github Action will run the linter for every PR and push to master, and
    annotate PRs with linter warnings and errors.

  - `com.gfredericks/test.chuck` dev dependency upgraded to `0.2.13` to grab its
    clj-kondo exported config.

  - I found the following bugs with the help of the linter:

    - Deleted the unused `sicmutils.differential/d:apply`.

    - Fixed a bug with `sicmutils.expression.render/->JavaScript` not using the
      second argument to `remainder`.

    - deleted `sicmutils.numerical.quadrature.common` in favor of
      `sicmutils.generic/infinite?`

    - Fixed a broken integrator in `sicmutils.numerical.quadrature.simpson38`,
      and fixed the tests to actually stress this code.

    - Fixed a bug where
      `sicmutils.numerical.quadrature.substitute/exponential-upper` was not
      actually using its input function!

    - unused `simplify` argument removed from
      `sicmutils.simplify.rules/non-negative-factors!` and all uses.

    - Bug fix in `sicmutils.special.elliptic/jacobi-elliptic-functions`; deep in
      the gnarly fn, one of the branches returned nil instead of its required
      values. Thank you, linter!

    - `pattern.rule` patterns can now handle spliced and unquote-spliced inputs in
      their symbol position.

    - `sicmutils.pattern/template` will no longer error in the 1-arity case when
      some form contains a binding entry like `(? (fn [m] ...))`. Instead, the
      function will be passed an empty map.

## [0.21.0]

- #474:

  - `g/quotient` now supports inexact inputs, as LONG as the inputs are equal up
    to sign. So `(g/quotient 1.2 -1.2)` now returns `-1` instead of throwing.

- #469:

  - `sicmutils.matrix` gains:

    - `literal-column-matrix`, `literal-row-matrix` for generating slightly
      tidier matrices of literal entries. (See `literal-matrix` for the prior
      option.)

    - `structure->matrix` converts 2 tensors into explicit matrices.

    - `s:solve-linear-left`, `s:solve-linear-right`, `s:divide-by-structure` act
      on 2 tensors. These live in the matrix namespace since they depend on
      conversions to and from tensors and matrices.

    - `make-diagonal` for generating diagonal matrices with a constant element
      along the diagonal.

    - `s->m`, `s:transpose` and `s:inverse` all gain new 2-arities
      that provides a sane default for `ls`.

    - More efficient matrix `invert` and `determinant` routines, plus functions
      to generate type specific custom matrix inversion and determinant routines
      via `classical-adjoint-formula`, `general-determinant`.

    - Linear equation solving via `solve`, `rsolve` and `cramers-rule`.

  - Implements new generics for matrices and structures:

    - diagonal matrices respond true to `v/=` with a scalar if all entries along
      the diagonal are equal to that scalar.

    - square matrices can now `g/+` and `g/-` with scalars; the scalar `c` is
      converted `(* c I)`, where `I` is an identity matrix of the same dimension
      as the square matrix.

    - `(g/acot M)` now expands the matrix `M` into a nice power series, more
      efficient than the previous default.

    - Thanks to `solve` and `cramers-rule`, the following `g/div` combinations
      now work: `matrix/scalar`, `scalar/square-matrix`,
      `column-matrix/square-matrix`, `row-matrix/square-matrix`,
      `up/square-matrix`, `down/square-matrix`, `matrix/square-matrix`.

    - new `solve-linear` implementations between square matrices and `up`
      `down`, row and column matrices, and between structures and scalars.

    - new `solve-linear-right` between row-matrix+square-matrix,
      down+square-matrix and scalar+structure.

  - Fixes an infinite loop with `sicmutils.matrix/some`.

  - Renames `square-structure->` to `two-tensor->`, and
    `square-structure-operation` to `two-tensor-operation`. These functions now
    work with rectangular 2 tensors, not just square.

  - `sicmutils.structure` gains `down-of-ups?`, `up-of-downs?`, `two-up?`,
    `two-down?`, `two-tensor?` and `two-tensor-info` for working with "2
    tensors", ie, structures that contain structural entries of matching
    orientation and size.

  - New `g/acot` generic method installed for Operator instances.

- #471:

  - installs the complex GCD implementation into the generic system and modifies
    it to work with real/complex pairs.

  - tweaks the default gcd implementation so that two identical values `x`, even
    if they are floating point, will return `x` from `(gcd x x)`. (default gcd
    in `sicmutils.euclid` can handle cases now where the terms are equal and of
    opposite sign.)

  - adds `exact-divide` handling of non-integral numbers when the inputs are
    either equal or of opposite sign.

- #398 adds a `sicmutils.generic/gcd` implementation for complex numbers,
  closing the long-standing #58. Thanks to @adamhaber for this!

- #461 adds `sicmutils.quaternion`, with a full arithmetic implementation and
  the beginnings of a rotation API. Quaternions are implemented like vectors of
  length 4, and implement all appropriate Clojure protocols. All arithmetic is
  compatible with all scalars and complex numbers.

  - Accessors: `get-r`, `real-part`, `get-i`, `get-j`, `get-k`, `complex-1`,
    `complex-2`, `->complex-pair`, `->vector`, `three-vector`

  - Predicates: `real?`, `zero?`, `one?`, `pure?`, `unit?`

  - Constants: `ZERO`, `ONE`, `I`, `J`, `K`

  - Reader literal `#sicm/quaternion` takes a 4-vector or a single entry.

  - Constructors: `make`, `from-complex`, `spherical`, `semipolar`,
    `multipolar`, `cylindrospherical`, `cylindrical`

  - More: `arity`, `evaluate`, `partial-derivative`, `magnitude-sq`,
    `normalize`, `commutator`

  - Transcendental functions: `exp` `log`, `cos`, `sin`, `tan` `sinh`, `cosh`,
    `tanh`. Many more transcendentals will work, thanks to their default
    implementations.

  - Arithmetic and generics: `+`, `-`, `*`, `/`, `dot-product`, `cross-product`,
    `conjugate`, `magnitude`, `expt`, `sqrt`, `simplify`, `infinite?`,
    `solve-linear-right`, `solve-linear`

  - Rotation-related: `from-angle-normal-axis`, `from-angle-axis`, `pitch`,
    `roll`, `yaw`, `->angle-axis`

- #468:

  - adds `sicmutils.polynomial/touchard`, implementing a constructor for the
    type of polynomial known as a "complete Bell polynomial" or ["Touchard
    polynomial"](https://en.wikipedia.org/wiki/Touchard_polynomials).

  - adds `sicmutils.special.factorial/bell` for computing the nth [Bell
    number](https://en.wikipedia.org/wiki/Bell_number)

  - `sicmutils.series/bell-series` returns an infinite sequence of bell numbers.

- #276 adds an `integration-opts` to
  `sicmutils.mechanics.lagrange/Lagrangian-action`. All options are passed on to
  `definite-integral`. By default, `parametric-path-action` passes `:compile?
  false`, since we do NOT want to compile the polynomial.

- #463 adds a new 1-arity to `sicmutils.matrix/characteristic-polynomial` that
  returns an actual polynomial instance. Creating this polynomial once and
  calling it many times is much more efficient. Closes #209.

  - `expt` called with a negative base and non-integral power now properly
    returns a complex number instead of `##NaN`.

  - symbolic `=` now behaves correctly and accumulates an expression of nested
    `and`s, vs before. The previous behavior would convert `(= 'a 'b 'c')` to
    `(= (= 'a 'b) 'c')`, which is NOT correct. (if `(= 'a 'b)` is true, then the
    expression evaluates to `false`, since `(= true 'c')` is false.)

  - adds `sicmutils.series/function->`, for generating a Maclaurin series from a
    function.

- #449:

  - All missing trigonometric functions have been filled in `sicmutils.generic`
    and aliased in `sicmutils.env`:

    - Inverse cotangent: `acot`
    - inverse secant: `asec`
    - inverse cosecant: `acsc`
    - hyperbolic (inverse hyperbolic) cotangent: `coth` and `acoth`
    - hyperbolic (and inverse hyperbolic) secant: `sech` and `asech`
    - hyperbolic (and inverse hyperbolic) cosecant: `csch` and `acsch`

    All of these have default implementations and derivatives defined. They'll
    work out of the box for all types with `atan` defined (and potentially
    `exp`, `sqrt` and `log`.)

    Thanks to John D Cook's ['Bootstrapping a minimal math
    library'](https://www.johndcook.com/blog/2021/01/05/bootstrapping-math-library/)
    for his inspiration on the defaults and implementation order of these new
    functions.

  - `expt` gains a new default implementation for non-native-integral powers,
    making `expt` work for any type with `exp`, `log` and `mul` defined.

  - `sqrt` gains a default implementation for all types implementing `exp`,
    `mul` and `log`.

  - All trig functions now have derivatives and docstrings.

  - New `sinc`, `tanc`, `sinhc`, `tanhc` functions live in `sicmutils.generic`
    and are aliased into `sicmutils.env`. These are generically defined as `(/
    (sin x) x)`, `(/ (tan x) x)` (and similar with `sinh` and `tanh`), with
    correct definitions for 0 and infinite-valued inputs.

    These functions all support derivatives as well.

  - New default `acot` implementation in `sicmutils.series`.

- #450:

  - Adds `sicmutils.series/harmonic-series`, the infinite series of [harmonic
    numbers](https://en.wikipedia.org/wiki/Harmonic_number)

  - moves `sicmutils.numerical.elliptic` to the `sicmutils.special` package, as
    `sicmutils.special.elliptic`.

  - New `sicmutils.special.factorial` namespace!
    `sicmutils.util.permute/factorial` moves here, and the forgotten duplicate
    `sicmutils.generic/factorial` is now gone.

    - New functions: `falling-factorial`, `rising-factorial`,
      `double-factorial`, `multi-factorial`, `subfactorial`,
      `binomial-coefficient`, `stirling-first-kind`, `stirling-second-kind`.

  - New `sicmutils.util.permute/multichoose` function, implementing the
    definition [described here](https://mathworld.wolfram.com/Multichoose.html).

  - better `number-of-combinations` impl in `sicmutils.util.permute`, using
    `sicmutils.special.factorial/falling-factorial`

  - sci bindings for`sicmutils.special.factorial`, `sicmutils.util.permute`.

- #458:

  - Default implementation of `g/negative?` returning `false` for literal
    numbers and symbols. This was required to get `g/abs` working for
    polynomials and rational functions with symbolic coefficients.

  - Polynomials and rational functions now correctly unwrap `Literal`
    coefficients in `->expression`. Without this, the resulting expressions
    would not correctly respond to `simplify` calls.

  - Slight efficiency improvement in
    `sicmutils.polynomial.gcd/->content+primitive`.

  - `sicmutils.rational-function/from-points` now correctly builds its function.
    Before, it was unhygienic; if `'x` appeared in the coefficients the results
    would be incorrect.

- #456:

  - `sicmutils.mechanics.lagrange/{Γ,Γ-bar}` are removed in favor of the
    existing `Gamma` and `Gamma-bar` functions. The `sicmutils.env` aliases are
    gone as well.

  - `sicmutils.mechanics.lagrange/Lagrange-interpolation-function` now returns
    an actual polynomial instance. Because polynomials support `IFn` and respond
    to the derivative operator `D`, this makes the `find-path` example on pages
    22/23 of SICM run about 5x faster.

  - Richardson extrapolation is now implemented as a functional fold. The
    exposition in `sicmutils.polynomial.richardson` discusses this; the
    namespaces gains `richardson-fold`, `richardson-sum` and `richardson-scan`.

- #455 makes `sicmutils.util.aggregate/scan` and
  `sicmutils.algebra.fold/fold->scan-fn` slightly more efficient by dropping the
  first element of the returned sequence before mapping the `present` function.

- #453:

  - Adds `sicmutils.polynomial/from-points` and
    `sicmutils.rational-function/from-points` for generating `Polynomial` and
    `RationalFunction` instances from sequences of points.

- #451:

  - new `sicmutils.algebra.fold` namespace:

    - New folds: `kahan-babushka-neumaier` (aliased as `kbn`),
      `kahan-babushka-klein` and and `kbk-n` macro for generating higher-order
      `kahan-babushka-klein` variants. `generic-sum-fold` folds using
      `sicmutils.generic/+`.

    - `sicmutils.util.aggregate/kahan-fold` now lives here, named `kahan`.

    - `fold->sum-fn` and `fold->scan-fn` generate functions like
      `sicmutils.util.aggregate.{sum,scan}` specialized to the supplied fold.
      See the docstrings for the multiple arities supported

    - fold primitives: `count`, `constant`, `min`, `max`.

    - fold combinator `join` allows compound folds to be built out of primitive
      folds.

  - Upgrades to `sicmutils.util.aggregate`:

    - `scanning-sum` renamed to `scan`

    - `halt-at` deleted in favor of the built-in `halt-when` that I didn't know
      about!

    - `scan` and `sum` now both use a dynamic binding, `*fold*`, to set the fold
      they use for aggregation. By default, this is set to the new
      `kahan-babushka-neumaier-fold`.

    - The three-arity version of `sum` now uses transducers, saving a pass over
      the input range.

    - `pairwise-sum` implements pairwise summation, an error-limiting technique
      for summing vectors. Use the dynamic binding `*cutoff*` to set where
      `pairwise-sum` bails out to normal summation.

  - Upgrades to `sicmutils.rational-function.polynomial`:

    - The folds in this namespace now follow the fold contract laid out in
      `sicmutils.algebra.fold`, implementing all three arities correctly.

    - I realized that the fold implementation here should /not/ return a full
      row every time it processes a previous row; a far better `present`
      implementation would return the best estimate so far. Then you could build
      a `scan` from that fold to see the estimates evolve lazily as new points
      are added. This has better performance, it turns out, than the original
      method!

    - added a bunch to the exposition to make the advantages clear.

  - Upgrades to `sicmutils.rational-function.interpolate`:

    - `fold` interface upgraded, similar to the polynomial interpolation notes.

    - New `bulirsch-stoer-fold`, `bulirsch-stoer-sum` and `bulirsch-stoer-scan`
      functions. These are similar to the `modified-**` versions but use the
      `bulirsch-stoer` algorithm, instead of `modified-bulirsch-stoer`.

    - `modified-bulirsch-stoer-fold-fn` renamed to
      `modified-bulirsch-stoer-fold`, to match the naming scheme of other
      "folds" in the library.

    - `modified-bulirsch-stoer-fold` renamed to `modified-bulirsch-stoer-sum`,
      to match the convention that "reducing a sequence with a fold" is called
      "summing" the sequence. I can see this changing down the road...

    See `context-opts` for instructions on how to enable
    `sicmutils.algebra.fold/kbk-n` in the SCI environment (you'll need to turn
    on access to `js/Math` or `java.lang.Math`).

  - Fixed a type inference warning in Clojurescript in `sicmutils.complex`.

  - Added support for `sicmutils.util.def` and its `fork` macro to the default
    SCI environment provided by SICMUtils. Helpful for macro-writing!

  - `sicmutils.numerical.quadrature.adaptive` now uses the dynamically bound
    `sicmutils.util.aggregate/*fold*` to accumulate its numerical integral
    pieces, instead of a hardcoded `kahan-sum`.

  - `sicmutils.numerical.quadrature.bulirsch-stoer` now uses the functional scan
    versions of polynomial and rational function interpolation, as these are a
    bit faster than the originals!

  - `sicmutils.util.stream/scan` deleted in favor of
    `sicmutils.util.aggregate/scan` with a dynamic binding for `*fold*` to
    customize.

- #448:

  - new `g/infinite?` generic with implementations for all numeric types,
    complex numbers, `differential` instances. Defaults to `false` for all other
    types. (Also aliased into `sicmutils.env/infinite?`).

  - The infix, TeX and JavaScript renderers (`->infix`, `->TeX` and
    `->JavaScript`) all properly render `##Inf` and `##-Inf`. Infix uses the
    Unicode symbol ∞, while `->TeX` uses the LaTeX command `\infty`.
    Javascript's `Infinity` stands in for `##Inf` in generated JS code.

  - Complex numbers now respond `true` to `g/negative?` if their imaginary
    component is zero and real component is negative, false otherwise.

  - `g/+`, `g/-`, `g//` now no longer short circuit if there is a NUMERIC zero
    on either side. This was causing bugs in cases where we allow, say, a scalar
    to be added to a quaternion, and auto-convert the scalar right there (so it
    adds only to the real part). OR in cases, like in the matrix PR, where we
    convert the scalar in addition to `<scalar>*I*`.

    - This caused some problems with `sicmutils.matrix` tests that were not well
      typed.

  - The default `expt` implementation is now available as a function to call
    directly (`sicmutils.generic/default-expt`) without going through the
    dispatch system.

- #447 contains a grab-bag of fixes and additions, many related to complex
  numbers:

  - Use `Math/E` instead of `(Math/exp 1)` for euler's constant in
    `sicmutils.env`.

  - Fix bug in `sicmutils.calculus.indexed`, in a case where either input was
    missing an `up` or `down`index type.

  - symbolic `dot-product` and `inner-product`

  - `inner-product` now defaults to `dot-product` for scalar instances. This is
    correct for all numeric types we currently have, since `complex` is the only
    tough case, and it has real coefficients.

  - simplify now does NOT freeze expressions before simplifying. This allows
    complex numbers to survive simplification, since they freeze to `(complex
    <re> <im>)`.

    - big rewrite in `sicmutils.simplify.rules`, to convert all of the frozen
      matchers like `(complex 1 2)` into matchers that actually bind to a
      complex number.

    - more rules in `complex-trig`, it can now handle bigger products inside of
      `sin` and `cos` multiplied by `I`.

  - Various improvements to `sicmutils.complex`:

    - complex implementations for `dot-product` between complex and real types

    - Fixed reflection warnings with `ComplexFormat`in complex parsing code

    - complex `zero?` now returns true for inputs like `(complex -0.0 -0.0)`,
      where a negative zero lives in the real or imaginary slots

    - new `sicmutils.complex/-I` binding, set to `(g/negate c/I)`

    - `g/expt` for complex numbers optimizes the inputs equal to `I` by
      returning exact 1, -1, `I` or `-I` depending on the input. This applies to
      `g/square` and `g/cube` as well.

- #445 fixes a bug where structures and other seq-able types were interpreted as
  sequence matchers.

  In `pattern.match` and all rules, things that respond true to `sequential?`
  but not `seq?` or `vector?` (many of the sicmutils types, like structures and
  the upcoming Quaternion type) were being converted to `seq` and treated as
  sequence matchers vs literal matchers. This no longer happens, and structures
  etc are treated as literal matchers.

- #443:

  - Implements `IKVReduce` and `Reversible` for structures. This enables `rseq`
    and `reduce-kv` to work with structures.

  - Removes a `reduced` shortcut condition in `sicmutils.generic/*` that was
    causing multiplications of the form `(* 0 0 (up 0 0))` to shortcut and
    return `0` instead of the appropriate structural form.

  - the `atan` implementation for symbolic numbers is now careful not to return
    a floating point number in the case of a 0 argument in the second position.
    Additionally, it now returns symbolic `pi` or 0 in the case of `0` in the y
    argument for positive and negative `x` argument, respectively, and symbolic
    `(/ pi 2)` or `(- (/ pi 2))` for a 0 `x` argument and respective positive or
    negative `y` argument.

- #442 fixes #441 by upgrading the implementations of
  `sicmutils.util.permute/{factorial,number-of-combinations}` to be able to
  handle large inputs. Thanks to @swapneils for the report.

- #440:

  - Modifies `(g/exp 0)` to return an exact 1, vs the previous `1.0`.

  - Fixes a bug in `sicmutils.rules/exp-contract` leftover from the port from
    Scheme. Thanks to @adamhaber for pointing this out!

- #438:

  - converts `doall` calls to `run!`, `dorun`, `doseq` or `mapv` where
    applicable. In cases where we were trying to force side effects (mostly in
    the tests), this change prevents the environment from retaining the full
    sequence. This will save memory!

  - adds missing tests from `connection.scm` to
    `sicmutils.calculus.connection-test`, stressing pages 205 - 213 from MTW,
    Gravitation.

- #434: allow pattern matching forms to successfully bind to `nil` or `false`.

- #397: `sicmutils.calculus.manifold/typical-coords` now returns generated
  coordinate symbols that start with the same symbol as the coordinate system's
  prototype, like:

```clj
(typical-coords R2-polar)
;;=> (up x065308 x165309)

(typical-coords
 (with-coordinate-prototype R2-polar (up 'r 'theta)))
;;=> (up r65312 theta65313)
```

## 0.20.1

- #396:

  - fixes a bug in the SCI version of `define-coordinates` which didn't allow
    any rebinding of manifolds.

  - Removes the `bindings` key from `sicmutils.env.sci/context-opts`.
    https://github.com/babashka/sci/issues/637 is a bug with variable rebinding
    that occurs when `:bindings` is in play. Instead of relying on this key,
    evaluate `(require '[sicmutils.env :refer :all])` against your SCI
    environment to get all bindings.

  - bumps the default version of SCI to 0.2.7.

## 0.20.0

- #348:

  - Adds a new single arity version of
    `sicmutils.util.permute/permutation-parity`, which returns the parity of a
    permutation relative to its sorted version.

  - `sicmutils.complex/complex` can now take a single string argument in both
    Clojure and Clojurescript.

  - Expands the complex number literal parser to take these forms, in addition
    to the previously-supported string argument:

```clj
#sicm/complex [1.2 3.6]    ;; 1.2+3.6i
#sicm/complex [1.2]        ;; 1.2
#sicm/complex 1.4          ;; 1.4
#sicm/complex "1.2 + 3.6i" ;; 1.2+3.6i
```

- #394 fixes a bug with derivatives of functions that returned a map... but
  where the map was actually meant to represent some other type, by holding a
  `:type` key. We do this for manifold families and manifold points, as two
  examples. Now, instead of recursing into the values, the system will correctly
  throw an error. (You can fix this by using a `defrecord` instead of a map and
  implementing `sicmutils.differential/IPerturbed`.)

- #393:

  - Forms like `(let-coordinates [(up x y) R2-rect] ...)` will now work even if
    `up` is not present in the environment. Previously this syntax was valid,
    but only if `up` had been imported.

  - Adds the `sicmutils.calculus.coordinate/define-coordinates` macro, also
    aliased into `sicmutils.env`. This macro allows you to write forms like

```clj
(define-coordinates (up t x y z) spacetime-rect)
(define-coordinates [r theta] R2-polar)
```

  and install set of bindings for a manifold's coordinate functions, basis
  vector fields and basis form fields into a namespace. This is used liberally
  in Functional Differential Geometry. (You might still prefer `let-coordinates`
  for temporary binding installation.)

  - Converts many of the `sicmutils.fdg` test namespaces to use the new
    `define-coordinates` macro, making for a presentation closer to the book's.

  - Fixes a Clojurescript warning in `sicmutils.util` warning due to
    redefinition of `clojure.core/uuid`

- #386:

  - Aliases `sicmutils.mechanics.hamilton/phase-space-derivative` into
    `sicmutils.env`, and adds `sicmutils.sr.frames/base-frame-maker`. The latter
    function makes it easier to write reference frames like `the-ether`, as with
    the `home` variable in chapter 11 of FDG.

  - Adds all code listings from chapters 10 and 11 of FDG as
    `sicmutils.fdg.{ch9,ch10}-test`.

- #384:

  - Adds `sicmutils.fdg.ch9-test`, with tests for all forms from FDG's 9th
    chapter.

  - Tests from `sicmutils.fdg.einstein-test` now all work, and quite fast. The
    functions in this namespace comprise some of the exercises from FDG chapter
    9. (Einstein's Field Equations hung until this PR... getting these working
    is a huge achievement for me, and, in some sense, the final milestone of the
    Big Port from scmutils.)

  - Adds `sicmutils.function/memoize`, a metadata-and-function-arity preserving
    version of `clojure.core/memoize`.

  - in `sicmutils.calculus.indexed`, `with-argument-types` and
    `with-index-types` now both correctly set the arity of the returned
    function, in addition to the argument types or indices.
    `sicmutils.function/arity` will now work correctly with indexed or typed
    functions.

  - Adds new `manifold?` and `manifold-family?` functions in `sicmutils.env` and
    `sicmutils.calculus.manifold`. These are enabled by new `:type
    :sicmutils.calculus.manifold/{manifold,manifold-family}` keys in the
    appropriate structures in the manifold namespace. Manifolds and manifold
    families will now respond with these keywords to `sicmutils.value/kind`.

  - The `sicmutils.calculus.manifold/ICoordinateSystem` now has a `uuid`
    function, for internal comparison of coordinate systems. This is here so
    that points can cache coordinate system representations by UUID. Before this
    change, changing the coordinate prototype, or attaching metadata to a
    coordinate system would break its cache entry in manifold points. (This was
    the killer for the Einstein Field Equations!)

  - `sicmutils.calculus.manifold/{coordinate-prototype,with-coordinate-prototype}`
     now store and retrieve the coordinate prototype from metadata. This plus
     the previous change allows manifold points to correctly cache their
     coordinate representations.

  - `sicmutils.calculus.manifold/manifold` acts as identity on manifolds now.
    Previously it only worked on coordinate systems.

- #382:

  - Makes the `name` argument to `sicmutils.operator/make-operator` optional.
    `name` now defaults to `'???`.

  - adds tests for all code forms in Chapter 8 of FDG.

- #376 adds more type hints to the `ratio.cljc` namespace. This fully solves the
  advanced compilation issues we were seeing.

- #374: Demos, thanks to @sigmaxipi!

- #379 fixes typos in a couple of the equations in `richardson.cljc`, closing
  #377. Thanks to @leifp for the report.

- Features, tests and bugfixes from #381:

  - `sicmutils.calculus.coordinate/generate` moves to
    `sicmutils.calculus.manifold/c:generate`; this supports a bugfix where
    1-dimensional manifolds like `R1-rect`, aka `the-real-line`, return a
    coordinate prototype of a single element like `t` instead of a structure
    with a single entry, like `(up t)`. Thanks to @phasetr for the bug report
    that led to this fix, and @gjs for finding and fixing the bug.

  - `same.ish/Approximate` implemented for `sicmutils.structure/Structure`,
    allowing `ish?` comparison of `up` and `down` structures with approximate
    entries. Require `sicmutils.generator` for this feature. (NOTE: because
    protocols are implemented for the LEFT argument, `(ish? <vector> (down
    ...))` will still return true if the values are approximately equal, even
    though a `<vector>` is technically an `up` and should NOT equal a `down`. Do
    an explicit conversion to `up` using `sicmutils.structure/vector->up` if
    this distinction is important.)

  - `same.ish/Approximate` now defers to `sicmutils.value/=` for equality
    between `Symbol` and other types. This lets `ish?` handle equality between
    symbols like `'x` and literal expressions that happen to wrap a single
    symbol.

  - `Cartan->Cartan-over-map` now does NOT compose `(differential map)` with its
    internal Cartan forms. This fixed a bug in a code listing in section 7.3 of
    FDG.

  - Section 7.3 of FDG implemented as tests in `sicmutils.fdg.ch7-test`.

  - Many new tests and explorations ported over from `covariant-derivative.scm`.
    These live in `sicmutils.calculus.covariant-test`.

  - timeout exceptions resulting from full GCD are now caught in tests using
    `sicmutils.simplify/hermetic-simplify-fixture`. Previously, setting a low
    timeout where simplification failed would catch and move on in normal work,
    but fail in tests where fixtures were applied.

## 0.19.2

Yet another incremental release, this time to bump the `Fraction.js` dependency.
The new `cljsjs` dependency has code compatible with advanced compilation.

- #372 bumps the `Fraction.js` dependency to `4.1.1`.

## 0.19.1

This is an incremental bugfix release to get Clojurescript advanced compilation
into shape.

- #371:

  - fixes a subtle bug with extern inference on `fraction.js/bigfraction.js`.
    Thanks to @sigmaxipi for this report!

  - removes overridden factory constructors like `->Polynomial`. I had
    originally done this for functions that held a metadata field, so that the
    user could leave it out and have it default to `nil`... but advanced Closure
    compilation can't understand the `ns-unmap` call, so it has to go.

  - Many unary functions on `Operator`, `Structure`, `Series`, `PowerSeries`,
    `Polynomial` and `RationalFunction` now preserve metadata. Binary functions
    between two instances of any of these still return a new object with
    metadata == `nil`.

## 0.19.0

> (If you have any questions about how to use any of the following, please ask us
> at our [Github Discussions](https://github.com/sicmutils/sicmutils/discussions)
> page!)

This release focused on improving the expressiveness and performance of the
three simplification engines in SICMUtils:

  - `sicmutils.polynomial` and `sicmutils.rational-function` are now quite well
    fleshed out, with full polynomial and rational function APIs and many
    generics.

  - The polynomial and rational function _simplifiers_ work by round-tripping
    expressions through these types, depending on each namespace to emit
    symbolic expressions in "canonical form". This process is now much faster!
    On one important Bianchi Identity benchmark in `sicmutils.fdg.bianchi-test`,
    one test that formerly took close to 30 minutes now runs in 30 seconds, and
    all see a 60-fold improvement.

  - By default, these simplifiers emit expressions with all terms multiplied
    out; the new `factor` function in `sicmutils.env` lets you factor
    expressions, overriding this default.

  - The rule-based simplifier is now based on a powerful pattern matching
    engine, implemented in `pattern.match` and `pattern.rule`.
    `sicmutils.simplify.rules` now contains every rule and possible
    customization from the original scmutils codebase.

There is a _lot_ in this release, all motivated by performance. Please read on
for the detailed notes, and enjoy version 0.19.0!

### Rule-Based Simplifier Overhaul

- #353 introduces a powerful new simplifier, ported from the `new-simplify`
  procedure in `simplify/rules.scm` of the scmutils library. There are now a
  BUNCH of new rulesets and rule simplifiers in `sicmutils.simplify.rules`!

  The next step with these is to massage them into separate bundles of rules
  that users can mix and match into custom simplifiers for objects like abstract
  matrices, abstract bra and ket structures, up and down, booleans (for
  representing equations and inequalities) and so on.

- #349 introduces a new pattern matching system, built out of matcher
  combinators. All of the rules in `sicmutils.simplify.rules` now use the new
  syntax offered by the library. Some notes:

  - `pattern.match` defines a number of "matcher combinators"; these are
    functions that take a map of bindings, a data input and a success
    continuation and either succeed by calling their continuation, or fail. Out
    of the box, the library provides `fail`, `pass`, `with-frame`,
    `update-frame`, `predicate`, `frame-predicate`, `eq`, `bind`, `match-when`,
    `match-if`, `or`, `and`, `not`, `segment` and `sequence`.

  - Additionally, any combinator that takes another combinator can ALSO take a
    pattern form like `'?x`. See `pattern.syntax` for the full, rich range of
    syntax allowed. These are all functions, so you'll have to quote your
    symbols at this stage.

  - Passing a matcher combinator to `pattern.match/matcher` to generate a
    matcher object. This is a function from some `data` input to a map of
    bindings on success, or an explicit `pattern.match/failure` object on
    failure. Test for failure with `pattern.match/failed?`.

  - A combination of a matcher and a "consequence function" is called a "rule".
    A consequence is a function that takes a binding map and either returns a
    new result or fails by returning `nil` or `false`. (Don't worry, you can
    succeed with these values too by wrapping them in `sicmutils.rule/succeed`.)

    Rules are the heart of the whole simplification mechanism in sicmutils! To
    learn about how to build these, see the documentation for `pattern*`,
    `pattern`, `consequence`, `template`, `rule*`and `rule`.

  - `pattern.rule` gives you some starter rules, and many combinators you can
    use to build more and more powerful and complex sets of rules. These are
    `pass`, `fail`, `predicate`, `return`, `branch`, `choice*`, `choice`,
    `pipe*`, `pipe`, `n-times`, `attempt`, `guard`, `iterated`, `while`,
    `until`, `fixed-point` and `trace`.

  - Rules are nice for rewriting entire expressions recursively, from the bottom
    up or top down. This is called "term rewriting". A big motivation for this
    rewrite was to make it easy to build custom term rewriters for types like
    abstract matrices or abstract up and down structures. You can use your rules
    to rewrite structures recursively with `bottom-up`, `top-down`,
    `iterated-bottom-up` and `iterated-top-down`. `ruleset*`, `ruleset`,
    `rule-simplifier` and `term-rewriting` capture some common patterns the
    library uses to go from rules => term rewriters.

  - If you want ideas about how to use the pattern matching library to rewrite
    expressions, see `sicmutils.simplify.rules` for many examples.

- #354 adds SCI support for all macros and functions in the new pattern matching
  namespaces, and adds these to the namespaces exposed via `sicmutils.env.sci`.

### Rational Function, Polynomial Simplifiers

- #341 takes on a large rewrite of the rational function and polynomial
  simplfiers. One goal of this project was to improve the performance of the
  Bianchi Identities in `sicmutils.fdg.bianchi-test`, and I'm happy to say that
  they are now a good bit faster than the original scmutils implementation.

  `sicmutils.polynomial` and `sicmutils.rational-function` are now solid data
  structures of their own, with many operations installed into the generic
  system. These are now valuable and useful outside of their role in the
  simplifier.

  This was a large project, and many small improvements and bugfixes snuck in.
  Here is the full list:

  - `v/kind` now works for `sorted-map` instances.

  - GCD in Clojurescript is now fast and efficient between all combinations of
    `js/BigInt` and `js/Number`, and in Clojure between all combinations of
    `clojure.lang.BigInt`, `BigInteger`, `Long` and `Integer`.

  - on the JVM, GCD now works properly with rational numbers. Previously
    anything non-integral would return `1`; now `(gcd 1/2 1/3)` properly returns
    `1/6`.

  - `g/exact-divide` now succeeds for all non-exact `::v/scalar` types (symbols,
    floats, etc) either if the denominator is zero, or if the two arguments are
    equal. Else, it throws, just like before.

  - A multi-arity call to `sicmutils.generic/*` now stops if it encounters a
    0, rather than attempting to multiply all remaining items by 0.

  - The default function for `sicmutils.generic/lcm` protects against overflow
    by dividing only a single one of its arguments `a` and `b` by `(gcd a b)`.

  - `(g/lcm 0 0)` now properly returns 0.

  - New `sicmutils.util.aggregate/{monoid,group}` functions let you build
    multi-arity aggregations out of binary combination functions, with an option
    to bail early at "annihilator" values, like 0 for multiplication.

  - New multi-arity `lcm` and `gcd` implementations for symbolic expressions
    appropriately handle `0` and `1` on either side, as well as the case where
    both arguments are equal.

  - In the `sicmutils.numsymb` namespace, thanks to `monoid` and `group`, the
    `'*`, `'/`, `'-`, `'+`, `'or`, `'and`, `'gcd`, `'lcm` and `'=` operations
    now have efficient multi-arity implementations that stop computing when they
    receive an annihilator, like `0` for multiplication or `true` for `or`.
    Access these via `(sicmutils.numsymb/symbolic-operator <symbol>)`.

  - `sicmutils.series/PowerSeries` gains `arg-scale` and `arg-shift` functions;
    these are identical to `sicmutils.function/arg-{scale,shift}`, but preserve
    the `PowerSeries` type. (#367 proposes making these functions generic.)

  - New `sicmutils.ratio/IRational` protocol, with `numerator` and `denominator`
    functions implemented for ratios and for the `RationalFunction` data type.
    These two are now exposed in `sicmutils.env`.

  - `sicmutils.simplify.rules/*divide-numbers-through-simplify?*` is now `true`
    by default; numbers in the denominator will now automatically pull up into
    the numerator. All tests now reflect this setting.

  - Any analyzer generated from `sicmutils.expression.analyze` can now act on
    both bare, unwrapped expressions (raw lists etc) and on
    `sicmutils.expression.Literal` instances. This means that you can now call
    `sicmutils.simplify/{*rf-simplify*,*poly-simplify*}` as functions and
    canonicalize some form with either simplifier without triggering a full
    simplification. A small win, but ice.

  - `sicmutils.polynomial.factor` got a major rewrite, and now exposes a few
    functions like `poly->factored-expression`, `factor-expression` and
    `factor`.

      - `factor` is _tremendously useful_! Call `factor` (it's aliased into
        `sicmutils.env`) on any expression to factor out all possible terms.
        This makes it much easier to see where there is some cancellation
        lurking, in, say, some expression you know should equal zero (a
        residual).

  - bugfix: `sicmutils.expression.Literal` instances now compare their contained
    expression via `sicmutils.value/=`.

  - `sicmutils.rules/constant-elimination` can now eliminate constants from
    expressions with any arity, not just binary forms.


  Now, the three big namespaces... `sicmutils.polynomial`,
  `sicmutils.rational-function` and `sicmutils.polynomial.gcd` all got a big
  overhaul.

  - `sicmutils.polynomial` notes:

    - `Polynomial` uses a new sparse representation for its "power product"
      term; this, plus an arithmetic rewrite, makes the whole system much faster
      for larger numbers of variables (for all #s, really).

    - `Polynomial` instances implement many more Clojure(script) protocols. They
      can hold metadata; they can be evaluated as functions of their
      indeterminates, and `seq` now returns a sequence of terms.

    - `Polynomial` extends `sicmutils.function/IArity` and
      `differential/IPerturbed`, so you can use `sicmutils.function/arity`, and
      take derivatives of functions that return polynomials.

    - In their arithmetic, `Polynomial` instances will drop down to bare
      coefficients whenever some multiplication or addition removes all
      indeterminates. All binary arithmetic exposed in the namespace can handle
      non-`Polynomial` instances on either or both sides, so this is fine.
      Coefficients are treated as constant polynomials.

    - The namespace holds many new functions. Some choice ones are:

      - constructors: `make`, `constant`, `linear`, `c*xn`, `identity`, and
        `new-variables`

      - accessor functions: `arity`, `degree`, `coefficients`, `leading-term`,
        `leading-coefficient`, `leading-exponents`, `leading-base-coefficient`,
        `trailing-coefficient`, `lowest-degree`

      - predicates: `monomial?`, `monic?`, `univariate?`, `multivariate?`,
        `negative?`

      - functions to generate new polynomials: `map-coefficients`,
        `map-exponents`, `scale`, `scale-l`, `normalize`, `reciprocal`,
        `drop-leading-term`, `contract` and `extend` alongside `contractible?`,
        `lower-arity`, `raise-arity`, `with-lower-arity`, `arg-scale`,
        `arg-shift`

      - arithmetic: `negate`, `abs`, `add`, `sub`, `mul`, `square`, `cube`,
        `expt`, `divide` along with `divisible?`, `evenly-divide`,
        `pseudo-remainder`, and _lots_ of functions installed into the generic
        arithmetic system.

      - different ways to evaluate polynomials: `evaluate`, `horner-with-error`

      - calculus! `partial-derivative` and `partial-derivatives` are alive and
        well, and work with the `D` operator.

      - Functions to get in and out of polynomials from other types:
        `univariate->dense`, `->power-series`, `expression->`, `->expression`

  - `sicmutils.polynomial.gcd` also got a rewrite; it's fairly clear to read
    now, and prepared for the eventual addition of the sparse multivariate GCD
    routine that scmutils uses. There are some efficiency gains here too that
    let us turn a number of tests back on, or demote them from `:long` markers.

  - `sicmutils.rational-function` notes:

    - `RationalFunction` instances implement many more Clojure(script)
      protocols. They can hold metadata; they can be evaluated as functions of
      their indeterminates, and `seq` now returns a pair of `numerator`,
      `denominator`.

    - `RationalFunction` extends `sicmutils.function/IArity` and
      `sicmutils.ratio/IRational`, so our generic `arity`, `numerator` and
      `denominator` work on these instances.

    - Here are some new functions from the `RationalFunction` namespace:

      - constructor: `make`, drops to polynomial or coefficient where needed
        just like `Polynomial` functions

      - functions to generate new rational functions: `arg-scale`, `arg-shift`

      - predicates: `negative?`

      - arithmetic: `negate`, `abs`, `add`, `sub`, `mul`, `square`, `cube`,
        `expt`, `invert`, `div`, `gcd`, and many functions installed into the
        generic arithmetic system.

      - evaluation via `evaluate`

      - calculus! `partial-derivative` and `partial-derivatives` are alive and
        well, and work with the `D` operator.

      - Functions to get in and out of rational functions from symbolic
        expressions: `expression->`, `->expression`.

### New Functions, Performance Improvements

- #358:

  - Adds a more efficient `literal-derivative` implementation to
    `sicmutils.abstract.function`, making the Bianchi identity benchmarks run
    40% faster.

  - In Clojurescript, `Range` instances now implement `sicmutils.value.Value`
    and `sicmutils.differential.IPerturbed`, allowing them to be returned from
    derivative-taking functions

  - Major, unexpected performance improvement - it turns out
    `sicmutils.value/number?` was quite slow in Clojure (less so in
    Clojurescript). Changing this function from an `isa?` check to a series of
    explicit `instance?` checks cut the build time in half. This makes the
    numeric tower less extensible... but it wasn't terribly extensible to start
    with, and needs some attention to make it so. A big win!

  - The Bianchi identity benchmarks have all been updated to reflect the big
    performance improvements achieved here, thanks to the wonderful
    [Tufte](https://github.com/ptaoussanis/tufte) profiling library from
    @ptaoussanis. The remaining very slow piece in the simplifier is the
    implementation of `g/add` for polynomial instances. #341 will improve this
    situation.

- #360 introduces a number of performance improvements to the
  `sicmutils.differential.Differential` implementation, primarily in `terms:+`
  and `terms:*`. thanks again to @ptaoussanis and the
  [Tufte](https://github.com/ptaoussanis/tufte) profiling library for helping me
  track these down.

- #357:

  - Adds the ability to do incremental simplification, every time an operation
    is performed involving a symbolic expression. Bind
    `sicmutils.numsymb/*incremental-simplifier*` to a function from raw
    expression -> raw expression, like `sicmutils.simplify/simplify-expression`
    or any of the rules in `sicmutils.simplify.rules` to enable this behavior.

  - Expands the `sicmutils.expression.analyze` API with the functions
    `default-simplifier`, `expression-simplifier`, `initializer`,
    `expression-analyzer` and `auxiliary-variable-fetcher`. See the [API
    documentation](https://cljdoc.org/d/sicmutils/sicmutils/CURRENT/api/sicmutils.expression.analyze)
    for detailed notes on how to do interactive expression analysis and
    simplification with these new tools.

  - by default, each simplification pass uses both rational function _and_
    polynomial canonicalization. This brings the simplifier into line with the
    scmutils simplifier.

- #353:

  - Adds a new `sicmutils.util.logic` namespace with an `assume!` function that
    allows rules to log assumptions when some simplification like `(sqrt (square
    x))` might have to choose one of multiple possible simplifications
    (`(non-negative? x)`, in this example).

    This function simply logs the assumption for now, instead of performing any
    checks. now. Turn off assumption logging with the dynamic variable
    `*log-assumptions?*` in that namespace.

  - new `sicmutils.value/almost-integral?` returns true if its argument is VERY
    close to an integral value, false otherwise.

- Efficient `symmetric-difference` implementation in `sicmutils.util.vector-set`
  (#346)

### Bug fixes, file moves, misc

- #369:

  - Removes JVM dependencies on Guava and nrepl.

  - Removes `sicmutils.env/sicmutils-repl-init`; this is only used by `lein
    repl`, and we now accomplish the same task with the `:repl-options` entry in
    `project.clj`.

  - Makes `sicmutils.polynomial.{factor,gcd}` available to SCI via the
    `sicmutils.env.sci` namespace

  - moves a few namespaces to more valid locations, now that the rational
    function and polynomial namespaces are tidied:

    - `sicmutils.numerical.interpolate.polynomial` ->
      `sicmutils.polynomial.interpolate`

    - `sicmutils.numerical.interpolate.richardson` ->
      `sicmutils.polynomial.richardson`

    - `sicmutils.numerical.interpolate.rational` ->
      `sicmutils.rational-function.interpolate`

- #358:

  - Converts the Clojurescript test build and REPL command from `lein-cljsbuild`
    to `shadow-cljs`. This enables more formerly-slow tests for Clojurescript;
    these are now fast enough to run, thanks to the performance improvements
    described below.

  - Upgrades our [Timbre](https://github.com/ptaoussanis/timbre) logging
    dependency to version 5.1.2, and [SCI](https://github.com/borkdude/sci) to
    0.2.5

- #353:

  - `expression->stream`, `expression->string`, `print-expression`, `pe` move
    from `sicmutils.simplify` to `sicmutils.expression`, and are now aliased in
    `sicmutils.env`.

  - `pattern.rule/guard` now fails if its rule argument fails; previously it
    wrapped the result in `attempt`, and would return its original input on
    failure.

  - fixed a heisenbug in `sicmutils.expression.analyze/make-analyzer` where, in
    Clojurescript, using expressions containing a `js/BigInt` as a hashmap key
    caused certain simplifications to fail. (This is vague, but the bug was
    _really_ subtle.) The fix was to make sure we freeze keys in the symbol
    cache. This is now noted in the function body.

## 0.18.0

> (If you have any questions about how to use any of the following, please ask us
> at our [Github Discussions](https://github.com/sicmutils/sicmutils/discussions)
> page!)

This release focused on porting over all of the material required to run every
piece of code from Sussman and Wisdom's ["Functional Differential
Geometry"](http://xahlee.info/math/i/functional_geometry_2013_sussman_14322.pdf).
The namespaces are lightly documented; the situation is better than the original
library, but will only get better as I work through the material and add
commentary.

There is a huge amount of functionality and material here! We can run many
examples from general and special relativity, and the tests are full of
exercises from the classic ["Gravitation" book by Misner, Thorne and Wheeler
(MTW)](https://www.amazon.com/Gravitation-Charles-W-Misner/dp/0691177791).

Notable changes from the rest of the library:

- `Operator` instances are slightly more efficient with their addition and
  multiplication, handling `zero?` and `one?` cases appropriately

- `Structure`s can now hold metadata

- We've extended the SICMUtils generics to Clojure's Map and Set data
  structures. These can now combine with `+`. Maps are treated as sparse
  infinite-dimensional vector spaces, and can multiply with symbolic or numeric
  scalars.

- `ModInt` instances are now correctly equal to numbers (when those numbers mod
  down to the `ModInt` instance's residue).

### What's next?

The next major change will be an overhaul of the simplifier to make it work fast
enough to solve Einstein's field equations in a reasonable amount of time, maybe
even in the browser. Polynomial GCD is slow, but
[#341](https://github.com/sicmutils/sicmutils/pull/341) will make it fast.

On to the detailed notes!

### Functional Differential Geometry

- From #339:

  - The new `sicmutils.calculus.covariant/Lie-D` can compute the Lie derivative
    for coordinates.

  - `sicmutils.calculus.frame` lets us create relativistic reference frames for
    investigating special relativity problems. This namespace aliases the
    following functions into `sicmutils.env`: 'frame?', `make-event`, `event?`,
    `claim`, `coords->event`, `event->coords`, `ancestor-frame`, `frame-name`,
    `frame-owner` and `frame-maker`.

  - `sicmutils.calculus.hodge-star` implements the Hodge star operator from
    chapter 10 of Functional Differential Geometry, plus Gram Schmidt
    orthonormalization. This namespace aliases the following functions into
    `sicmutils.env`: `Gram-Schmidt`, `orthonormalize` and `Hodge-star`.

  - `sicmutils.calculus.indexed` ports over the scmutils work on indexed objects
    and typed functions. This namespace aliases the following functions into
    `sicmutils.env`: `argument-types`, `with-argument-types`, `index-types`,
    `with-index-types`, `typed->indexed`, `indexed->typed`, `typed->structure`,
    `structure->typed`, `i:outer-product` and `i:contract`.

  - `sicmutils.calculus.manifold` gains `coordinate-system?`, which
    (predictably) returns true if its argument is a coordinate system, false
    otherwise. `chart` and `point` also take relativistic reference frames in
    addition to coordinate systems; the returned function converts to and from
    coordinates and events, rather than coordinates and manifold points.

  - `Div`, `Grad`, `Curl` and `Lap` move from `sicmutils.calculus.derivative` to
    `sicmutils.calculus.vector-calculus`. This namespace also contains versions
    of these operators from Functional Differential Geometry. This namespace
    aliases the following functions into `sicmutils.env`: `divergence`, `curl`,
    `gradient` and `Laplacian` (along with the others mentioned).

  - lots of new namespaces available in `sicmutils.env.sci`, soon to be deployed
    to Nextjournal: `sicmutils.calculus.{hodge-star, indexed, vector-calculus}`,
    and `sicmutils.sr.{boost,frames}`.

  - `sicmutils.sr.boost` describes boosts from special relativity, covered in
    chapter 11 of Functional Differential Geometry. This namespace aliases the
    following functions into `sicmutils.env`: `make-four-tuple`,
    `four-tuple->ct`, `four-tuple->space`, `proper-time-interval`,
    `proper-space-interval`, `general-boost`, `general-boost2` and
    `extended-rotation`.

  - `sicmutils.sr.frames` implements relativistic reference frames from special
    relativity, covered in chapter 11 of Functional Differential Geometry. This
    namespace aliases the following functions into `sicmutils.env`:
    `make-SR-coordinates`, `SR-coordinates?`, `SR-name`, `make-SR-frame`,
    `the-ether`, `boost-direction`, `v:c`, `coordinate-origin`, `add-v:cs` and
    `add-velocities`.

- From #338:

  - `sicmutils.fdg.bianchi-test` verifies the Bianchi identities; this was a
    challenge posed by GJS, and getting it working exposed a few bugs and
    triggered the rest of the work in this PR. Thank you, GJS!

  - `covariant-derivative` now properly handles the case of functions with
    argument types attached.

  - added `covariant-differential` to `sicmutils.calculus.covariant`.

  - aliased all functions from various namespaces in `sicmutils.calculus` into
    `sicmutils.env`.

  - adds `sicmutils.calculus.metric`, with the following functions exposed in
    `sicmutils.env`:

      - `coordinate-system->metric-components`, `coordinate-system->metric`,
        `coordinate-system->inverse-metric`, `literal-metric`,
        `components->metric`, `metric->components`,
        `metric->inverse-components`, `metric-over-map`, `lower`,
        `vector-field->oneform-field`, `drop1`, `raise`,
        `oneform-field->vector-field`, `raise1`, `drop2`, `raise2`,
        `trace2down`, `trace2up`, `sharpen`, `S2-metric`

      - `sicmutils.calculus.metric/invert` is exposed as `metric:invert` to
        match the scmutils naming scheme.

  - adds `sicmutils.calculus.connection`, with the following functions exposed
    in `sicmutils.env`:

    - `make-Christoffel-1`, `metric->Christoffel-1`, `metric->Christoffel-2`,
      `literal-Christoffel-1`, `literal-Christoffel-2`, `metric->connection-1`,
      `metric->connection-2`, `literal-Cartan`, `structure-constant`

- #337:

  - adds `sicmutils.calculus.curvature`, with these new functions and many tests
    from the classic "Gravitation" book: `Riemann-curvature`, `Riemann`,
    `Ricci`, `torsion-vector`, `torsion` and `curvature-components`

  - form fields now have NO identity operator, since they multiply by wedge, not
    composition.

- #328 adds many utilities for "Functional Differential Geometry".

  - vector fields, in `sicmutils.calculus.vector-field`:

    - new functions: `basis-components->vector-field`,
      `vector-field->basis-components`

    - vector fields now implement `v/zero?` and `v/zero-like` by returning
      proper vector fields.

  - form fields, in `sicmutils.calculus.vector-field`:

    - new functions: `nform-field?`, `basis-components->oneform-field`,
    `oneform-field->basis-components` and `function->oneform-field` (aliased as
    `differential-of-function`)

    - `Alt`, `alt-wedge` provide alternate wedge product definitions

    - form fields now implement `v/zero?` and `v/zero-like` by returning
      proper form fields that retain their rank.

    - form fields now correctly multiply via `*` by using
      `sicmutils.calculus.form-field/wedge`, instead of composition.

  - maps between manifolds, in `sicmutils.calculus.map`:

    - new function: `pushforward-function`

    - `differential` becomes `differential-of-map`, aliased back as `differential`

  - `sicmutils.calculus.covariant` gains new functions: `Cartan?`,
    `Christoffel?`, `Cartan->Christoffel`, `symmetrize-Christoffel`,
    `symmetrize-Cartan`, `Cartan->Cartan-over-map`, `geodesic-equation`,
    `parallel-transport-equation`.

  - `sicmutils.calculus.covariant/vector-field-Lie-derivative` can now handle
    structural inputs.

### New Functions, Functionality

- From #342:

  - Added `sicmutils.calculus.derivative/D-as-matrix` and
    `sicmutils.matrix/as-matrix`, ported from scmutils.

  - converted `sicmutils.modint.ModInt` to a `deftype`; this allows `ModInt`
    instances to be `=` to non-`ModInt` numbers on the right, if the right side
    is equal to the residue plus any integer multiple of the modulus. `v/=`
    gives us this behavior with numbers on the LEFT too, and `ModInt` on the
    right.

    - This change means that `:i` and `:m` won't return the residue and modulus
      anymore. `sicmutils.modint` gains new `residue` and `modulus` functions to
      access these attributes.

  - The JVM version of sicmutils gains more efficient `gcd` implementations
    for `Integer` and `Long` (in addition to the existing native `BigInteger`
    `gcd`), thanks to our existing Apache Commons-Math dependency.

  - `sicmutils.structure/dual-zero` aliases `compatible-zero` to match the
    scmutils interface. Both are now aliased into `sicmutils.env`.

  - `Structure` instances can now hold metadata (#339).

- From #339:

  - In `sicmutils.mechanics.rotation`:

    - gains aliases for `R{xyz}` in `rotate-x`, `rotate-y` and `rotate-z`.

    - `R{x,y,z}-matrix` now alias `rotate-{x,y,z}-matrix`.

    - Added new functions `angle-axis->rotation-matrix` and the mysterious,
      undocumented `wcross->w` from scmutils

    - `rotate-{x,y,z}-tuple` are now aliased into `sicmutils.env`.

  - `Operator` instances now ignore the right operator in operator-operator
    addition if the left operator passes a `v/zero?` test. Contexts are still
    appropriately merged.

  - in `sicmutils.simplify.rules`, the `sqrt-contract` ruleset now takes a
    simplifier argument and attempts to use it to simplify expressions internal
    to a square root. As an example, if two square roots in a product simplify
    to the same expression, we can drop the wrapping square root; otherwise
    multiplication is pushed under the root as before.

    - Added a missing rule in `simplify-square-roots` that handles roots of
      exponents with odd powers.

  - `sicmutils.matrix` changes:

    - `generate` has a new 2-arity version; if you supply a single dimension the
      returned matrix is square.

    - `diagonal?` returns true if its argument is a diagonal matrix, false
      otherwise.

  - A new namespace, `sicmutils.util.permute`:

    - `factorial` moved here from `sicmutils.generic`. It's still aliased into
      `sicmutils.env`.

    - new functions: `permutations`, `combinations`, `cartesian-product`,
      `list-interchanges`, `permutation-parity`, `permutation-interchanges`,
      `permute`, `sort-and-permute`, `subpermute`, `number-of-permutations`,
      `number-of-combinations`. See the tests for usage examples.

- From #338:

  - `(* <structure> <operator>)` multiplication pushes operator multiplication
    into the structure, rather than converting a structure into an operator.

- #337:

  - If you combine `Operator` instances with non-equal `:subtype` fields, the
    returned operator now keeps the parent subtype (or throws if one is not a
    subtype of the other).

  - `Operator` instances now ignore any `identity?`-passing operator on the left
    or right side of operator-operator multiplication. Contexts are still
    appropriately merged.

  - Similarly, `Operator` addition ignores `zero?` operators on the left or
    right side, and subtraction ignores `zero?` operators on the right right.

- #328:

  - Closes #249; operators now verify compatible contexts on multiplication.

  - `Operator` instances can now provides custom `zero?`, `one?`, `identity?`,
    `zero-like`, `one-like` and `identity-like` implementations by setting a
    function of a single (operator-typed) argument to a keyword like `:zero?` in
    their context. the identity operator returns `true` for `identity?`, and
    `false` for `one?` so that it isn't stripped by the `g/*` function.

  - structures implement the 0-arity case of IFn now.

- #335 implements `g/make-rectangular`, `g/make-polar` `g/real-part` and
  `g/imag-part` for clojure's Map data structure. Maps are treated as sparse
  vectors, any missing key on either side of `make-rectangular` or
  `make-polar`is treated as a 0 (rather than an error because the keys don't
  match, as in vectors).

- #334 adds implementations of `g/add` and the `sicmutils.value.Value` protocol
  for clojure's Set data structure. Addition is defined as set union, and
  `(zero-like <set>)` returns the empty set.

- #334 implements `g/add`, `g/negate` and `g/sub` for Clojure's Map data
  structure. Map addition is defined as a merge using `g/add` on clashing
  values; `g/sub` is the same, but any values on the right side not on the left
  side are negated.

  Maps can also be multiplied with scalars (commutatively) or divided (scalar on
  the right side only) by scalars. This, plus the commutative group property
  declared above, mean that Clojure's maps are sparse vector spaces over
  anything that responds true to `sicmutils.value/scalar?`... currently anything
  in the numeric tower up to complex, along with symbolic expressions and
  `Differential` instances.

## 0.17.0

> (If you have any questions about how to use any of the following, please ask us
> at our [Github Discussions](https://github.com/sicmutils/sicmutils/discussions)
> page!)

This release starts the work of porting all of GJS and JW's "Functional
Differential Geometry" to SICMUtils. The Differential Geometry section below
describes the many new manifolds, coordinate systems and functions for
interacting with these that we've gained.

The main big change in 0.17.0 that `simplify` no longer changes the type of its
input; simplified expressions _remain_ expressions.

`solve-linear`, `solve-linear-left` and `solve-linear-right` round out the
stable of generics ported from scmutils.

They're not fully installed yet, but we've laid the groundwork for a new literal
boolean type. This can represent equalities and inequalities, and will be
excellent for equation solving.

Enjoy the release!

### New Functions, Functionality

- #330 adds `g/real-part` and `g/imag-part` implementations for
  `sicmutils.structure.Structure` and `sicmutils.matrix.Matrix` instances. These
  pass through to the entries in the structure or matrix. #331 adds similar
  implementations for `g/make-rectangular` and `g/make-polar`.

- #327 adds `sicmutils.structure/sumr`, also aliased into `sicmutils.env` Given
  some function `f` and any number of isomorphic `structures`, `sumr` returns
  the sum of the results of applying `f` to each associated set of entries in
  each `structure`.

- #319 adds

  - symbolic boolean implementations for `sym:=`, `sym:and`, `sym:or` and
    `sym:not` with infix, latex and JavaScript renderers.
  - `sym:derivative`, for purely symbolic derivatives

  The boolean operators will act just like `=`, `and` and `or` on booleans, and
  appropriately respond if just one side is a boolean. If both sides are
  symbolic, These return a form like `(= a b)`, `(and a b)` or `(or a b)`.

  The functions currently live in `sicmutils.numsymb` only; access them via
  `(numsymb/symbolic-operator <sym>)`, where `<sym>` is one of `'=`, `'and`,
  `'or`, `'not` or `'derivative`.

- #304 aliases `sicmutils.operator/anticommutator`, `sicmutils.util/bigint?` and
  into `sicmutils.env`

  - implements `v/=` properly for sequences, `Differential`, `Complex`,
    `Structure` and `Matrix` instances

  - in `sicmutils.env`, `v/=` now overrides `clojure.core/=`. `v/=` should act
    identically to `clojure.core/=` everywhere; the difference is that its
    behavior is customizable, so we can make `Differential` instances equal to
    numbers, or complex numbers with a 0 imaginary part equal to real numbers
    with the same real part.

    `v/=` may not drop recursively down into, say, Clojure maps. Please open an
    issue if you find a case like this!

  - BIG CHANGE: `Literal` and `Structure` instances now KEEP their type under
    `g/simplify`. If you want to get the expression back out of its `Literal`
    wrapper, use `sicmutils.expression/expression-of`, also aliased into
    `sicmutils.env`.

    This means that you can no longer make comparisons like this:

```clojure
;; this worked before, and was used all over the tests (probably not in much
;; user code!)
(clojure.core/= '(* 3 x)
                (simplify (+ 'x 'x 'x)))
;;=> false
```

  Instead, use `v/=` (which is now aliased into `sicmutils.env`):

```clojure
;; `v/=` will do the right thing by unwrapping the literal expression on the
;; right:
(v/= '(+ x y) (+ 'x 'y))
;;=> true
```

- #305 adds `g/solve-linear` and `g/solve-linear-left` implementations between
  `sicmutils.structure/Structure` instances.

- #207:

  - adds missing implementations of `g/floor`, `g/ceiling`, `g/integer-part` and
    `g/fractional-part` for functions, both literal and abstract.

  - adds `g/solve-linear`, `g/solve-linear-left`, `g/solve-linear-right`.
    `(g/solve-linear-right a b)` returns `x` such that `a = x*b`, while
    `g/solve-linear` (and its alias, `g/solve-linear-left`) returns `x` such
    that `a*x = b`. These functions are implemented for:

    - `sicmutils.series.{Series, PowerSeries}`
    - all numeric types
    - functions, operators
    - `sicmutils.modint.ModInt`
    - `sicmutils.differential.Differential`, so you can differentiate through
      this operation

- #309: `sicmutils.util/bigint` is aliased as `sicmutils.env/bigint` in
  Clojurescript only. This is available natively in Clojure.

- #308 and #310 add:

  - `sicmutils.ratio/{numerator,denominator,ratio?,rationalize}` and are now
    aliased into `sicmutils.env` in Clojurescript. These are available natively
    in Clojure. `sicmutils.complex/complex?` is aliased into `sicmutils.env` for
    both platforms.

  - Proper superscript support in `->infix` and `->TeX` renderers.

- #306: Added the mathematical constants `phi` and `e` bound to, respectively,
  `sicmutils.env/{phi,euler}`.

### Differential Geometry

- #326 is a large PR that marks the start of a big push toward full
  implementation of the ideas in "Functional Differential Geometry". Here is the
  full list of changes:

  - `sicmutils.calculus.basis` gains a new `::coordinate-basis` type, along with
    `coordinate-basis?`, `basis->coordinate-system`, `basis->dimension`,
    `contract` and `make-constant-vector-field` from scmutils. More functions
    moved here.

  - In `sicmutils.calculus.coordinate`, `let-coordinates` and
    `using-coordinates` can now handle namespaced coordinate systems like
    `m/R2-rect` in their coordinate system position! Their docstrings are far
    better too.

  - `sicmutils.calculus.vector-field/coordinate-basis-vector-fields` was renamed
    to `coordinate-system->vector-basis`.

  - `sicmutils.calculus.form-field/coordinate-basis-oneform-fields` was renamed
    to `coordinate-system->oneform-basis`.

  - `sicmutils.calculus.manifold` gets a LOT of restructuring, and many new
    manifolds out of the box. Here's the full list of new functions:

    - `manifold-type`, `patch-names`, `coordinate-system-names`,
      `manifold-point?`, `typical-coords`, `typical-point`, `transfer-point`,
      `corresponding-velocities`
    - `zero-manifold-function`, `one-manifold-function`,
      `constant-manifold-function`

    And new manifolds and coordinate systems. Here's the full list of manifolds
    that are now present:

    - From the `Rn` family: `R1`, `R2`, `R3`, `R4`, `spacetime`
    - From `S2-type`: `S2`
    - From `Sn`: `S1`, `S2p`, `S3`
    - From `SO3-type`: `SO3`

    And coordinate systems, prefixed by their manifold in all cases:

    - `R1-rect`, `the-real-line` (alias for `R1-rect`)
    - `R2-rect`, `R2-polar`,
    - `R3-rect`, `R3-cyl`, `R3-spherical`,
    - `R4-rect`, `R4-cyl`,
    - `spacetime-rect`, `spacetime-sphere`

### Behavior changes, bug fixes

- #329 fixes a bug where the simplifier couldn't handle expressions like `(sqrt
  (literal-number 2))`, where literal numbers with no symbols were nested inside
  of symbolic expressions.

- #321 changes the default `TeX` rendering style for `down` tuples back to
  horizontal, undoing #283. @kloimhardt made a solid case that because `down`
  tuples represent row vectors, it's not helpful for building knowledge and
  intuition to only distinguish these with differently-shaped braces.
  Intuition-builders win!

- #320: `Operator` gains a new simplifier for its `name` field; the simplifier
  applies the associative rule to products and sums of operators, collapses
  (adjacent) products down into exponents, and removes instances of `identity`
  (the multiplicative identity for operators).

  `Operator` multiplication (function composition) is associative but NOT
  commutative, so the default simplifier is not appropriate.

  Before this change:

```clojure
sicmutils.env> (series/exp-series D)
#object[sicmutils.series.Series
  "(+ identity
      (* D identity)
      (* (/ 1 2) (* D (* D identity)))
      (* (/ 1 6) (* D (* D (* D identity)))) ...)"]
```

  After:

```clojure
sicmutils.env> (series/exp-series D)
#object[sicmutils.series.Series
  "(+ identity
      D
      (* (/ 1 2) (expt D 2))
      (* (/ 1 6) (expt D 3)) ...)"]
```

- #315: `g/log2` and `g/log10` on symbolic expressions now stay exact, instead
  of evaluating `(log 2)` or `(log 10)` and getting a non-simplifiable real
  number in the denominator:

```clojure
(g/log2 'x)
;;=> (/ (log x) (log 2))

(g/log10 'x)
;;=> (/ (log x) (log 10))
```

- #304:

  - implements `v/=` properly for sequences, `Differential`, `Complex`,
    `Structure` and `Matrix` instances

  - in `sicmutils.env`, `v/=` now overrides `clojure.core/=`. `v/=` should act
    identically to `clojure.core/=` everywhere; the difference is that its
    behavior is customizable, so we can make `Differential` instances equal to
    numbers, or complex numbers with a 0 imaginary part equal to real numbers
    with the same real part.

    `v/=` may not drop recursively down into, say, Clojure maps. Please open an
    issue if you find a case like this!

  - BIG CHANGE: `Literal` and `Structure` instances now KEEP their type under
    `g/simplify`. If you want to get the expression back out of its `Literal`
    wrapper, use `sicmutils.expression/expression-of`, also aliased into
    `sicmutils.env`.

    This means that you can no longer make comparisons like this:

```clojure
;; this worked before, and was used all over the tests (probably not in much
;; user code!)
(clojure.core/= '(* 3 x)
                (simplify (+ 'x 'x 'x)))
;;=> false
```

  Instead, use `v/=` (which is now aliased into `sicmutils.env`):

```clojure
;; `v/=` will do the right thing by unwrapping the literal expression on the
;; right:
(v/= '(+ x y) (+ 'x 'y))
;;=> true
```

- #207 fixes a bug where `sicmutils.function/compose` would fail when provided
  with no arguments. Now it appropriately returns `identity`.

- #310: `g/make-rectangular` and `g/make-polar` now return non-Complex numbers
  on the JVM if you pass `0` for the (respectively) imaginary or angle
  components. Previously this behavior only occurred on an integer 0; now it
  happens with 0.0 too, matching CLJS.

- #308 and #310: `->infix` now renders any symbol named as an upper and
  lowercase greek characters (`'alpha`, `'Phi` etc) as their proper unicode
  characters. `'ldots` renders to '...', and `'ell` renders to a pretty "ℓ",
  matching the TeX renderer.

## 0.16.0

> (If you have any questions about how to use any of the following, please ask us
> at our [Github Discussions](https://github.com/sicmutils/sicmutils/discussions)
> page!)

This release contains a few correctness fixes, a number of new
`sicmutils.generic` function implementations contributed by @pangloss, and a
large expansion of the namespaces available to SCI-hosted environments.

The themes of the release are:

- Many new functions and functionality for existing types
- Upgraded rendering for forms like nested partials
- Better and better documentation!
- Easier interop with interactive hosts via SCI

A major goal was to develop SICMUtils into an environment that could host all of
the exercises from the SICM textbook. We have many of those hosted at the
https://github.com/sicmutils/sicm-exercises repository, and they all work and
generate correctly rendered TeX!

The goals for the next release roll over from 0.15.0:

we'll focus on getting SICMUtils integrated with 2D and 3D rendering libraries
like [three.js](https://threejs.org), [babylon.js](https://www.babylonjs.com)
and [Quil](https://github.com/quil/quil). The long-term goal is for SICMUtils to
support the sort of workflow I described in ["The Dynamic
Notebook"](https://roadtoreality.substack.com/p/the-dynamic-notebook).

Out-of-the-box charting and animation primitives are missing and sorely needed.
Onward!

Detailed release notes:

### New Functions, Functionality

- #278 adds new generic `floor`, `ceiling`, `integer-part` and `fractional-part`
  generic functions, along with:

  - implementations for all types in the numeric tower - ratios, integers,
    reals, complex, and `Differential` (so derivatives of these functions work!)
  - symbolic expression implementations
  - symbolic implementations for `modulo` and `remainder`
  - new support for these four generics plus `modulo` and `remainder` in
    function compilation via `sicmutils.expression.compile` (#295)
  - rendering support by `->infix`, `->TeX`, `->Javascript` (#295)

  Thank you to @pangloss for this major contribution!

- division between two `Structure` instances `a` and `b` now (as of #297)
  returns a new structure instance `(/ a b)` that matches the contract `(= a (*
  b (/ a b)))`. Previously, the division would not necessarily contract with `b`
  to return `a`, resulting in problems with the double pendulum exercise of
  #296.

- #149 adds a `sicmutils.modint/modint?` predicate, and
  `sicmutils.modint/chinese-remainder`. The latter efficiently performs the
  [Chinese Remainder
  algorithm](https://en.wikipedia.org/wiki/Chinese_remainder_theorem) for
  solving systems of linear congruences. Available via
  `sicmutils.env/chinese-remainder`.

- `clojure.lang.Var` implements the `sicmutils.value/Value` protocol, allowing
  it to respond appropriately with its name to `v/freeze` (#298).

- Install `sicmutils.generic/{quotient,modulo,remainder,partial-derivative}`
  into `sicmutils.env` (#273). Thanks to @pangloss for pointing out that these
  were missing!

- #284 added:

  - new functions `sicmutils.mechanics.lagrange/acceleration-tuple` for creating
    the acceleration entry in a local tuple

  - `sicmutils.mechanics.lagrange/acceleration` for extracting the acceleration
    component of a local tuple

  - An upgraded `sicmutils.mechanics.lagrange/F->C` to handle local tuples of
    arbitrary length. This version of `F->C` is more general than the version
    from the textbook that was previously included.

  These are all aliased in `sicmutils.env`, along with a new `Γ-bar` alias for
  `sicmutils.mechanics.lagrange/Γ-bar`.

- #282 modifies the `sicmutils.value/freeze` implementation for Clojure vector
  to freeze vectors into the same representation as an `up` structure. This
  makes rendering these forms much more simple and matches the `scmutils`
  behavior.

- `sicmutils.structure.Structure` implements `clojure.lang.{Indexed, IReduce}`
  on the JVM, allowing it to act more like a vector (#282). (The CLJS
  implementation already did this.) `(vec (up 1 2 3))` now works correctly.

- `Series`, `PowerSeries` and `Operator` can hold metadata and respond properly
  to `meta` and `with-meta` (#265). `sicmutils.series/{->Series, ->PowerSeries}`
  and `sicmutils.operator/->Operator` all take a new arity for metadata.

### g/simplify changes

- `g/simplify` called with an argument `x` of type `Series`, `PowerSeries`,
  `Matrix`, `Operator`, `Complex` and `sicmutils.abstract.function/Function` now
  return an instance of type `x`, performing appropriate simplifications if
  possible. before #297 and #298, these operation would return bare symbols or
  sequences.

  A future release will make this change for `Structure` and `Literal` too, once
  #255 is resolved.

### Rendering, Docs

- #286 adds a batch of rules to `sicmutils.simplify.rules/canonicalize-partials`
  that act to gather up nested `partial` (derivative) applications into products
  and exponentiated partials. `->TeX` and `->infix` both produce better-looking
  forms with this change.

  This example shows how `g/simplify` can organize a nested application of many
  partial derivatives into a product:

```clojure
(let [f (literal-function 'f (-> (UP Real Real) Real))]
  (simplify
   (((partial 0)
     ((partial 1)
      ((partial 0) f))) (up 'x 'y))))
;;=> (((* (expt (partial 0) 2) (partial 1)) f) (up x y))
```

- #283 changes the default `TeX` rendering style for `down` tuples to vertical
  vs horizontal.

- Symbols like `'qprime` ending with `prime` or `primeprime` will render as `q'`
  or `q''` respectively in `TeX`, rather than the fully-spelled-out
  `\mathsf{qprime}` (#282).

- #280 adds a new `:equation` keyword argument to `sicmutils.render/->TeX`. If
  you pass a truthy value to `:equation`, the result will be wrapped in an
  equation environment. `:equation <string>` will insert a `\\label{<string>}`
  entry inside the equation environment.

    - `sicmutils.env/->tex-equation` is identical to `#(sicmutils.render/->TeX
      (g/simplify %) :equation true)`; If you pass a `:label` keyword argument
      to `->tex-equation` it will be forwarded to `->TeX`, creating the expected
      label entry.

- #279: Function aliases in `sicmutils.env` now properly mirror over docstrings
  and other `Var` metadata, thanks to
  [Potemkin](https://github.com/clj-commons/potemkin)'s `import-def`. This
  doesn't quite work in Clojurescript since we can't use `resolve` inside of a
  macro (special form!).

- Add a proper namespace to `demo.clj`, to make it easier to use outside of
  `lein repl` (#264).

### SCI Upgrades

- #289 adds many namespaces to `sicmutils.env.sci`:

  - `sicmutils.{complex,expression,modint,numsymb,polynomial,ratio,rational-function,util,value}`
  - `sicmutils.abstract.number`
  - `sicmutils.expression.analyze`
  - `sicmutils.numerical.elliptic`
  - `sicmutils.util.{aggregate,stream}`

  - #289 also introduces `sicmutils.function/*strict-arity-checks*` to allow the
    user to toggle whether or not to throw exceptions if the system thinks that
    arities are incompatible. It turns out that inside of an SCI environment,
    the usual tricks for detecting arities fail, causing errors in many
    expressions. To get around this, `*strict-arity-checks*` is FALSE by
    default.

### Behavior changes, bug fixes

- In JVM Clojure (as of #298), `sicmutils.expression.compile` defaults to
  `clojure.core/eval` to compile functions, while Clojurescript defaults to
  [SCI](https://github.com/borkdude/sci). The performance is much faster for
  numerical routines and worth the slightly different default behavior.

  To use to SCI compilation on the JVM, wrap your form in a binding:

  ```clojure
  (require '[sicmutils.expression.compile :as compile])

  (binding [compile/*mode* :sci]
    (my-compiler-triggering-function))
  ```

  To set the mode permanently, use `compile/set-compiler-mode!`:

  ```clojure
  (compile/set-compiler-mode! :sci)

  (my-compiler-triggering-function)
  ```

  The options allowed as of `0.16.0` are `:sci` and `:native`.

- #292 fixes a `StackOverflow` that would sometimes appear when comparing
  symbolic expressions to non-expressions. `(= (literal-number x) y)` now
  returns true if `(= x y)` (AND, in clj, if `y` is not a collection!), false
  otherwise. #255 is currently blocking pass-through equality with collections
  on the JVM. Thanks to @daslu for the report here!

- `sicmutils.modint/make` now verifies with a precondition that its two
  arguments are both `v/integral?` (#298). We need this constraint now that
  `g/modulo` is defined for more types.

- #285 fixes a bug that prevented `sin / cos` from simplifying into a `tan` in
  the numerator, and makes `seq:-` slightly more efficient (closing heisenbug
  #151).

## 0.15.0

> (If you have any questions about how to use any of the following, please ask us
> at our [Github Discussions](https://github.com/sicmutils/sicmutils/discussions)
> page!)

This release was focused on a small number of themes:

**Automatic differentiation**:

The goal for this cycle's automatic differentiation (AD) work was to expand the
set of functions and types that can play with AD. AD now works on functions that
return all Clojure sequences, maps, and vectors, in addition to SICMUtils types
like `Operator`, `Series`, `PowerSeries` and `Structure`. The system is now
fully extensible, so if you want to differentiate functions that return custom
records or Java collections, it's now no problem.

SICMUtils can now differentiate functions in Clojurescript that use comparison
operations like `<`, `=`, `<=` and friends. Clojure can't quite do this yet, but
you can differentiate through `v/compare` and `v/=` calls.

We can also differentiate functions that return other functions with no trouble;
only a few libraries can do this, and the behavior is subtle. Hold tight for
comprehensive docs describing this behavior.

New `Div`, `Grad`, `Curl` and `Lap` operators build on this foundation.

**SCI Integration**

To support safe execution inside of a browser-based Notebook or REPL
environment, SICMUtils now has full support for @borkdude's
[SCI](https://github.com/borkdude/sci), the Small Clojure Interpreter, via the
[sicmutils.sci](https://github.com/sicmutils/sicmutils/blob/master/src/sicmutils/env/sci.cljc)
namespace. Every function and macro in the library now works in SCI. (Thanks for
@borkdude and @mk for your help and contributions.

**Rendering**

@hcarvalhoalves made a number of contributions to the LaTeX and infix renderers;
`PowerSeries` and `Series` now render beautifully, as well as `=` and the
various inequality symbols. Expect a lot more action here as we move into more
browser-based notebook environments.

There's a lot more that went into this release; give the detailed notes below a
look for more details.

**What's coming next?**

The next release will focus on getting SICMUtils integrated with 2D and 3D
rendering libraries like [three.js](https://threejs.org),
[babylon.js](https://www.babylonjs.com) and
[Quil](https://github.com/quil/quil). The long-term goal is for SICMUtils to
support the sort of workflow I described in ["The Dynamic
Notebook"](https://roadtoreality.substack.com/p/the-dynamic-notebook). This will
require a big push on generic, pluggable representations for the various types
and expressions in the library.

Thanks again to @hcarvalhoalves and @mk for their contributions, and to @borkdude for
his help with SCI!

On to the detailed release notes:

### Automatic Differentiation

- New, literate `Differential` implementation lives at at
  `sicmutils.differential` (#221) (see [this
  page](https://samritchie.io/dual-numbers-and-automatic-differentiation/) for a
  readable version.) Notable changes to the original impl at
  `sicmutils.calculus.derivative` include:

  - We've changed our terminology from GJS's `finite-part`,
    `infinitesimal-part`, `make-x+dx` to the more modern `primal-part`,
    `tangent-part`, `bundle-element` that the Automatic Differentiation
    community has adopted. His comment is that he doesn't take terms from
    mathematics unless he's _sure_ that he's using it in the correct way; the
    safer way is to stick with his terms, but we go boldly forth with the
    masses.

  - A new `sicmutils.differential.IPerturbed` protocol makes it possible to
    extend the Automatic Differentiation (AD) system to be able to handle
    different Functor-shaped return values, like Java or JS lists and objects.
    See the [cljdoc page on Automatic
    Differentiation](https://cljdoc.org/d/sicmutils/sicmutils/CURRENT/doc/calculus/automatic-differentiation)
    for more detail.

    - #222 implements `d/IPerturbed` for Clojure maps, vectors and sequences;
      all are now valid return types for functions you pass to `D`.

    - #222 also implements `d/IPerturbed` for SICMUtils `Matrix`, `Structure`,
      `Series`, `PowerSeries` and `Operator`.

    - #223 implements `d/IPerturbed` for Clojure functions and multimethods,
      handling the attendant subtlety that fixes "Alexey's Amazing Bug".

  - `sicmutils.differential/{lift-1,lift-2,lift-n}` allow you to make custom
    operations differentiable, provided you can supply a derivative.

  - `Differential` implements `sicmutils.function/arity`, `IFn`, and can be
    applied to arguments if its coefficients are function values. `Differential`
    instances also `v/freeze` and `g/simplify` properly (by pushing these
    actions into their coefficients).

  - New `compare` and `equiv` implementations allow `Differential` instances to
    compare themselves with other objects using only their primal parts; this
    makes it possible to use functions like `<=`, `>`, `=` to do control flow
    during automatic differentiation. (Use `compare-full` and `eq` if you want
    to do full equality comparisons on primal and tangent components.)

  - related, `g/abs` is now implemented for `Differential` instances, making
    this function available in functions passed to `D`.

  - proper `numerical?`, `one?` and `identity?` implementations. The latter two
    only respond `true` if there are NO tangent components; This means that
    `one?` and `(= % 1)` will not agree.

  - The new implementation fixes a subtle bug with nested, higher order
    automatic differentiation - it's too subtle for the CHANGELOG, so please the
    "amazing" bug sections in `sicmutils.calculus.derivative-test` for proper
    exposition.

- #223 converts the implementation of `sicmutils.calculus.derivative/D` to use
  the new `Differential` type; this fixes "Alexey's Amazing Bug" and allows `D`
  to operate on higher order functions. For some function `f` that returns
  another function, `((D f) x)` will return a function that keeps `x` "alive"
  for the purposes of differentiation inside its body. See
  `sicmutils.calculus.derivative-test/amazing-bug` for an extended example.

- `sicmutils.generic/partial-derivative` gains a `Keyword` extension, so it can
  respond properly to `:name` and `:arity` calls (#221).

- `D` (or `sicmutils.generic/partial-derivative`) applied to a matrix of
  functions now takes the elementwise partials of every function in the matrix.
  (#218)

- #253 moves the derivative implementations (where relevant) onto the metadata
  of generic functions. You can access these by calling `(<generic-function>
  :dfdx)` or `(<generic-function> :dfdy)`, depending on whether the generic is
  unary or binary. #253 also changes the name of macro
  `sicmutils.generic/def-generic-function` to `sicmutils.generic/defgeneric`.

### Rendering

- `sicmutils.expression/Literal` instances now use `pr-str` to generate a string
  representation; this allows this type to wrap lazy-sequence expressions such
  as those returned from `g/simplify` (#259)

- `sicmutils.expression.render/->infix` and `sicmutils.expression.render/->TeX`
  now handle equality/inequality symbols (`=`, `>=`, `>`, ...) as infix (#257).

- `sicmutils.expression.render/*TeX-sans-serif-symbols*` binding to control if
  symbols longer than 1 char should have `\mathsf` applied (#258).

- `->infix`, `->TeX` and `->JavaScript` in `sicmutils.expression.render` can now
  accept unfrozen and unsimplified `Expression` instances (#241). This makes it
  a bit more convenient to use `->infix` and `->TeX` at the REPL, or in a
  Notebook environment. Additionally, the return values of renderers are always
  coerced to strings. (Previously, `(->infix 10)` would return a number
  directly.)

- `up` and `down` tuples from `sicmutils.structure` gain a proper `print-method`
  implementation (#229); these now render as `(up 1 2 3)` and `(down 1 2 3)`,
  instead of the former more verbose representation (when using `pr`.)

- `sicmutils.render/->infix` and `sicmutils.render/->TeX` will render `Series`
  and `PowerSeries` as an infinite sum (showing the first four terms).
  In the case of unnaplied `PowerSeries`, it will represent the unbound
  variable as `_` (#260).

### Performance Improvements

- `sicmutils.modint` gains more efficient implementations for `inverse`,
  `quotient`, `exact-divide` and `expt` on the JVM (#251).

### Comparison / Native Type Integration

- beefed up the Javascript numeric tower to allow objects like
  `sicmutils.differential/Differential`, `sicmutils.expression/Expression` and
  friends that WRAP numbers to compare properly using cljs-native `<`, `<=`,
  `=`, `>=` and `>` (#236)

- new `sicmutils.value/compare` function exposed in `sicmutils.env` returns a
  valid comparison bit between native numbers and numbers wrapped in
  `Differential` or `Expression` in both JVM Clojure and Clojurescript (#236).
  The behavior matches `clojure.core/compare` for all reals on the JVM; it
  doesn't in Clojurescript because native `compare` can't handle
  `goog.math.{Long,Integer}` or `js/BigInt`.

### Operator

- #219 introduces a number of changes to `Operator`'s behavior:

  - `Operator` is now a `deftype` (not a `defrecord`); the keyword lookup for
    its `:name`, `:arity`, `:context` and `:o` fields have been replaced by,
    respectively, `o/name`, `sicmutils.function/arity`, `o/context` and
    `o/procedure` functions. This change happened to allow `Operator` to
    implement protocols like `ILookup`.

  - Native `get` and `get-in` now act on `Operator`. Given an operator function
    `f`, `get` and `get-in` compose `#(get % k)`, or similar with `f`. This
    deferred action matches the effect of all sicmutils generics on functions.

  - Combining an operator and a non-operator via `+` and `-`, the non-operator
    was previously lifted into an operator that multiplied itself by the new
    operator's argument. As of #219, this "multiplication" uses the operator
    definition of multiplication - meaning, the new operator composes the
    non-operator with its argument. Where does this matter?

    Previously adding the non-operator `sicmutils.function/I` to the identity
    operator `I` would act like this:

    ```clojure
    (((g/+ o/identity f/I) f/I) 10)
    ;; => 110 == (+ 10 (* 10 10))
    ```

    Because `f/I` multiplied itself by its argument... resulting in `(* f/I f/I)
    == g/square`.

    After the change, you see this:

    ```clojure
    (((g/+ o/identity f/I) f/I) 10)
    ;; => 20
    ```

    because `f/I` composes with its argument.

  - `sicmutils.operator/identity-operator` has been renamed to
    `sicmutils.operator/identity`

  - `o/make-operator` now takes an explicit `context` map, instead of a
    multi-arity implementation with key-value pairs.

  - `Operator` now implements `g/negate`.

  - `g/cross-product` is no longer implemented for `Operator`. operators were
    introduced by GJS to act like "differential operators", can only add, negate
    and multiply (defined as composition). We will probably relax this in the
    future, and add more functions like `g/cross-product` that compose with the
    operator's output; but for now we're cleaning house, since this function
    isn't used anywhere.

  - In this same spirit, `Operator` instances can now only be divided by scalars
    (not functions anymore), reflecting the ring structure of a differential
    operator.

### Additions

- #224 adds new `Div`, `Grad`, `Curl` and `Lap` operators in
  `sicmutils.calculus.derivative` and installs them into `sicmutils.env`. #224
  also removes the `g/transpose` implementation for `Operator` instances, and
  exposes `sicmutils.calculus.derivative/taylor-series` to `sicmutils.env`.

- #222 adds `v/Value` implementations for Clojure sequences and maps. Maps and
  vectors implement `f/Arity` and return `[:between 1 2]. `zero?` and
  `zero-like` work on sequence entries and map values. Maps can specify their
  `v/kind` return value with a `:type` key, and some of the calculus
  implementations do already make use of this feature. `g/partial-derivative` on
  a Clojure Map passes through to its values.

- As of #232, `sicmutils.expression.compile/compile-univariate-fn` is now
  `compile-fn` (same change for the non-cached `compile-fn*` in the same
  namespace). The new implementation can compile arguments of any arity, not
  just arity == 1. The new version takes an arity parameter `n` that defaults to
  `(sicmutils.function/arity f)`.

- `sicmutils.function/arity` is now a protocol method, under the
  `sicmutils.function/IArity` protocol (#218). In addition to functions, `arity`
  now correctly responds to:

    - `sicmutils.matrix/Matrix`: calling `arity` on a matrix assumes that the
      matrix has function elements; the returned arity is the most general arity
      that all functions will respond to.
    - `sicmutils.operator/Operator`: returns the arity of the operator's wrapped
      function.
    - `sicmutils.series/Series`: `arity` on a `Series` assumes that the series
      contains functions as entries, and returns, conservatively, the arity of
      the first element of the series.
   - `sicmutils.series/PowerSeries`: `arity` returns `[:exactly 1]`, since
     `PowerSeries` are currently single variable.
   - vectors, and `sicmutils.structure/Structure`: `arity` on these collections
     assumes that the collection contains functions as entries, and returns the
     most general arity that is compatible with all of the function elements.

- New single-arity case for `sicmutils.structure/opposite` returns an identical
  structure with flipped orientation (#220). acts as `identity` for
  non-structures.

- Added missing `identity?`, `identity-like` for complex and rational numbers
  (#236)

- `sicmutils.env/ref` now accepts function and operators (#219). `(ref f 0 1)`,
  as an example, returns a new function `g` that acts like `f` but calls `(ref
  result 0 1)` on the result.

- The slightly more general `sicmutils.env/component` replaces
  `sicmutils.structure/component` in the `sicmutils.env` namespace (#219).
  `((component 0 1) x) == (ref x 0 1)`.

- New functions `sicmutils.function/{get,get-in}` added that act like the
  `clojure.core` versions; but given a function `f`, they compose `#(get % k)`,
  or similar with `f`. This deferred action matches the effect of all sicmutils
  generics on functions. (#218)

- `sicmutils.function/I` aliases `clojure.core/identity` (#218). #219 exposes
  `I` in `sicmutils.env`.

- `sicmutils.env.sci` contains an SCI context and namespace mapping sufficient
  to evaluate all of sicmutils, macros and all, inside of an
  [SCI](https://github.com/borkdude/sci) environment (#216). Huge thanks to
  @borkdude for support and @mk for implementing this!

- `sicmutils.numerical.elliptic` gains a full complement of elliptic integral
  utilities (#211):

  - Carlson symmetric forms of the elliptic integrals: `carlson-rd`,
    `carlson-rc`, `carlson-rj` (`carlson-rf` was already present)
  - Legendre elliptic integrals of the second and third forms, as the two-arity
    forms of `elliptic-e` and `elliptic-pi` (`elliptic-f` already existed)
  - the complete elliptic integrals via `elliptic-k` (first kind) and the
    single-arity forms of `elliptic-e` and `elliptic-pi`
  - `k-and-deriv` returns a pair of the complete elliptical integral of the first form,
    `elliptic-k`, and its derivative with respect to `k`.
  - `jacobi-elliptic-functions` ported from `scmutils` and Press's Numerical
    Recipes

### Fixes / Misc

- The operator returned by `sicmutils.calculus.derivative/partial` now has a
  proper name field like `(partial 0)`, instead of `:partial-derivative` (#223).

- #223 fixes a problem where `(operator * structure)` would return a structure
  of operators instead of an operator that closed over the multiplication.
  `::s/structure` is now properly a `::o/co-operator`, matching its status as a
  `::f/cofunction`.

- Fix a bug where `f/arity` would throw an exception with multiple-arity
  functions on the JVM (#240). It now responds properly with `[:between
  min-arity max-arity]`, or `[:at-least n]` if there is a variadic case too.

- #238 converts `sicmutils.abstract.function/Function` from a `defrecord` to a
  `deftype`, fixing a subtle bug where (empty f) was getting called in a nested
  derivative test.

- fixed bug with `g/dimension` for row and column matrices (#214). previously
  they returned `1` in both cases; now they return the total number of entries.

- #253 adds proper `:arglists` metadata for all generic functions.

## 0.14.0

- After the work below, `v/nullity?` renamed to `v/zero?`, and `v/unity?`
  renamed to `v/one?`
  ([#180](https://github.com/sicmutils/sicmutils/pull/180)). This
  affects the names listed in the CHANGELOG entries below.

### Miscellaneous

- expose `bootstrap-repl!` to Clojurescript, so that this is available in
  self-hosted CLJS (https://github.com/sicmutils/sicmutils/pull/157)

- modified `infix.cljc` to wrap forms in `displaystyle` and add proper carriage
  returns inside structures
  (https://github.com/sicmutils/sicmutils/pull/157)

- add `multidimensional-minimize` to the `sicmutils.env` namespace
  (https://github.com/sicmutils/sicmutils/pull/157)

- add more `sqrt` simplification rules to allow square roots to cancel out
  across a division boundary, with or without products in the numerator and
  denominator (https://github.com/sicmutils/sicmutils/pull/160)

- fix NPE bug that appears in nelder-mead, when callback isn't supplied
  (https://github.com/sicmutils/sicmutils/pull/162)

- Add `sqrt-expand` and `sqrt-contract`, to allow simplifications to push inside
  of square roots (https://github.com/sicmutils/sicmutils/pull/163)

- speed up power series multiplication by skipping work when either head term is
  zero (https://github.com/sicmutils/sicmutils/pull/166)

- File moves:
  - `sicmutils.polynomial-gcd`    => `sicmutils.polynomial.gcd`
  - `sicmutils.polynomial-factor` => `sicmutils.polynomial.factor`
  - `sicmutils.rules`             => `sicmutils.simplify.rules`
  - `sicmutils.analyze`           => `sicmutils.expression.analyze`
  - `sicmutils.infix`             => `sicmutils.expression.render`
  - `sicmutils.numerical.compile` => `sicmutils.expression.compile`

- `sicmutils.env/one?` now exposes/aliases `sicmutils.value/unity?`
  [#154](https://github.com/sicmutils/sicmutils/pull/154)

- Fixed [#93](https://github.com/sicmutils/sicmutils/issues/93) by
  adding an explicit `g/invert` implementation for polynomials in the rational
  fn namespace. The fix lives in
  [#169](https://github.com/sicmutils/sicmutils/pull/169).

- added `sicmutils.value/sqrt-machine-epsilon`
  ([#170](https://github.com/sicmutils/sicmutils/pull/170))

- fixed issues in `function.cljc` and `operator.cljc` where the Clojurescript
  `IFn` `-invoke` arguments shadowed either the `this` operator, or some
  parameter name in the deftype
  ([#169](https://github.com/sicmutils/sicmutils/pull/169))

- `g/sqrt` now maintains precision with Clojurescript's rational numbers.
  `(g/sqrt #sicm/ratio 9/4)` for example returns `#sicm/ratio 3/2`.
  ([#168](https://github.com/sicmutils/sicmutils/pull/168))

- `g/determinant` and `g/transpose` now act as identity for everything in the
  numeric tower, plus symbolic expressions
  ([#168](https://github.com/sicmutils/sicmutils/pull/168))

- `sicmutils.expression.Expression` is now `sicmutils.expression.Literal`; it
  has a new `meta` field, and is a `deftype` instead of a `defrecord`.
  ([#168](https://github.com/sicmutils/sicmutils/pull/168))
  - To get the internal expression, use `x/expression-of` instead of
    `:expression`.
  - to access the `type` field, use `x/literal-type` instead of `:type`

- 2-arity `g/atan`, `g/cross-product` and `g/gcd` now work for functions
  ([#168](https://github.com/sicmutils/sicmutils/pull/168))

- `Literal` now responds appropriately to `v/unity?` and `v/nullity?` if it
  wraps a numerical "0" or "1". `v/exact?` now returns true if the literal wraps
  an exact number ([#168](https://github.com/sicmutils/sicmutils/pull/168))

- `x/variables-in` now works with wrapped expressions; no more need to
  explicitly unwrap
  ([#168](https://github.com/sicmutils/sicmutils/pull/168))

- `x/walk-expression` renamed `x/evaluate`
  ([#168](https://github.com/sicmutils/sicmutils/pull/168))

- The new `x/substitute` performs substitutions on an _unwrapped_ expression
  ([#168](https://github.com/sicmutils/sicmutils/pull/168))

-  `x/compare` returns a comparator that works with unwrapped symbolic
   expression trees
   ([#168](https://github.com/sicmutils/sicmutils/pull/168)). The rules
   are that that types have the following ordering:
  - empty sequence is < anything (except another empty seq)
  - real < symbol < string < sequence
  - sequences compare element-by-element
  - Any types NOT in this list compare using hashes

- `g/transpose` now works properly for functions that act as linear maps. The
  defining relation is:

```clojure
(= (((transpose f) g) 'x)
   (g (f x)))
```

- added `g/determinant` implementation to functions
  ([#171](https://github.com/sicmutils/sicmutils/pull/171))

- Moved all `literal-function` machinery and definitions to
  `sicmutils.abstract.function`
  ([#171](https://github.com/sicmutils/sicmutils/pull/171)).
  `sicmutils.function` now contains only the generic method implementations for
  clojure functions and multimethods.

- Switched inheritance order for functions;
  `:sicmutils.abstract.function/function` (used to be
  `:sicmutils.function/function`) now inherits from `::v/function` instead of
  the other way around.
  ([#171](https://github.com/sicmutils/sicmutils/pull/171))

- Enhanced the `g/simplify` behavior for core functions that overlap with
  generic functions (`+`, `-`, `*`, `/`, `mod`, `quot`, `rem`, `neg?`). These
  now freeze to the same symbols as their generic counterparts.
  ([#173](https://github.com/sicmutils/sicmutils/pull/173))

- Add support for the hyperbolic trig functions `sinh`, `cosh`, `tanh`, `atanh`,
  `asinh` and `acosh` to `sicmutils.expression.render/->Javascript`.
  ([#174](https://github.com/sicmutils/sicmutils/pull/174))

- Add support for the hyperbolic trig functions `atanh`, `asinh` and `acosh` to
  `sicmutils.expression.compile`.
  ([#175](https://github.com/sicmutils/sicmutils/pull/175))

- `matrix.cljc` gains `m/nth-col` and `m/diagonal`
  ([#178](https://github.com/sicmutils/sicmutils/pull/178) introduces:)

- As of [#178](https://github.com/sicmutils/sicmutils/pull/178)
  introduces:, we have three new kinds for matrices. Square matrices return
  `::m/square-matrix`, and columns and rows return `::m/column-matrix` and
  `::row-matrix` respectively. These all derive from `::m/matrix`. This makes it
  easier to register methods or test specifically for these cases. We've also
  added `m/column?` and `m/row?` predicates to check for these cases.

- [#185](https://github.com/sicmutils/sicmutils/pull/185) specializes
  all matrix operations that return power series (trig operations and `g/exp` to
  `::square-matrix`).

- [#184](https://github.com/sicmutils/sicmutils/pull/184) modifies
  `v/exact?` on functions; `((v/exact? f) x) == (v/exact? (f x))` now, instead
  of false as before. `literal-function` forms now have a correct `v/one-like`
  implementation.

- clojure Vars now respond to function algebra
  ([#184](https://github.com/sicmutils/sicmutils/pull/184)). All
  functions implement `g/negative?`, `g/abs`, `g/quotient`, `g/remainder`,
  `g/modulo`, `g/dimension` and `g/exact-divide`, responding to the appropriate
  arities.

- `sicmutils.complex/complex` can now take any real type in its constructor, vs
  only numbers
  ([#184](https://github.com/sicmutils/sicmutils/pull/184)).

- `modint` instances now implement `v/freeze?`: `(sicmutils.modint/make 1 2)`
  freezes to that `(modint 1 2)`.
  ([#185](https://github.com/sicmutils/sicmutils/pull/185)).

- `v/eq` renamed to `v/=`.
  ([#186](https://github.com/sicmutils/sicmutils/pull/186)).

- `v/zero-like` on matrices now fills entries with appropriate `v/zero-like`
  versions of their existing types
  ([#188](https://github.com/sicmutils/sicmutils/pull/188))

- `v/Value` gains `identity-like` and `identity`
  ([#188](https://github.com/sicmutils/sicmutils/pull/188)). These are
  aliased into `sicmutils.env`. Implementations are installed on:

  - all numeric types, symbolic expressions, `Differential` (they return 1 of the appropriate type)
  - native and abstract functions, vars (they return an identity function)
  - operators (return an identity operator, same as `one-like`)
  - matrices (identity matrix, only works with `::m/square-matrix`)
  - `Polynomial` (only works on monomials for now, returns an identity polynomial)
  - `RationalFunction` (returns the identity poly divided by unit poly, so only
    works on monomials by extension)
  - `ModInt` (returns the same as `one-like`)
  - `Series` and `PowerSeries` (returns `[0 1 0 0 0 0...]`). This is slightly
    suspect in the case of `Series`, since `Series`, unlike `PowerSeries`, are
    general infinite sequences and not necessarily interpreted as polynomials.
    This decision follows `scmutils` convention.

- `sicmutils.complex/I` aliases `i`
  ([#189](https://github.com/sicmutils/sicmutils/pull/189))

- `matrix.cljc` has a new `by-cols` (analogous to `m/by-rows`), and `row` to
  generate a row matrix (analagous to `column`).
  [#197](https://github.com/sicmutils/sicmutils/pull/197) Also in
  `matrix.cljc`:

  - `num-rows`, `num-cols` access the row or column number without inspecting
    the deftype variables directly
  - `fmap-indexed`, like `fmap` but receives `i` and `j` indices as second and
    third arguments.
  -
  - `with-substituted-row`, for swapping out a single row in a matrix
  - `submatrix` generates a submatrix from low and high row and cols
  - `matrix-some` renamed to `some`: make sure to use a namespace prefix to
    avoid clashing with `clojure.core/some`.
  - new-matrix constructor `by-cols` (analogous to `by-rows`, takes a sequence
    of columns)
  - `row` constructor takes a sequence of values and returns a row matrix.
  - `by-rows*`, `by-cols*`, `row*` and `column*` are non-variadic versions of
    those functions. If you already have a sequence of rows, columns or
    elements, prefer these.
  - `up->row-matrix` => `down->row-matrix` and `row-matrix->up` =>
    `row-matrix->down`. A row is analogous to a `down`, so we make a change to
    reflect this.
  - `g/cross-product` between two `down` structures now returns a `down`.
  - `make-zero` generates a zero-valued matrix of the supplied dimensions.
  - `make-diagonal` generates a diagonal matrix containing the values of the
    supplied sequence.
  - `m/identity-like` returns an identity matrix (given a square matrix) with
    entries of identical type, but set appropriately to zero or one. This is
    installed as `v/one-like` and `v/identity-like`.
  - `v/identity?` now returns true for identity matrices, false otherwise.
    `v/one?` returns `false` for identity matrices! If it didn't, `(* 2 (I 10))`
    would return `2`, since `one?` signals multiplicative identity.

- `sicmutils.structure/up` and `sicmutils.structure/down` now have analogous
  `s/up*` and `s/down*` functions. These behave identically, but are
  non-variadic. If you already have a sequence you'd like to transform, prefer
  these ([#197](https://github.com/sicmutils/sicmutils/pull/197)).

- `sicmutils.value/kind-predicate` takes some item and returns a predicate that
  returns true if its argument has the same type (or inherits from it)
  ([#197](https://github.com/sicmutils/sicmutils/pull/197)).

- `sicmutils.function/arg-shift` and `sicmutils.function/arg-scale` take
  functions and return new functions that shift and scale their arguments
  (respectively) by the originally supplied shifts
  ([#197](https://github.com/sicmutils/sicmutils/pull/197)).

- `sicmutils.generic/factorial` computes the factorial of the supplied integer
  `n`.
  ([#197](https://github.com/sicmutils/sicmutils/pull/197)).

- Many new functions and constants exposed in `sicmutils.env` via
  [#197](https://github.com/sicmutils/sicmutils/pull/197):

  - `-pi` joins `pi` as a constant
  - `s:generate`, `m:generate`, `vector:generate` to generate matrices,
    structures and vectors
  - `constant-series`, from `series/constant`
  - `seq:print` and `seq:pprint`
  - `matrix-by-cols`, `row-matrix`, `v:make-basis-unit`
  - aliases for `sicmutils.function`'s `arity`, `arg-shift`, `arg-scale`
  - `dimension`, `factorial` aliased from `sicmutils.generic`
  - `derivative` aliased from `sicmutils.calculus.derivative`
  - `submatrix`, `up->column-matrix`, `down->row-matrix`,
    `row-matrix->{down,vector}`, `column-matrix->{up,vector}` aliased from
    `sicmutils.matrix`
  - `D-numeric` from `sicmutils.numerical.derivative`
  - `brent-min`, `brent-max`, `golden-section-min`, `golden-section-max`
  - `nelder-mead`
  - `sum` from `sicmutils.util.aggregate
  - `kind-predicate` from `sicmutils.value`

- Structures and matrices both gain the ability to do native `get-in`,
  `assoc-in` and `empty`. These work as expected, like a potentially nested
  vector. ([#193](https://github.com/sicmutils/sicmutils/pull/193))

- `matrix.cljc` gains `up->row-matrix`, `up->column-matrix`, `row-matrix->up`,
  `column-matrix->up`
  ([#193](https://github.com/sicmutils/sicmutils/pull/193))

- `structure.cljc` gains many features in
  ([#193](https://github.com/sicmutils/sicmutils/pull/193)):

  - `kronecker` and `basis-unit` for generating potentially infinite basis
    sequences
  - the ability to conj new items onto a structure: `(conj (up 1 2) 3) => (up 1
    2 3)`
  - The structure-preserving `map-chain` takes a 2-arg function and presents it
    with each element of a deeply nested structure, along with a vector of its
    "chain", the path into its location. The fn's return becomes the new item at
    that location.
  - `structure->prototype` generates a same-shape structure as its argument,
    with symbolic entries that display their location (preserving orientation).
  - `typical-object` returns a structure of the same shape and orientation as
    `s`, generated by substituting gensymmed symbols in for each entry.
  - `compatible-zero` returns a structure compatible for multiplication with `s`
    down to 0.
  - `transpose-outer` returns a new structure with the same orientation as the
    first element of `s`, filled with elements of the same orientation as `s`.
    Each element is generating by taking the first element of each entry in `s`,
    the the second, etc... In that sense this is similar to a traditional matrix
    transpose.
  - `dot-product` takes the dot product of two structures. They must be the same
    top-level orientation and dimension; beyond that, their entries are
    pairwise-multiplied and summed.
  - `inner-product` is the same, but the left structure is conjugated first.
  - `outer-product` now works multiple levels deep.
  - `vector-outer-product` and `vector-inner-product` are similar, but only
    enforce the top-level length; all internal structures are NOT flattened and
    must be compatible for `g/*`.
  - `compatible-for-contraction?` now searches recursively down into a
    structure; previously it only checked the top level.
  - The new `*allow-incompatible-multiplication*` dynamic variable is set to
    `true` by default. Set it false to force a setting where, when you multiply
    structures, they must be:
    - opposite orientation
    - every element of the right entry must be compatible for contraction with
      the left
  - structure multiplication with scalars, etc now respects ordering, just in
    case any multiplication is not commutative.
  - `sicmutils.generators` now holds generators for `up`, `down`, and
    `structure` generators; these produce potentially deeply nested structures.
    `up1`, `down1` and `structure1` generate only one level deep. Mix and match!
    See `structure_test.cljc` for many examples of how to use these.

### Literals

- `literal-matrix` fn generates a symbolic matrix
  (https://github.com/sicmutils/sicmutils/pull/169)
- `literal`, `literal-up` and `literal-down` generate symbolic structures
  (https://github.com/sicmutils/sicmutils/pull/169)

### Numeric Tower Adjustments

This release (courtesy of
[#168](https://github.com/sicmutils/sicmutils/pull/168)) brings
the numeric tower in line with the scmutils tower. Prior to this release, all
numbers, including complex, descended from `::x/numerical-expression`. Symbolic
expressions _also_ derived from this type! The problem this causes is that all
of generic implementations for the number types default to the symbolic
functions.

If I don't specify a `g/sec` method for numbers, for example, then `(g/sec 12)`
returns a symbolic `(/ 1 (cos 12))`, instead of actually evaluating the
expression.

The fix comes from these changes:

- `::v/number` now means, "the numeric tower ascending from integer -> rational
  -> real -> complex numbers. All of these types now respond `true` to
  `v/number?` (prior to this release, Complex numbers did NOT!)

- `::v/real` now means, "anything in the numeric tower except Complex". These
  all respond true to `v/real?`

- `::x/numeric-expression` has changed to `::x/numeric`, and now means "anything
  that responds to `::"v/number`, plus symbolic expressions, which now clearly
  _represent_ any number in the numeric tower. Query for these with `v/scalar?`

I can now make some comments that clear up my former misunderstandings:

- The `sicmutils.abstract.number` (I'll call this `an` here) namespace is
  responsible for installing generic implementations of all numeric methods for
  symbolic expressions and "literal numbers".

- the `an/literal-number` constructor promotes a number, symbol or symbolic
  expression up to `:xx/numeric`, which means that any operation you perform on
  it will pass it through the symbolic expressions defined in
  `sicmutils.numsymb`. A few notes on these expressions:

  - They will try to preserve exactness, but if they can't - ie, if you do
    something like `(cos (an/literal-number 2.2))` - the system will return
    `-.588`. If you call `(cos (an/literal-number 2))`, you'll get the
    expression `(cos 2)`, preserving exactness.

  - Symbols are automatically interpreted as "literal numbers".

  - The only ways to make a proper symbolic expression that works with the
    generics are:

    - Use the explicit `an/literal-number` constructor
    - pass a symbol to any generic arithmetic function
    - perform any unary or binary arithmetic operation on an existing symbolic
      expression.

  - `an/abstract-number?` returns true for symbolic expressions, anything
    wrapped in `literal-number` or symbols.

  - `literal-number?` only returns true for explicitly wrapped things and
    symbolic expressions, not symbols.

  - use `v/real?`, `v/number?` and `v/scalar?` to query the numeric tower.


- If you want to compare literal numbers and an expression like
  `(an/literal-number 12)`, use `v/=`. In Clojurescript, this will work with
  the built in `=` as well, since equality is implemented with a protocol that
  we can extend. For example:

```clojure
(v/= 12 (literal-number 12))
;;=> true

(= 12 (literal-number 12))
;; true in cljs, false in clj
```

If you keep the literal on the left side of `=`, this will work in both systems,
since we've overridden the `=` implementation for literals:

```clojure
(= (literal-number 12) 12)
;;=> true in both languages
```

This paves the way for the other abstract types that exist in `scmutils`, like
matrices, up and down tuples.

### New Generic Functions

This release brings us closer to the interface provided by `scmutils`.

PR [#193](https://github.com/sicmutils/sicmutils/pull/193) brings:

- `g/dot-product`, for scalars, differentials, structures, functions and
  row/column matrices
- `g/inner-product` for scalars, structures, functions and row/column matrices
- `g/outer-product` for functions, structures of length 3 and matrices, between
  a row and a column only
- `g/cross-product` now works for row/column matrices in addition to structures
  (and functions that accept these)

PR https://github.com/sicmutils/sicmutils/pull/169 brings:

- `g/exp2`, `g/exp10` for exponents with base 2 and 10
- `g/log2`, for base 2 logarithms
- `g/log10` for base 10 logs
- `g/gcd` and `g/lcm` are now exposed in `sicmutils.env`

[#178](https://github.com/sicmutils/sicmutils/pull/178) introduces:

- `g/dimension` for scalars (always 1), structures and matrices (square, column
  and row)
- `g/trace` returns the trace for square matrices and square structures

We now expose the following additional trigonometric functions in
`sicmutils.generic` (courtesy of
https://github.com/sicmutils/sicmutils/pull/154):

- `cosh`: hyperbolic cosine
- `sinh`: hyperbolic sine
- `tanh`: hyperbolic tangent, ie sinh/cosh
- `sech`: hyperbolic secant, ie 1/cosh
- `csch`: hyperbolic secant, ie 1/sinh
- `acosh`: inverse hyperbolic cosine, ie, `(= x (cosh (acosh x)))`
- `asinh`: inverse hyperbolic sine, ie, `(= x (sinh (asinh x)))`
- `atanh`: inverse hyperbolic tangent, ie, `(= x (tanh (atanh x)))`

These three methods existed in `sicmutils.env`, but not as extensible generics.
Now they're fully extensible:

- `cot`: cotangent, ie 1/tan
- `sec`: secant, ie 1/cos
- `csc`: cosecant, ie 1/sin

These all work with:

- real and complex numbers
- power series (missing a few implementations, operators and matrices are
  missing the same ones for this reason)
- matrices (square matrices return their power series expansions)
- operators (power series expansion of the operator)
- functions (where they create composition)
- symbolic expressions
- Derivatives and dual numbers! The new functions all work with `D`, the
  forward-mode automatic differentiation operator.

Additionally, four methods that lived in `sicmutils.generic` are now exposed as
generics:

- `real-part`
- `imag-part`
- `angle`
- `conjugate`

These now work on:

- _all_ numeric types, including symbolic expressions.
- functions
- structures (only `magnitude` and `conjugate`)
  - `magnitude` formerly didn't handle structures containing complex numbers by
    taking a proper inner product. This is fixed as of
    [#168](https://github.com/sicmutils/sicmutils/pull/168)

- PR [#189](https://github.com/sicmutils/sicmutils/pull/189) introduces:

  - `g/make-rectangular`, (build a complex number from real and imaginary parts)
  - `g/make-polar` (build a complex number from radius and angle)
  - note that these work with real numbers, symbolic numbers, functions and any
    combination of these.

These work with functions, real numbers and symbolic expressions (and any mix of
the three).

## 0.13.0

The main announcement for this release is _Clojurescript Support!_. Implementing
this resulted in a few upgrades along the way:

- more powerful numerics, specifically `definite-integral` and native
  minimization routines
- a generic numeric tower for Clojurescript
- Many more tests! The test coverage was great before, and it's stayed high as
  we've added new implementations.
- added explicit code coverage metrics via Codecov: [![Codecov branch](https://img.shields.io/codecov/c/github/littleredcomputer/sicmutils/master.svg?maxAge=3600)](https://codecov.io/github/littleredcomputer/sicmutils)

Here are more explicit details on the release.

### Misc

`generic.cljc` now includes a default implementation of:

- `expt` given a valid `mul`
- default `sub`, given a valid `add` and `negate`
- default `div`, given a valid `mul` and `invert`
- `Expression` and `Operator` both have better `print-method` implementations,
  so the repl experience feels more like `scmutils`
- `Operator` now has an `expn` method, which acts like `g/exp` on an operator
  but expands each term in order `n`.
- many, many more tests!

### Clojurescript Support

Full conversion of SICMUtils to Clojurescript. All functionality from v0.12.1
now works in both Clojure and Clojurescript!

Most of the conversion was straightforward. The major missing piece was a
numeric tower implementation for Clojurescript (complex numbers, ratios) that
bring it up to parity with Clojure:

- Add the `bigfraction` implementation from
  [fraction.js](https://www.npmjs.com/package/fraction.js) sicmutils.ratio for
  cross-platform ratio support (#99)
- Adds CLJS complex number support through [complex.js](https://github.com/infusion/Complex.js) (#41)
- `js/BigInt`, `goog.math.Long` and `goog.math.Integer` implementations round
  out the numeric tower (#45)

### Numerical Routines

The numerical routines in SICMUtils depend heavily on Apache Commons, which of
course only exists in Java. We had to implement much of the numerics code in
native Clojure. It's fast, efficient and functional. Give it a read if you're
curious about how these algorithms work.

- New, native minimization routines have replaced the Apache Commons implementations:

  - **Univariate Minimizers**
    - Port scipy's auto-bracketing + scmutils version (#104)
    - Port golden section search from scipy (#105)
    - Implement Brent's method for fn minimization in native clj (#106)

  - **Multivariate**
    - pure Clojure implementation of Nelder-Mead (#102)

- Native `definite-integral` numerics implementation, written as a series of
  computational essays:

  - **Basics**:
    - [Riemann Sums](https://github.com/littleredcomputer/sicmutils/blob/master/src/sicmutils/numerical/quadrature/riemann.cljc), all the way up through efficient, incremental, "accelerated" versions of these easy-to-understand methods:
    - [Midpoint method](https://github.com/littleredcomputer/sicmutils/blob/master/src/sicmutils/numerical/quadrature/midpoint.cljc), same development but shorter since it reuses functional abstractions. Also incremental, efficient, accelerated
    - [Trapezoid Method](https://github.com/littleredcomputer/sicmutils/blob/master/src/sicmutils/numerical/quadrature/trapezoid.cljc), same idea but for closed intervals.

  - **Sequence Acceleration / Extrapolation Methods**
    - [Polynomial interpolation](https://github.com/littleredcomputer/sicmutils/blob/master/src/sicmutils/polynomial/interpolate.cljc): the general thing that "richardson extrapolation" is doing below. Historically cool and used to accelerate arbitrary integration sequences
    - [Rational Function extrapolation](https://github.com/littleredcomputer/sicmutils/blob/master/src/sicmutils/rational_function/interpolate.cljc): used in bulirsch-stoer integration and ODE solving.
    - "[Richardson extrapolation](https://github.com/littleredcomputer/sicmutils/blob/master/src/sicmutils/polynomial/richardson.cljc)" is a special case, where we get more efficient by assuming that the x values for the polynomial interpolation go 1, 1/2, 1/4... and that we're extrapolating to 0.

  - **Higher-order Calculus:**
    - [Numerical derivatives](https://github.com/littleredcomputer/sicmutils/blob/master/src/sicmutils/numerical/derivative.cljc): derivatives using three kinds of central difference formulas... accelerated using Richardson extrapolation, with a nice technique for guarding against underflow.
    - [Simpson's Method](https://github.com/littleredcomputer/sicmutils/blob/master/src/sicmutils/numerical/quadrature/simpson.cljc)... fit a parabola to every slice. OR, "accelerate" the trapezoid method with one step of Richarsdson extrapolation!
    - [Simpson's 3/8 Method](https://github.com/littleredcomputer/sicmutils/blob/master/src/sicmutils/numerical/quadrature/simpson38.cljc): Same idea, but accelerate a sequence that triples its slices every iteration.
    - [Boole's Rule](https://github.com/littleredcomputer/sicmutils/blob/master/src/sicmutils/numerical/quadrature/boole.cljc): trapezoid method plus two steps of Richardson extrapolation. (Are you starting to see the pattern??)
    - [Romberg Integration](https://github.com/littleredcomputer/sicmutils/blob/master/src/sicmutils/numerical/quadrature/romberg.cljc): midpoint OR trapezoid, with as many steps of Richardson extrapolation as we can take!
    - [Milne's Rule](https://github.com/littleredcomputer/sicmutils/blob/master/src/sicmutils/numerical/quadrature/milne.cljc), MIDPOINT method, one step of extrapolation!
    - [Bulirsch-Stoer integration](https://github.com/littleredcomputer/sicmutils/blob/master/src/sicmutils/numerical/quadrature/bulirsch_stoer.cljc)... midpoint or trapezoid, with rational function extrapolation, as many steps as we can handle AND some custom step sizes.

  - **Combinators**:
    - [Variable Substitutions](https://github.com/littleredcomputer/sicmutils/blob/master/src/sicmutils/numerical/quadrature/substitute.cljc): implemented as functional wrappers that take an integrator and return a modified integrator.
    - [Improper Integrals](https://github.com/littleredcomputer/sicmutils/blob/master/src/sicmutils/numerical/quadrature/infinite.cljc): a template for a combinator that enables infinite endpoints on any integrator, using variable substitution on an appropriate, tunable range.
    - [Adaptive Integration](https://github.com/littleredcomputer/sicmutils/blob/master/src/sicmutils/numerical/quadrature/adaptive.cljc): a combinator that turns any of the integrators above into an "adaptive" integrator that's able to focus in on difficult regions.
  - And finally, "[Numerical Quadrature](https://github.com/littleredcomputer/sicmutils/blob/master/src/sicmutils/numerical/quadrature.cljc)", the namespace/essay that ties it all together.

- `sicmutils.numerical.compile` uses [SCI](https://github.com/borkdude/sci), the
  Small Clojure Interpreter, to generate compiled numerical code (#133)

- Implemented ODE solving using @littleredcomputer's
  [odex-js](https://github.com/littleredcomputer/odex-js) library (#135)

### Reader Literals

[data_readers.cljc](https://github.com/littleredcomputer/sicmutils/blob/master/src/data_readers.cljc)
provides 3 new data reader literals:

- `#sicm/ratio`

Use this with a ratio literal, like `#sicm/ratio 1/2`, or with a string like
`#sicm/ratio "1/4"`. If the denominator is `1` this literal will return a
`js/BigInt` in Clojurescript, or a Long in Clojure.

- `#sicm/bigint`

Use with a number literal, like, `#sicm/bigint 10`, or a string like
`#sicm/bigint "10000012"` to generate a `js/BigInt` in Clojurescript, or a
`clojure.lang.BigInt` in Clojure.

- `#sicm/complex`

Currently this only works with a string like `#sicm/complex "1 + 2i"`. In the
future it might work with a pair of `(real, complex)`, like:

    #sicm/complex [1 2]

### Power Serious, Power Serious

The Power Series implementation in `series.cljc` received an overhaul. The
implementation now follows Doug McIlroy's beautiful paper, ["Power Series, Power
Serious"](http://citeseerx.ist.psu.edu/viewdoc/download?doi=10.1.1.333.3156&rep=rep1&type=pdf).
Doug also has a 10-line version in Haskell on [his
website](https://www.cs.dartmouth.edu/~doug/powser.html).

The API now offers two types:

 - `Series`, which represents a generic infinite series of arbitrary values, and
 - `PowerSeries`, a series that represents a power series in a single
   variable; in other words, a series where the nth entry is interpreted as
   the coefficient of $x^n$:

    $$[a b c d ...] == $a + bx + cx^2 + dx^3 + ...$$

`series/series?` responds true to both. `series/power-series?` only responds
true to a `PowerSeries`.

To turn a `PowerSeries` into a `Series`, call it as a function with a single
argument, or pass the series and one argument to `series/value` to evaluate the
series using the above equation.

To turn a `Series` into a `PowerSeries`, call `series/->function`. None of the
functions discussed below can mix series types; you'll have to do the conversion
explicitly.

Each type supports the following generic operations:

- `*`, `+`, `-`, `/` between series and non-series
- `g/negate`, `g/invert`, `g/sqrt`, `g/expt` work as expected.
- `g/add` between series and non-series

`PowerSeries` additionally supports:

- `g/exp`, `g/cos`, `g/sin`, `g/asin`, `g/tan`
- `g/partial-derivative`, so `PowerSeries` works well with `D`

Each of these acts as function composition for the single variable function that
the `PowerSeries` represents. If `s` is a `PowerSeries` that applies as `(s x)`,
`(g/exp s)` returns a series that represents `(g/exp (s x))`.

There are many more new methods (see the namespace for full documentation):

- `starting-with` renamed to `series`
- `power-series`, analogous `series` but generates a `PowerSeries`
- `series*` and `power-series*` let you pass an explicit sequence
- `series/take` removed in favor of `clojure.core/take`, since both series
  objects act as sequences
- `generate` takes an additional optional argument to distinguish between series
  and power series
- `Series` now implements more of `v/Value`
- new `zero`, `one`, `identity` constants
- `constant` returns a constant power series
- `xpow` generates a series representing a bare power of `x`
- `->function` turns a `Series` into a `PowerSeries`
- `value`, `fmap` now handles both `Series` and `PowerSeries`
- `(inflate s n)` expands each term $x^i$ of `s` to $x^{in}$
- `compose` returns the functional composition of two `PowerSeries`
- `revert` returns the functional inverse of two `PowerSeries`
- `integral` returns a series representing the definite integral of the supplied
  `PowerSeries`, 0 => infinity (optionally takes an integration constant)

The namespace also provides many built-in `PowerSeries` instances:

- `exp-series`
- `sin-series`
- `cos-series`
- `tan-series`
- `sec-series`
- `asin-series`
- `acos-series`
- `atan-series`
- `acot-series`
- `sinh-series`
- `cosh-series`
- `tanh-series`
- `asinh-series`
- `atanh-series`
- `log1+x-series`
- `log1-x-series`
- `binomial-series`

And two `Series` (non-power):

- `fib-series`, the fibonacci sequence
- `catalan-series`, the [Catalan
  numbers](https://en.wikipedia.org/wiki/Catalan_number)

### Matrix Generic Operations

`::matrix` gained implementations for `exp`, `cos`, `sin`, `asin`, `tan`,
`acos`, `asin`; these now return taylor series expansions of the operator, where
multiplication is composition as before.

### Operator Generics

`Operator` gained implementations for `cos`, `sin`, `asin`, `tan`, `acos`,
`asin`; these now return taylor series expansions of the operator, where
multiplication is composition as before.

## [v0.12.1]

- Getting Github releases up to parity with the most recent release to Clojars.

## [v0.10.0]

- Did some refactoring and one breaking rename (Struct became Structure, since
  we don't abbreviate other deftypes). This also marks the point of departure
  for working with Functional Differential Geometry.


## [v0.9.8]

- This is the version that was current as of the talk @littleredcomputer gave at
  [Clojure/west 2017](2017.clojurewest.org), entitled "[Physics in
  Clojure](https://www.youtube.com/watch?v=7PoajCqNKpg)."<|MERGE_RESOLUTION|>--- conflicted
+++ resolved
@@ -2,7 +2,6 @@
 
 ## unreleased
 
-<<<<<<< HEAD
 - new PR:
 
   - Adds `sicmutils.matrix.{symmetric?,antisymmetric?}`
@@ -17,7 +16,7 @@
       situation!), `quaternion-state->omega-body`,
       `quaternion-state->omega-space`, `qw-state->L-body`, `qw-state->L-space`,
       `T-quaternion-state`
-=======
+
 - This PR focuses on adding more rotations and efficiency to
   `sicmutils.quaternion`. Specifically:
 
@@ -32,7 +31,6 @@
 
   - Similar to the matrix elements, we also now have `ONE-tensor`, `I-tensor`,
     `J-tensor`, `K-tensor`.
->>>>>>> 6d33e76c
 
 - #503:
 
