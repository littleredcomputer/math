# Changelog

## [Unreleased]

<<<<<<< HEAD
- #253 adds proper `:arglists` metadata for all generic functions, and moves the
  derivative implementations (where relevant) onto the metadata of generic
  functions. You can access these by calling `(<generic-function> :dfdx)` or
  `(<generic-function> :dfdy)`, depending on whether the generic is unary or
  binary. #253 also changes the name of macro
  `sicmutils.generic/def-generic-function` to `sicmutils.generic/defgeneric`.
=======
- `sicmutils.expression.render/->infix` and `sicmutils.expression.render/->TeX` now
  handle equality/inequality symbols (`=`, `>=`, `>`, ...) as infix.

- `sicmutils.expression.render/*TeX-sans-serif-symbols*` binding to control if
  symbols longer than 1 char should have `\mathsf` applied.

- `sicmutils.modint` gains more efficient implementations for `inverse`,
  `quotient`, `exact-divide` and `expt` on the JVM (#251).
>>>>>>> a730fa9f

- #238 converts `sicmutils.abstract.function/Function` from a `defrecord` to a
  `deftype`, fixing a subtle bug where (empty f) was getting called in a nested
  derivative test.

- #224 adds new `Div`, `Grad`, `Curl` and `Lap` operators in
  `sicmutils.calculus.derivative` and installs them into `sicmutils.env`. #224
  also removes the `g/transpose` implementation for `Operator` instances, and
  exposes `sicmutils.calculus.derivative/taylor-series` to `sicmutils.env`.

- #223 fixes a problem where `(operator * structure)` would return a structure
  of operators instead of an operator that closed over the multiplication.
  `::s/structure` is now properly a `::o/co-operator`, matching its status as a
  `::f/cofunction`.

- The operator returned by `sicmutils.calculus.derivative/partial` now has a
  proper name field like `(partial 0)`, instead of `:partial-derivative` (#223).

- #223 converts the implementation of `sicmutils.calculus.derivative/D` to use
  the new `Differential` type; this fixes "Alexey's Amazing Bug" and allows `D`
  to operate on higher order functions. For some function `f` that returns
  another function, `((D f) x)` will return a function that keeps `x` "alive"
  for the purposes of differentiation inside its body. See
  `sicmutils.calculus.derivative-test/amazing-bug` for an extended example.

- #222 adds `v/Value` implementations for Clojure sequences and maps. Maps and
  vectors implement `f/Arity` and return `[:between 1 2]. `zero?` and
  `zero-like` work on sequence entries and map values. Maps can specify their
  `v/kind` return value with a `:type` key, and some of the calculus
  implementations do already make use of this feature. `g/partial-derivative` on
  a Clojure Map passes through to its values.

- New, literate `Differential` implementation lives at at
  `sicmutils.differential` (#221) (see [this
  page](https://samritchie.io/dual-numbers-and-automatic-differentiation/) for a
  readable version.) Notable changes to the original impl at
  `sicmutils.calculus.derivative` include:

  - We've changed our terminology from GJS's `finite-part`,
    `infinitesimal-part`, `make-x+dx` to the more modern `primal-part`,
    `tangent-part`, `bundle-element` that the Automatic Differentiation
    community has adopted. His comment is that he doesn't take terms from
    mathematics unless he's _sure_ that he's using it in the correct way; the
    safer way is to stick with his terms, but we go boldly forth with the
    masses.

  - A new `sicmutils.differential.IPerturbed` protocol makes it possible to
    extend the Automatic Differentiation (AD) system to be able to handle
    different Functor-shaped return values, like Java or JS lists and objects.
    See the [cljdoc page on Automatic
    Differentiation](https://cljdoc.org/d/sicmutils/sicmutils/CURRENT/doc/calculus/automatic-differentiation)
    for more detail.

    - #222 implements `d/IPerturbed` for Clojure maps, vectors and sequences;
      all are now valid return types for functions you pass to `D`.

    - #222 also implements `d/IPerturbed` for SICMUtils `Matrix`, `Structure`,
      `Series`, `PowerSeries` and `Operator`.

    - #223 implements `d/IPerturbed` for Clojure functions and multimethods,
      handling the attendant subtlety that fixes "Alexey's Amazing Bug".

  - `sicmutils.differential/{lift-1,lift-2,lift-n}` allow you to make custom
    operations differentiable, provided you can supply a derivative.

  - `Differential` implements `sicmutils.function/arity`, `IFn`, and can be
    applied to arguments if its coefficients are function values. `Differential`
    instances also `v/freeze` and `g/simplify` properly (by pushing these
    actions into their coefficients).

  - New `compare` and `equiv` implementations allow `Differential` instances to
    compare themselves with other objects using only their primal parts; this
    makes it possible to use functions like `<=`, `>`, `=` to do control flow
    during automatic differentiation. (Use `compare-full` and `eq` if you want
    to do full equality comparisons on primal and tangent components.)

  - related, `g/abs` is now implemented for `Differential` instances, making
    this function available in functions passed to `D`.

  - proper `numerical?`, `one?` and `identity?` implementations. The latter two
    only respond `true` if there are NO tangent components; This means that
    `one?` and `(= % 1)` will not agree.

  - The new implementation fixes a subtle bug with nested, higher order
    automatic differentiation - it's too subtle for the CHANGELOG, so please the
    "amazing" bug sections in `sicmutils.calculus.derivative-test` for proper
    exposition.

- `sicmutils.generic/partial-derivative` gains a `Keyword` extension, so it can
  respond properly to `:name` and `:arity` calls (#221).

- `->infix`, `->TeX` and `->JavaScript` in `sicmutils.expression.render` can now
  accept unfrozen and unsimplified `Expression` instances (#241). This makes it
  a bit more convenient to use `->infix` and `->TeX` at the REPL, or in a
  Notebook environment. Additionally, the return values of renderers are always
  coerced to strings. (Previously, `(->infix 10)` would return a number
  directly.)

- Fix a bug where `f/arity` would throw an exception with multiple-arity
  functions on the JVM (#240). It now responds properly with `[:between
  min-arity max-arity]`, or `[:at-least n]` if there is a variadic case too.

- Added missing `identity?`, `identity-like` for complex and rational numbers
  (#236)

- beefed up the Javascript numeric tower to allow objects like
  `sicmutils.differential/Differential`, `sicmutils.expression/Expression` and
  friends that WRAP numbers to compare properly using cljs-native `<`, `<=`,
  `=`, `>=` and `>` (#236)

- new `sicmutils.value/compare` function exposed in `sicmutils.env` returns a
  valid comparison bit between native numbers and numbers wrapped in
  `Differential` or `Expression` in both JVM Clojure and Clojurescript (#236).
  The behavior matches `clojure.core/compare` for all reals on the JVM; it
  doesn't in Clojurescript because native `compare` can't handle
  `goog.math.{Long,Integer}` or `js/BigInt`.

- New single-arity case for `sicmutils.structure/opposite` returns an identical
  structure with flipped orientation (#220). acts as `identity` for
  non-structures.

- #219 introduces a number of changes to `Operator`'s behavior:

  - `Operator` is now a `deftype` (not a `defrecord`); the keyword lookup for
    its `:name`, `:arity`, `:context` and `:o` fields have been replaced by,
    respectively, `o/name`, `sicmutils.function/arity`, `o/context` and
    `o/procedure` functions. This change happened to allow `Operator` to
    implement protocols like `ILookup`.

  - Native `get` and `get-in` now act on `Operator`. Given an operator function
    `f`, `get` and `get-in` compose `#(get % k)`, or similar with `f`. This
    deferred action matches the effect of all sicmutils generics on functions.

  - Combining an operator and a non-operator via `+` and `-`, the non-operator
    was previously lifted into an operator that multiplied itself by the new
    operator's argument. As of #219, this "multiplication" uses the operator
    definition of multiplication - meaning, the new operator composes the
    non-operator with its argument. Where does this matter?

    Previously adding the non-operator `sicmutils.function/I` to the identity
    operator `I` would act like this:

    ```clojure
    (((g/+ o/identity f/I) f/I) 10)
    ;; => 110 == (+ 10 (* 10 10))
    ```

    Because `f/I` multiplied itself by its argument... resulting in `(* f/I f/I)
    == g/square`.

    After the change, you see this:

    ```clojure
    (((g/+ o/identity f/I) f/I) 10)
    ;; => 20
    ```

    because `f/I` composes with its argument.

  - `sicmutils.operator/identity-operator` has been renamed to
    `sicmutils.operator/identity`

  - `o/make-operator` now takes an explicit `context` map, instead of a
    multi-arity implementation with key-value pairs.

  - `Operator` now implements `g/negate`.

  - `g/cross-product` is no longer implemented for `Operator`. operators were
    introduced by GJS to act like "differential operators", can only add, negate
    and multiply (defined as composition). We will probably relax this in the
    future, and add more functions like `g/cross-product` that compose with the
    operator's output; but for now we're cleaning house, since this function
    isn't used anywhere.

  - In this same spirit, `Operator` instances can now only be divided by scalars
    (not functions anymore), reflecting the ring structure of a differential
    operator.

- `sicmutils.env/ref` now accepts function and operators (#219). `(ref f 0 1)`,
  as an example, returns a new function `g` that acts like `f` but calls `(ref
  result 0 1)` on the result.

- The slightly more general `sicmutils.env/component` replaces
  `sicmutils.structure/component` in the `sicmutils.env` namespace (#219).
  `((component 0 1) x) == (ref x 0 1)`.

- `D` (or `sicmutils.generic/partial-derivative`) applied to a matrix of
  functions now takes the elementwise partials of every function in the matrix.
  (#218)

- `sicmutils.function/arity` is now a protocol method, under the
  `sicmutils.function/IArity` protocol (#218). In addition to functions, `arity`
  now correctly responds to:

    - `sicmutils.matrix/Matrix`: calling `arity` on a matrix assumes that the
      matrix has function elements; the returned arity is the most general arity
      that all functions will respond to.
    - `sicmutils.operator/Operator`: returns the arity of the operator's wrapped
      function.
    - `sicmutils.series/Series`: `arity` on a `Series` assumes that the series
      contains functions as entries, and returns, conservatively, the arity of
      the first element of the series.
   - `sicmutils.series/PowerSeries`: `arity` returns `[:exactly 1]`, since
     `PowerSeries` are currently single variable.
   - vectors, and `sicmutils.structure/Structure`: `arity` on these collections
     assumes that the collection contains functions as entries, and returns the
     most general arity that is compatible with all of the function elements.

- New functions `sicmutils.function/{get,get-in}` added that act like the
  `clojure.core` versions; but given a function `f`, they compose `#(get % k)`,
  or similar with `f`. This deferred action matches the effect of all sicmutils
  generics on functions. (#218)

- `sicmutils.function/I` aliases `clojure.core/identity` (#218). #219 exposes
  `I` in `sicmutils.env`.

- `up` and `down` tuples from `sicmutils.structure` gain a proper `print-method`
  implementation (#229); these now render as `(up 1 2 3)` and `(down 1 2 3)`,
  instead of the former more verbose representation (when using `pr`.)

- `sicmutils.env.sci` contains an SCI context and namespace mapping sufficient
  to evaluate all of sicmutils, macros and all, inside of an
  [SCI](https://github.com/borkdude/sci) environment (#216). Huge thanks to
  @borkdude for support and @mk for implementing this!

- `sicmutils.numerical.elliptic` gains a full complement of elliptic integral
  utilities (#211):

  - Carlson symmetric forms of the elliptic integrals: `carlson-rd`,
    `carlson-rc`, `carlson-rj` (`carlson-rf` was already present)
  - Legendre elliptic integrals of the second and third forms, as the two-arity
    forms of `elliptic-e` and `elliptic-pi` (`elliptic-f` already existed)
  - the complete elliptic integrals via `elliptic-k` (first kind) and the
    single-arity forms of `elliptic-e` and `elliptic-pi`
  - `k-and-deriv` returns a pair of the complete elliptical integral of the first form,
    `elliptic-k`, and its derivative with respect to `k`.
  - `jacobi-elliptic-functions` ported from `scmutils` and Press's Numerical
    Recipes

- fixed bug with `g/dimension` for row and column matrices (#214). previously
  they returned `1` in both cases; now they return the total number of entries.

## 0.14.0

- After the work below, `v/nullity?` renamed to `v/zero?`, and `v/unity?`
  renamed to `v/one?`
  ([#180](https://github.com/sicmutils/sicmutils/pull/180)). This
  affects the names listed in the CHANGELOG entries below.

### Miscellaneous

- expose `bootstrap-repl!` to Clojurescript, so that this is available in
  self-hosted CLJS (https://github.com/sicmutils/sicmutils/pull/157)

- modified `infix.cljc` to wrap forms in `displaystyle` and add proper carriage
  returns inside structures
  (https://github.com/sicmutils/sicmutils/pull/157)

- add `multidimensional-minimize` to the `sicmutils.env` namespace
  (https://github.com/sicmutils/sicmutils/pull/157)

- add more `sqrt` simplification rules to allow square roots to cancel out
  across a division boundary, with or without products in the numerator and
  denominator (https://github.com/sicmutils/sicmutils/pull/160)

- fix NPE bug that appears in nelder-mead, when callback isn't supplied
  (https://github.com/sicmutils/sicmutils/pull/162)

- Add `sqrt-expand` and `sqrt-contract`, to allow simplifications to push inside
  of square roots (https://github.com/sicmutils/sicmutils/pull/163)

- speed up power series multiplication by skipping work when either head term is
  zero (https://github.com/sicmutils/sicmutils/pull/166)

- File moves:
  - `sicmutils.polynomial-gcd`    => `sicmutils.polynomial.gcd`
  - `sicmutils.polynomial-factor` => `sicmutils.polynomial.factor`
  - `sicmutils.rules`             => `sicmutils.simplify.rules`
  - `sicmutils.analyze`           => `sicmutils.expression.analyze`
  - `sicmutils.infix`             => `sicmutils.expression.render`
  - `sicmutils.numerical.compile` => `sicmutils.expression.compile`

- `sicmutils.env/one?` now exposes/aliases `sicmutils.value/unity?`
  [#154](https://github.com/sicmutils/sicmutils/pull/154)

- Fixed [#93](https://github.com/sicmutils/sicmutils/issues/93) by
  adding an explicit `g/invert` implementation for polynomials in the rational
  fn namespace. The fix lives in
  [#169](https://github.com/sicmutils/sicmutils/pull/169).

- added `sicmutils.value/sqrt-machine-epsilon`
  ([#170](https://github.com/sicmutils/sicmutils/pull/170))

- fixed issues in `function.cljc` and `operator.cljc` where the Clojurescript
  `IFn` `-invoke` arguments shadowed either the `this` operator, or some
  parameter name in the deftype
  ([#169](https://github.com/sicmutils/sicmutils/pull/169))

- `g/sqrt` now maintains precision with Clojurescript's rational numbers.
  `(g/sqrt #sicm/ratio 9/4)` for example returns `#sicm/ratio 3/2`.
  ([#168](https://github.com/sicmutils/sicmutils/pull/168))

- `g/determinant` and `g/transpose` now act as identity for everything in the
  numeric tower, plus symbolic expressions
  ([#168](https://github.com/sicmutils/sicmutils/pull/168))

- `sicmutils.expression.Expression` is now `sicmutils.expression.Literal`; it
  has a new `meta` field, and is a `deftype` instead of a `defrecord`.
  ([#168](https://github.com/sicmutils/sicmutils/pull/168))
  - To get the internal expression, use `x/expression-of` instead of
    `:expression`.
  - to access the `type` field, use `x/literal-type` instead of `:type`

- 2-arity `g/atan`, `g/cross-product` and `g/gcd` now work for functions
  ([#168](https://github.com/sicmutils/sicmutils/pull/168))

- `Literal` now responds appropriately to `v/unity?` and `v/nullity?` if it
  wraps a numerical "0" or "1". `v/exact?` now returns true if the literal wraps
  an exact number ([#168](https://github.com/sicmutils/sicmutils/pull/168))

- `x/variables-in` now works with wrapped expressions; no more need to
  explicitly unwrap
  ([#168](https://github.com/sicmutils/sicmutils/pull/168))

- `x/walk-expression` renamed `x/evaluate`
  ([#168](https://github.com/sicmutils/sicmutils/pull/168))

- The new `x/substitute` performs substitutions on an _unwrapped_ expression
  ([#168](https://github.com/sicmutils/sicmutils/pull/168))

-  `x/compare` returns a comparator that works with unwrapped symbolic
   expression trees
   ([#168](https://github.com/sicmutils/sicmutils/pull/168)). The rules
   are that that types have the following ordering:
  - empty sequence is < anything (except another empty seq)
  - real < symbol < string < sequence
  - sequences compare element-by-element
  - Any types NOT in this list compare using hashes

- `g/transpose` now works properly for functions that act as linear maps. The
  defining relation is:

```clojure
(= (((transpose f) g) 'x)
   (g (f x)))
```

- added `g/determinant` implementation to functions
  ([#171](https://github.com/sicmutils/sicmutils/pull/171))

- Moved all `literal-function` machinery and definitions to
  `sicmutils.abstract.function`
  ([#171](https://github.com/sicmutils/sicmutils/pull/171)).
  `sicmutils.function` now contains only the generic method implementations for
  clojure functions and multimethods.

- Switched inheritance order for functions;
  `:sicmutils.abstract.function/function` (used to be
  `:sicmutils.function/function`) now inherits from `::v/function` instead of
  the other way around.
  ([#171](https://github.com/sicmutils/sicmutils/pull/171))

- Enhanced the `g/simplify` behavior for core functions that overlap with
  generic functions (`+`, `-`, `*`, `/`, `mod`, `quot`, `rem`, `neg?`). These
  now freeze to the same symbols as their generic counterparts.
  ([#173](https://github.com/sicmutils/sicmutils/pull/173))

- Add support for the hyperbolic trig functions `sinh`, `cosh`, `tanh`, `atanh`,
  `asinh` and `acosh` to `sicmutils.expression.render/->Javascript`.
  ([#174](https://github.com/sicmutils/sicmutils/pull/174))

- Add support for the hyperbolic trig functions `atanh`, `asinh` and `acosh` to
  `sicmutils.expression.compile`.
  ([#175](https://github.com/sicmutils/sicmutils/pull/175))

- `matrix.cljc` gains `m/nth-col` and `m/diagonal`
  ([#178](https://github.com/sicmutils/sicmutils/pull/178) introduces:)

- As of [#178](https://github.com/sicmutils/sicmutils/pull/178)
  introduces:, we have three new kinds for matrices. Square matrices return
  `::m/square-matrix`, and columns and rows return `::m/column-matrix` and
  `::row-matrix` respectively. These all derive from `::m/matrix`. This makes it
  easier to register methods or test specifically for these cases. We've also
  added `m/column?` and `m/row?` predicates to check for these cases.

- [#185](https://github.com/sicmutils/sicmutils/pull/185) specializes
  all matrix operations that return power series (trig operations and `g/exp` to
  `::square-matrix`).

- [#184](https://github.com/sicmutils/sicmutils/pull/184) modifies
  `v/exact?` on functions; `((v/exact? f) x) == (v/exact? (f x))` now, instead
  of false as before. `literal-function` forms now have a correct `v/one-like`
  implementation.

- clojure Vars now respond to function algebra
  ([#184](https://github.com/sicmutils/sicmutils/pull/184)). All
  functions implement `g/negative?`, `g/abs`, `g/quotient`, `g/remainder`,
  `g/modulo`, `g/dimension` and `g/exact-divide`, responding to the appropriate
  arities.

- `sicmutils.complex/complex` can now take any real type in its constructor, vs
  only numbers
  ([#184](https://github.com/sicmutils/sicmutils/pull/184)).

- `modint` instances now implement `v/freeze?`: `(sicmutils.modint/make 1 2)`
  freezes to that `(modint 1 2)`.
  ([#185](https://github.com/sicmutils/sicmutils/pull/185)).

- `v/eq` renamed to `v/=`.
  ([#186](https://github.com/sicmutils/sicmutils/pull/186)).

- `v/zero-like` on matrices now fills entries with appropriate `v/zero-like`
  versions of their existing types
  ([#188](https://github.com/sicmutils/sicmutils/pull/188))

- `v/Value` gains `identity-like` and `identity`
  ([#188](https://github.com/sicmutils/sicmutils/pull/188)). These are
  aliased into `sicmutils.env`. Implementations are installed on:

  - all numeric types, symbolic expressions, `Differential` (they return 1 of the appropriate type)
  - native and abstract functions, vars (they return an identity function)
  - operators (return an identity operator, same as `one-like`)
  - matrices (identity matrix, only works with `::m/square-matrix`)
  - `Polynomial` (only works on monomials for now, returns an identity polynomial)
  - `RationalFunction` (returns the identity poly divided by unit poly, so only
    works on monomials by extension)
  - `ModInt` (returns the same as `one-like`)
  - `Series` and `PowerSeries` (returns `[0 1 0 0 0 0...]`). This is slightly
    suspect in the case of `Series`, since `Series`, unlike `PowerSeries`, are
    general infinite sequences and not necessarily interpreted as polynomials.
    This decision follows `scmutils` convention.

- `sicmutils.complex/I` aliases `i`
  ([#189](https://github.com/sicmutils/sicmutils/pull/189))

- `matrix.cljc` has a new `by-cols` (analogous to `m/by-rows`), and `row` to
  generate a row matrix (analagous to `column`).
  [#197](https://github.com/sicmutils/sicmutils/pull/197) Also in
  `matrix.cljc`:

  - `num-rows`, `num-cols` access the row or column number without inspecting
    the deftype variables directly
  - `fmap-indexed`, like `fmap` but receives `i` and `j` indices as second and
    third arguments.
  -
  - `with-substituted-row`, for swapping out a single row in a matrix
  - `submatrix` generates a submatrix from low and high row and cols
  - `matrix-some` renamed to `some`: make sure to use a namespace prefix to
    avoid clashing with `clojure.core/some`.
  - new-matrix constructor `by-cols` (analogous to `by-rows`, takes a sequence
    of columns)
  - `row` constructor takes a sequence of values and returns a row matrix.
  - `by-rows*`, `by-cols*`, `row*` and `column*` are non-variadic versions of
    those functions. If you already have a sequence of rows, columns or
    elements, prefer these.
  - `up->row-matrix` => `down->row-matrix` and `row-matrix->up` =>
    `row-matrix->down`. A row is analogous to a `down`, so we make a change to
    reflect this.
  - `g/cross-product` between two `down` structures now returns a `down`.
  - `make-zero` generates a zero-valued matrix of the supplied dimensions.
  - `make-diagonal` generates a diagonal matrix containing the values of the
    supplied sequence.
  - `m/identity-like` returns an identity matrix (given a square matrix) with
    entries of identical type, but set appropriately to zero or one. This is
    installed as `v/one-like` and `v/identity-like`.
  - `v/identity?` now returns true for identity matrices, false otherwise.
    `v/one?` returns `false` for identity matrices! If it didn't, `(* 2 (I 10))`
    would return `2`, since `one?` signals multiplicative identity.

- `sicmutils.structure/up` and `sicmutils.structure/down` now have analogous
  `s/up*` and `s/down*` functions. These behave identically, but are
  non-variadic. If you already have a sequence you'd like to transform, prefer
  these ([#197](https://github.com/sicmutils/sicmutils/pull/197)).

- `sicmutils.value/kind-predicate` takes some item and returns a predicate that
  returns true if its argument has the same type (or inherits from it)
  ([#197](https://github.com/sicmutils/sicmutils/pull/197)).

- `sicmutils.function/arg-shift` and `sicmutils.function/arg-scale` take
  functions and return new functions that shift and scale their arguments
  (respectively) by the originally supplied shifts
  ([#197](https://github.com/sicmutils/sicmutils/pull/197)).

- `sicmutils.generic/factorial` computes the factorial of the supplied integer
  `n`.
  ([#197](https://github.com/sicmutils/sicmutils/pull/197)).

- Many new functions and constants exposed in `sicmutils.env` via
  [#197](https://github.com/sicmutils/sicmutils/pull/197):

  - `-pi` joins `pi` as a constant
  - `s:generate`, `m:generate`, `vector:generate` to generate matrices,
    structures and vectors
  - `constant-series`, from `series/constant`
  - `seq:print` and `seq:pprint`
  - `matrix-by-cols`, `row-matrix`, `v:make-basis-unit`
  - aliases for `sicmutils.function`'s `arity`, `arg-shift`, `arg-scale`
  - `dimension`, `factorial` aliased from `sicmutils.generic`
  - `derivative` aliased from `sicmutils.calculus.derivative`
  - `submatrix`, `up->column-matrix`, `down->row-matrix`,
    `row-matrix->{down,vector}`, `column-matrix->{up,vector}` aliased from
    `sicmutils.matrix`
  - `D-numeric` from `sicmutils.numerical.derivative`
  - `brent-min`, `brent-max`, `golden-section-min`, `golden-section-max`
  - `nelder-mead`
  - `sum` from `sicmutils.util.aggregate
  - `kind-predicate` from `sicmutils.value`

- Structures and matrices both gain the ability to do native `get-in`,
  `assoc-in` and `empty`. These work as expected, like a potentially nested
  vector. ([#193](https://github.com/sicmutils/sicmutils/pull/193))

- `matrix.cljc` gains `up->row-matrix`, `up->column-matrix`, `row-matrix->up`,
  `column-matrix->up`
  ([#193](https://github.com/sicmutils/sicmutils/pull/193))

- `structure.cljc` gains many features in
  ([#193](https://github.com/sicmutils/sicmutils/pull/193)):

  - `kronecker` and `basis-unit` for generating potentially infinite basis
    sequences
  - the ability to conj new items onto a structure: `(conj (up 1 2) 3) => (up 1
    2 3)`
  - The structure-preserving `map-chain` takes a 2-arg function and presents it
    with each element of a deeply nested structure, along with a vector of its
    "chain", the path into its location. The fn's return becomes the new item at
    that location.
  - `structure->prototype` generates a same-shape structure as its argument,
    with symbolic entries that display their location (preserving orientation).
  - `typical-object` returns a structure of the same shape and orientation as
    `s`, generated by substituting gensymmed symbols in for each entry.
  - `compatible-zero` returns a structure compatible for multiplication with `s`
    down to 0.
  - `transpose-outer` returns a new structure with the same orientation as the
    first element of `s`, filled with elements of the same orientation as `s`.
    Each element is generating by taking the first element of each entry in `s`,
    the the second, etc... In that sense this is similar to a traditional matrix
    transpose.
  - `dot-product` takes the dot product of two structures. They must be the same
    top-level orientation and dimension; beyond that, their entries are
    pairwise-multiplied and summed.
  - `inner-product` is the same, but the left structure is conjugated first.
  - `outer-product` now works multiple levels deep.
  - `vector-outer-product` and `vector-inner-product` are similar, but only
    enforce the top-level length; all internal structures are NOT flattened and
    must be compatible for `g/*`.
  - `compatible-for-contraction?` now searches recursively down into a
    structure; previously it only checked the top level.
  - The new `*allow-incompatible-multiplication*` dynamic variable is set to
    `true` by default. Set it false to force a setting where, when you multiply
    structures, they must be:
    - opposite orientation
    - every element of the right entry must be compatible for contraction with
      the left
  - structure multiplication with scalars, etc now respects ordering, just in
    case any multiplication is not commutative.
  - `sicmutils.generators` now holds generators for `up`, `down`, and
    `structure` generators; these produce potentially deeply nested structures.
    `up1`, `down1` and `structure1` generate only one level deep. Mix and match!
    See `structure_test.cljc` for many examples of how to use these.

### Literals

- `literal-matrix` fn generates a symbolic matrix
  (https://github.com/sicmutils/sicmutils/pull/169)
- `literal`, `literal-up` and `literal-down` generate symbolic structures
  (https://github.com/sicmutils/sicmutils/pull/169)

### Numeric Tower Adjustments

This release (courtesy of
[#168](https://github.com/sicmutils/sicmutils/pull/168)) brings
the numeric tower in line with the scmutils tower. Prior to this release, all
numbers, including complex, descended from `::x/numerical-expression`. Symbolic
expressions _also_ derived from this type! The problem this causes is that all
of generic implementations for the number types default to the symbolic
functions.

If I don't specify a `g/sec` method for numbers, for example, then `(g/sec 12)`
returns a symbolic `(/ 1 (cos 12))`, instead of actually evaluating the
expression.

The fix comes from these changes:

- `::v/number` now means, "the numeric tower ascending from integer -> rational
  -> real -> complex numbers. All of these types now respond `true` to
  `v/number?` (prior to this release, Complex numbers did NOT!)

- `::v/real` now means, "anything in the numeric tower except Complex". These
  all respond true to `v/real?`

- `::x/numeric-expression` has changed to `::x/numeric`, and now means "anything
  that responds to `::"v/number`, plus symbolic expressions, which now clearly
  _represent_ any number in the numeric tower. Query for these with `v/scalar?`

I can now make some comments that clear up my former misunderstandings:

- The `sicmutils.abstract.number` (I'll call this `an` here) namespace is
  responsible for installing generic implementations of all numeric methods for
  symbolic expressions and "literal numbers".

- the `an/literal-number` constructor promotes a number, symbol or symbolic
  expression up to `:xx/numeric`, which means that any operation you perform on
  it will pass it through the symbolic expressions defined in
  `sicmutils.numsymb`. A few notes on these expressions:

  - They will try to preserve exactness, but if they can't - ie, if you do
    something like `(cos (an/literal-number 2.2))` - the system will return
    `-.588`. If you call `(cos (an/literal-number 2))`, you'll get the
    expression `(cos 2)`, preserving exactness.

  - Symbols are automatically interpreted as "literal numbers".

  - The only ways to make a proper symbolic expression that works with the
    generics are:

    - Use the explicit `an/literal-number` constructor
    - pass a symbol to any generic arithmetic function
    - perform any unary or binary arithmetic operation on an existing symbolic
      expression.

  - `an/abstract-number?` returns true for symbolic expressions, anything
    wrapped in `literal-number` or symbols.

  - `literal-number?` only returns true for explicitly wrapped things and
    symbolic expressions, not symbols.

  - use `v/real?`, `v/number?` and `v/scalar?` to query the numeric tower.


- If you want to compare literal numbers and an expression like
  `(an/literal-number 12)`, use `v/=`. In Clojurescript, this will work with
  the built in `=` as well, since equality is implemented with a protocol that
  we can extend. For example:

```clojure
(v/= 12 (literal-number 12))
;;=> true

(= 12 (literal-number 12))
;; true in cljs, false in clj
```

If you keep the literal on the left side of `=`, this will work in both systems,
since we've overridden the `=` implementation for literals:

```clojure
(= (literal-number 12) 12)
;;=> true in both languages
```

This paves the way for the other abstract types that exist in `scmutils`, like
matrices, up and down tuples.

### New Generic Functions

This release brings us closer to the interface provided by `scmutils`.

PR [#193](https://github.com/sicmutils/sicmutils/pull/193) brings:

- `g/dot-product`, for scalars, differentials, structures, functions and
  row/column matrices
- `g/inner-product` for scalars, structures, functions and row/column matrices
- `g/outer-product` for functions, structures of length 3 and matrices, between
  a row and a column only
- `g/cross-product` now works for row/column matrices in addition to structures
  (and functions that accept these)

PR https://github.com/sicmutils/sicmutils/pull/169 brings:

- `g/exp2`, `g/exp10` for exponents with base 2 and 10
- `g/log2`, for base 2 logarithms
- `g/log10` for base 10 logs
- `g/gcd` and `g/lcm` are now exposed in `sicmutils.env`

[#178](https://github.com/sicmutils/sicmutils/pull/178) introduces:

- `g/dimension` for scalars (always 1), structures and matrices (square, column
  and row)
- `g/trace` returns the trace for square matrices and square structures

We now expose the following additional trigonometric functions in
`sicmutils.generic` (courtesy of
https://github.com/sicmutils/sicmutils/pull/154):

- `cosh`: hyperbolic cosine
- `sinh`: hyperbolic sine
- `tanh`: hyperbolic tangent, ie sinh/cosh
- `sech`: hyperbolic secant, ie 1/cosh
- `csch`: hyperbolic secant, ie 1/sinh
- `acosh`: inverse hyperbolic cosine, ie, `(= x (cosh (acosh x)))`
- `asinh`: inverse hyperbolic sine, ie, `(= x (sinh (asinh x)))`
- `atanh`: inverse hyperbolic tangent, ie, `(= x (tanh (atanh x)))`

These three methods existed in `sicmutils.env`, but not as extensible generics.
Now they're fully extensible:

- `cot`: cotangent, ie 1/tan
- `sec`: secant, ie 1/cos
- `csc`: cosecant, ie 1/sin

These all work with:

- real and complex numbers
- power series (missing a few implementations, operators and matrices are
  missing the same ones for this reason)
- matrices (square matrices return their power series expansions)
- operators (power series expansion of the operator)
- functions (where they create composition)
- symbolic expressions
- Derivatives and dual numbers! The new functions all work with `D`, the
  forward-mode automatic differentiation operator.

Additionally, four methods that lived in `sicmutils.generic` are now exposed as
generics:

- `real-part`
- `imag-part`
- `angle`
- `conjugate`

These now work on:

- _all_ numeric types, including symbolic expressions.
- functions
- structures (only `magnitude` and `conjugate`)
  - `magnitude` formerly didn't handle structures containing complex numbers by
    taking a proper inner product. This is fixed as of
    [#168](https://github.com/sicmutils/sicmutils/pull/168)

- PR [#189](https://github.com/sicmutils/sicmutils/pull/189) introduces:

  - `g/make-rectangular`, (build a complex number from real and imaginary parts)
  - `g/make-polar` (build a complex number from radius and angle)
  - note that these work with real numbers, symbolic numbers, functions and any
    combination of these.

These work with functions, real numbers and symbolic expressions (and any mix of
the three).

## 0.13.0

The main announcement for this release is _Clojurescript Support!_. Implementing
this resulted in a few upgrades along the way:

- more powerful numerics, specifically `definite-integral` and native
  minimization routines
- a generic numeric tower for Clojurescript
- Many more tests! The test coverage was great before, and it's stayed high as
  we've added new implementations.
- added explicit code coverage metrics via Codecov: [![Codecov branch](https://img.shields.io/codecov/c/github/littleredcomputer/sicmutils/master.svg?maxAge=3600)](https://codecov.io/github/littleredcomputer/sicmutils)

Here are more explicit details on the release.

### Misc

`generic.cljc` now includes a default implementation of:

- `expt` given a valid `mul`
- default `sub`, given a valid `add` and `negate`
- default `div`, given a valid `mul` and `invert`
- `Expression` and `Operator` both have better `print-method` implementations,
  so the repl experience feels more like `scmutils`
- `Operator` now has an `expn` method, which acts like `g/exp` on an operator
  but expands each term in order `n`.
- many, many more tests!

### Clojurescript Support

Full conversion of SICMUtils to Clojurescript. All functionality from v0.12.1
now works in both Clojure and Clojurescript!

Most of the conversion was straightforward. The major missing piece was a
numeric tower implementation for Clojurescript (complex numbers, ratios) that
bring it up to parity with Clojure:

- Add the `bigfraction` implementation from
  [fraction.js](https://www.npmjs.com/package/fraction.js) sicmutils.ratio for
  cross-platform ratio support (#99)
- Adds CLJS complex number support through [complex.js](https://github.com/infusion/Complex.js) (#41)
- `js/BigInt`, `goog.math.Long` and `goog.math.Integer` implementations round
  out the numeric tower (#45)

### Numerical Routines

The numerical routines in SICMUtils depend heavily on Apache Commons, which of
course only exists in Java. We had to implement much of the numerics code in
native Clojure. It's fast, efficient and functional. Give it a read if you're
curious about how these algorithms work.

- New, native minimization routines have replaced the Apache Commons implementations:

  - **Univariate Minimizers**
    - Port scipy's auto-bracketing + scmutils version (#104)
    - Port golden section search from scipy (#105)
    - Implement Brent's method for fn minimization in native clj (#106)

  - **Multivariate**
    - pure Clojure implementation of Nelder-Mead (#102)

- Native `definite-integral` numerics implementation, written as a series of
  computational essays:

  - **Basics**:
    - [Riemann Sums](https://github.com/littleredcomputer/sicmutils/blob/master/src/sicmutils/numerical/quadrature/riemann.cljc), all the way up through efficient, incremental, "accelerated" versions of these easy-to-understand methods:
    - [Midpoint method](https://github.com/littleredcomputer/sicmutils/blob/master/src/sicmutils/numerical/quadrature/midpoint.cljc), same development but shorter since it reuses functional abstractions. Also incremental, efficient, accelerated
    - [Trapezoid Method](https://github.com/littleredcomputer/sicmutils/blob/master/src/sicmutils/numerical/quadrature/trapezoid.cljc), same idea but for closed intervals.

  - **Sequence Acceleration / Extrapolation Methods**
    - [Polynomial interpolation](https://github.com/littleredcomputer/sicmutils/blob/master/src/sicmutils/numerical/interpolate/polynomial.cljc): the general thing that "richardson extrapolation" is doing below. Historically cool and used to accelerate arbitrary integration sequences
    - [Rational Function extrapolation](https://github.com/littleredcomputer/sicmutils/blob/master/src/sicmutils/numerical/interpolate/rational.cljc): used in bulirsch-stoer integration and ODE solving.
    - "[Richardson extrapolation](https://github.com/littleredcomputer/sicmutils/blob/master/src/sicmutils/numerical/interpolate/richardson.cljc)" is a special case, where we get more efficient by assuming that the x values for the polynomial interpolation go 1, 1/2, 1/4... and that we're extrapolating to 0.

  - **Higher-order Calculus:**
    - [Numerical derivatives](https://github.com/littleredcomputer/sicmutils/blob/master/src/sicmutils/numerical/derivative.cljc): derivatives using three kinds of central difference formulas... accelerated using Richardson extrapolation, with a nice technique for guarding against underflow.
    - [Simpson's Method](https://github.com/littleredcomputer/sicmutils/blob/master/src/sicmutils/numerical/quadrature/simpson.cljc)... fit a parabola to every slice. OR, "accelerate" the trapezoid method with one step of Richarsdson extrapolation!
    - [Simpson's 3/8 Method](https://github.com/littleredcomputer/sicmutils/blob/master/src/sicmutils/numerical/quadrature/simpson38.cljc): Same idea, but accelerate a sequence that triples its slices every iteration.
    - [Boole's Rule](https://github.com/littleredcomputer/sicmutils/blob/master/src/sicmutils/numerical/quadrature/boole.cljc): trapezoid method plus two steps of Richardson extrapolation. (Are you starting to see the pattern??)
    - [Romberg Integration](https://github.com/littleredcomputer/sicmutils/blob/master/src/sicmutils/numerical/quadrature/romberg.cljc): midpoint OR trapezoid, with as many steps of Richardson extrapolation as we can take!
    - [Milne's Rule](https://github.com/littleredcomputer/sicmutils/blob/master/src/sicmutils/numerical/quadrature/milne.cljc), MIDPOINT method, one step of extrapolation!
    - [Bulirsch-Stoer integration](https://github.com/littleredcomputer/sicmutils/blob/master/src/sicmutils/numerical/quadrature/bulirsch_stoer.cljc)... midpoint or trapezoid, with rational function extrapolation, as many steps as we can handle AND some custom step sizes.

  - **Combinators**:
    - [Variable Substitutions](https://github.com/littleredcomputer/sicmutils/blob/master/src/sicmutils/numerical/quadrature/substitute.cljc): implemented as functional wrappers that take an integrator and return a modified integrator.
    - [Improper Integrals](https://github.com/littleredcomputer/sicmutils/blob/master/src/sicmutils/numerical/quadrature/infinite.cljc): a template for a combinator that enables infinite endpoints on any integrator, using variable substitution on an appropriate, tunable range.
    - [Adaptive Integration](https://github.com/littleredcomputer/sicmutils/blob/master/src/sicmutils/numerical/quadrature/adaptive.cljc): a combinator that turns any of the integrators above into an "adaptive" integrator that's able to focus in on difficult regions.
  - And finally, "[Numerical Quadrature](https://github.com/littleredcomputer/sicmutils/blob/master/src/sicmutils/numerical/quadrature.cljc)", the namespace/essay that ties it all together.

- `sicmutils.numerical.compile` uses [SCI](https://github.com/borkdude/sci), the
  Small Clojure Interpreter, to generate compiled numerical code (#133)

- Implemented ODE solving using @littleredcomputer's
  [odex-js](https://github.com/littleredcomputer/odex-js) library (#135)

### Reader Literals

[data_readers.cljc](https://github.com/littleredcomputer/sicmutils/blob/master/src/data_readers.cljc)
provides 3 new data reader literals:

- `#sicm/ratio`

Use this with a ratio literal, like `#sicm/ratio 1/2`, or with a string like
`#sicm/ratio "1/4"`. If the denominator is `1` this literal will return a
`js/BigInt` in Clojurescript, or a Long in Clojure.

- `#sicm/bigint`

Use with a number literal, like, `#sicm/bigint 10`, or a string like
`#sicm/bigint "10000012"` to generate a `js/BigInt` in Clojurescript, or a
`clojure.lang.BigInt` in Clojure.

- `#sicm/complex`

Currently this only works with a string like `#sicm/complex "1 + 2i"`. In the
future it might work with a pair of `(real, complex)`, like:

    #sicm/complex [1 2]

### Power Serious, Power Serious

The Power Series implementation in `series.cljc` received an overhaul. The
implementation now follows Doug McIlroy's beautiful paper, ["Power Series, Power
Serious"](http://citeseerx.ist.psu.edu/viewdoc/download?doi=10.1.1.333.3156&rep=rep1&type=pdf).
Doug also has a 10-line version in Haskell on [his
website](https://www.cs.dartmouth.edu/~doug/powser.html).

The API now offers two types:

 - `Series`, which represents a generic infinite series of arbitrary values, and
 - `PowerSeries`, a series that represents a power series in a single
   variable; in other words, a series where the nth entry is interpreted as
   the coefficient of $x^n$:

    $$[a b c d ...] == $a + bx + cx^2 + dx^3 + ...$$

`series/series?` responds true to both. `series/power-series?` only responds
true to a `PowerSeries`.

To turn a `PowerSeries` into a `Series`, call it as a function with a single
argument, or pass the series and one argument to `series/value` to evaluate the
series using the above equation.

To turn a `Series` into a `PowerSeries`, call `series/->function`. None of the
functions discussed below can mix series types; you'll have to do the conversion
explicitly.

Each type supports the following generic operations:

- `*`, `+`, `-`, `/` between series and non-series
- `g/negate`, `g/invert`, `g/sqrt`, `g/expt` work as expected.
- `g/add` between series and non-series

`PowerSeries` additionally supports:

- `g/exp`, `g/cos`, `g/sin`, `g/asin`, `g/tan`
- `g/partial-derivative`, so `PowerSeries` works well with `D`

Each of these acts as function composition for the single variable function that
the `PowerSeries` represents. If `s` is a `PowerSeries` that applies as `(s x)`,
`(g/exp s)` returns a series that represents `(g/exp (s x))`.

There are many more new methods (see the namespace for full documentation):

- `starting-with` renamed to `series`
- `power-series`, analogous `series` but generates a `PowerSeries`
- `series*` and `power-series*` let you pass an explicit sequence
- `series/take` removed in favor of `clojure.core/take`, since both series
  objects act as sequences
- `generate` takes an additional optional argument to distinguish between series
  and power series
- `Series` now implements more of `v/Value`
- new `zero`, `one`, `identity` constants
- `constant` returns a constant power series
- `xpow` generates a series representing a bare power of `x`
- `->function` turns a `Series` into a `PowerSeries`
- `value`, `fmap` now handles both `Series` and `PowerSeries`
- `(inflate s n)` expands each term $x^i$ of `s` to $x^{in}$
- `compose` returns the functional composition of two `PowerSeries`
- `revert` returns the functional inverse of two `PowerSeries`
- `integral` returns a series representing the definite integral of the supplied
  `PowerSeries`, 0 => infinity (optionally takes an integration constant)

The namespace also provides many built-in `PowerSeries` instances:

- `exp-series`
- `sin-series`
- `cos-series`
- `tan-series`
- `sec-series`
- `asin-series`
- `acos-series`
- `atan-series`
- `acot-series`
- `sinh-series`
- `cosh-series`
- `tanh-series`
- `asinh-series`
- `atanh-series`
- `log1+x-series`
- `log1-x-series`
- `binomial-series`

And two `Series` (non-power):

- `fib-series`, the fibonacci sequence
- `catalan-series`, the [Catalan
  numbers](https://en.wikipedia.org/wiki/Catalan_number)

### Matrix Generic Operations

`::matrix` gained implementations for `exp`, `cos`, `sin`, `asin`, `tan`,
`acos`, `asin`; these now return taylor series expansions of the operator, where
multiplication is composition as before.

### Operator Generics

`Operator` gained implementations for `cos`, `sin`, `asin`, `tan`, `acos`,
`asin`; these now return taylor series expansions of the operator, where
multiplication is composition as before.

## [v0.21.1]

- Getting Github releases up to parity with the most recent release to Clojars.

## [v0.10.0]

- Did some refactoring and one breaking rename (Struct became Structure, since
  we don't abbreviate other deftypes). This also marks the point of departure
  for working with Functional Differential Geometry.


## [v0.9.8]

- This is the version that was current as of the talk @littleredcomputer gave at
  [Clojure/west 2017](2017.clojurewest.org), entitled "[Physics in
  Clojure](https://www.youtube.com/watch?v=7PoajCqNKpg)."<|MERGE_RESOLUTION|>--- conflicted
+++ resolved
@@ -2,14 +2,13 @@
 
 ## [Unreleased]
 
-<<<<<<< HEAD
 - #253 adds proper `:arglists` metadata for all generic functions, and moves the
   derivative implementations (where relevant) onto the metadata of generic
   functions. You can access these by calling `(<generic-function> :dfdx)` or
   `(<generic-function> :dfdy)`, depending on whether the generic is unary or
   binary. #253 also changes the name of macro
   `sicmutils.generic/def-generic-function` to `sicmutils.generic/defgeneric`.
-=======
+
 - `sicmutils.expression.render/->infix` and `sicmutils.expression.render/->TeX` now
   handle equality/inequality symbols (`=`, `>=`, `>`, ...) as infix.
 
@@ -18,7 +17,6 @@
 
 - `sicmutils.modint` gains more efficient implementations for `inverse`,
   `quotient`, `exact-divide` and `expt` on the JVM (#251).
->>>>>>> a730fa9f
 
 - #238 converts `sicmutils.abstract.function/Function` from a `defrecord` to a
   `deftype`, fixing a subtle bug where (empty f) was getting called in a nested
