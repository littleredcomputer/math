# Changelog

## [Unreleased]

<<<<<<< HEAD
- #284 added:

  - new functions `sicmutils.mechanics.lagrange/acceleration-tuple` for creating
    the acceleration entry in a local tuple

  - `sicmutils.mechanics.lagrange/acceleration` for extracting the acceleration
    component of a local tuple

  - An upgraded `sicmutils.mechanics.lagrange/F->C` to handle local tuples of
    arbitrary length. This version of `F->C` is more general than the version
    from the textbook that was previously included.

  - These are all aliased in `sicmutils.env`, along with a new `Γ-bar` alias for
    `sicmutils.mechanics.lagrange/Γ-bar`.
=======
- #283 changes the default `TeX` rendering style for `down` tuples to vertical
  vs horizontal.

- Symbols like `'qprime` ending with `prime` or `primeprime` will render as `q'`
  or `q''` respectively in `TeX`, rather than the fully-spelled-out
  `\mathsf{qprime}` (#282).
>>>>>>> ce062494

- #280 adds a new `:equation` keyword argument to `sicmutils.render/->TeX`. If
  you pass a truthy value to `:equation`, the result will be wrapped in an
  equation environment. `:equation <string>` will insert a `\\label{<string>}`
  entry inside the equation environment.

    - `sicmutils.env/->tex-equation` is identical to `#(sicmutils.render/->TeX
      (g/simplify %) :equation true)`; If you pass a `:label` keyword argument
      to `->tex-equation` it will be forwarded to `->TeX`, creating the expected
      label entry.

- #279: Function aliases in `sicmutils.env` now properly mirror over docstrings
  and other `Var` metadata, thanks to
  [Potemkin](https://github.com/clj-commons/potemkin)'s `import-def`. This
  doesn't quite work in Clojurescript since we can't use `resolve` inside of a
  macro (special form!).

- `Series`, `PowerSeries` and `Operator` can hold metadata and respond properly
  to `meta` and `with-meta` (#265). `sicmutils.series/{->Series, ->PowerSeries}`
  and `sicmutils.operator/->Operator` all take a new arity for metadata.

- #149 adds a `sicmutils.modint/modint?` predicate, and
  `sicmutils.modint/chinese-remainder`. The latter efficiently performs the
  [Chinese Remainder
  algorithm](https://en.wikipedia.org/wiki/Chinese_remainder_theorem) for
  solving systems of linear congruences.

- Install `sicmutils.generic/{quotient,modulo,remainder,partial-derivative}`
  into `sicmutils.env` (#273). Thanks to @pangloss for pointing out that these
  were missing!

- Add a proper namespace to `demo.clj`, to make it easier to use outside of
  `lein repl` (#264).

## 0.15.0

(If you have any questions about how to use any of the following, please ask us
at our [Github Discussions](https://github.com/sicmutils/sicmutils/discussions)
page!)

This release was focused on a small number of themes:

**Automatic differentiation**:

The goal for this cycle's automatic differentiation (AD) work was to expand the
set of functions and types that can play with AD. AD now works on functions that
return all Clojure sequences, maps, and vectors, in addition to SICMUtils types
like `Operator`, `Series`, `PowerSeries` and `Structure`. The system is now
fully extensible, so if you want to differentiate functions that return custom
records or Java collections, it's now no problem.

SICMUtils can now differentiate functions in Clojurescript that use comparison
operations like `<`, `=`, `<=` and friends. Clojure can't quite do this yet, but
you can differentiate through `v/compare` and `v/=` calls.

We can also differentiate functions that return other functions with no trouble;
only a few libraries can do this, and the behavior is subtle. Hold tight for
comprehensive docs describing this behavior.

New `Div`, `Grad`, `Curl` and `Lap` operators build on this foundation.

**SCI Integration**

To support safe execution inside of a browser-based Notebook or REPL
environment, SICMUtils now has full support for @borkdude's
[SCI](https://github.com/borkdude/sci), the Small Clojure Interpreter, via the
[sicmutils.sci](https://github.com/sicmutils/sicmutils/blob/master/src/sicmutils/env/sci.cljc)
namespace. Every function and macro in the library now works in SCI. (Thanks for
@borkdude and @mk for your help and contributions.

**Rendering**

@hcarvalhoalves made a number of contributions to the LaTeX and infix renderers;
`PowerSeries` and `Series` now render beautifully, as well as `=` and the
various inequality symbols. Expect a lot more action here as we move into more
browser-based notebook environments.

There's a lot more that went into this release; give the detailed notes below a
look for more details.

**What's coming next?**

The next release will focus on getting SICMUtils integrated with 2D and 3D
rendering libraries like [three.js](https://threejs.org),
[babylon.js](https://www.babylonjs.com) and
[Quil](https://github.com/quil/quil). The long-term goal is for SICMUtils to
support the sort of workflow I described in ["The Dynamic
Notebook"](https://roadtoreality.substack.com/p/the-dynamic-notebook). This will
require a big push on generic, pluggable representations for the various types
and expressions in the library.

Thanks again to @hcarvalhoalves and @mk for their contributions, and to @borkdude for
his help with SCI!

On to the detailed release notes:

### Automatic Differentiation

- New, literate `Differential` implementation lives at at
  `sicmutils.differential` (#221) (see [this
  page](https://samritchie.io/dual-numbers-and-automatic-differentiation/) for a
  readable version.) Notable changes to the original impl at
  `sicmutils.calculus.derivative` include:

  - We've changed our terminology from GJS's `finite-part`,
    `infinitesimal-part`, `make-x+dx` to the more modern `primal-part`,
    `tangent-part`, `bundle-element` that the Automatic Differentiation
    community has adopted. His comment is that he doesn't take terms from
    mathematics unless he's _sure_ that he's using it in the correct way; the
    safer way is to stick with his terms, but we go boldly forth with the
    masses.

  - A new `sicmutils.differential.IPerturbed` protocol makes it possible to
    extend the Automatic Differentiation (AD) system to be able to handle
    different Functor-shaped return values, like Java or JS lists and objects.
    See the [cljdoc page on Automatic
    Differentiation](https://cljdoc.org/d/sicmutils/sicmutils/CURRENT/doc/calculus/automatic-differentiation)
    for more detail.

    - #222 implements `d/IPerturbed` for Clojure maps, vectors and sequences;
      all are now valid return types for functions you pass to `D`.

    - #222 also implements `d/IPerturbed` for SICMUtils `Matrix`, `Structure`,
      `Series`, `PowerSeries` and `Operator`.

    - #223 implements `d/IPerturbed` for Clojure functions and multimethods,
      handling the attendant subtlety that fixes "Alexey's Amazing Bug".

  - `sicmutils.differential/{lift-1,lift-2,lift-n}` allow you to make custom
    operations differentiable, provided you can supply a derivative.

  - `Differential` implements `sicmutils.function/arity`, `IFn`, and can be
    applied to arguments if its coefficients are function values. `Differential`
    instances also `v/freeze` and `g/simplify` properly (by pushing these
    actions into their coefficients).

  - New `compare` and `equiv` implementations allow `Differential` instances to
    compare themselves with other objects using only their primal parts; this
    makes it possible to use functions like `<=`, `>`, `=` to do control flow
    during automatic differentiation. (Use `compare-full` and `eq` if you want
    to do full equality comparisons on primal and tangent components.)

  - related, `g/abs` is now implemented for `Differential` instances, making
    this function available in functions passed to `D`.

  - proper `numerical?`, `one?` and `identity?` implementations. The latter two
    only respond `true` if there are NO tangent components; This means that
    `one?` and `(= % 1)` will not agree.

  - The new implementation fixes a subtle bug with nested, higher order
    automatic differentiation - it's too subtle for the CHANGELOG, so please the
    "amazing" bug sections in `sicmutils.calculus.derivative-test` for proper
    exposition.

- #223 converts the implementation of `sicmutils.calculus.derivative/D` to use
  the new `Differential` type; this fixes "Alexey's Amazing Bug" and allows `D`
  to operate on higher order functions. For some function `f` that returns
  another function, `((D f) x)` will return a function that keeps `x` "alive"
  for the purposes of differentiation inside its body. See
  `sicmutils.calculus.derivative-test/amazing-bug` for an extended example.

- `sicmutils.generic/partial-derivative` gains a `Keyword` extension, so it can
  respond properly to `:name` and `:arity` calls (#221).

- `D` (or `sicmutils.generic/partial-derivative`) applied to a matrix of
  functions now takes the elementwise partials of every function in the matrix.
  (#218)

- #253 moves the derivative implementations (where relevant) onto the metadata
  of generic functions. You can access these by calling `(<generic-function>
  :dfdx)` or `(<generic-function> :dfdy)`, depending on whether the generic is
  unary or binary. #253 also changes the name of macro
  `sicmutils.generic/def-generic-function` to `sicmutils.generic/defgeneric`.

### Rendering

- `sicmutils.expression/Literal` instances now use `pr-str` to generate a string
  representation; this allows this type to wrap lazy-sequence expressions such
  as those returned from `g/simplify` (#259)

- `sicmutils.expression.render/->infix` and `sicmutils.expression.render/->TeX`
  now handle equality/inequality symbols (`=`, `>=`, `>`, ...) as infix (#257).

- `sicmutils.expression.render/*TeX-sans-serif-symbols*` binding to control if
  symbols longer than 1 char should have `\mathsf` applied (#258).

- `->infix`, `->TeX` and `->JavaScript` in `sicmutils.expression.render` can now
  accept unfrozen and unsimplified `Expression` instances (#241). This makes it
  a bit more convenient to use `->infix` and `->TeX` at the REPL, or in a
  Notebook environment. Additionally, the return values of renderers are always
  coerced to strings. (Previously, `(->infix 10)` would return a number
  directly.)

- `up` and `down` tuples from `sicmutils.structure` gain a proper `print-method`
  implementation (#229); these now render as `(up 1 2 3)` and `(down 1 2 3)`,
  instead of the former more verbose representation (when using `pr`.)

- `sicmutils.render/->infix` and `sicmutils.render/->TeX` will render `Series`
  and `PowerSeries` as an infinite sum (showing the first four terms).
  In the case of unnaplied `PowerSeries`, it will represent the unbound
  variable as `_` (#260).

### Performance Improvements

- `sicmutils.modint` gains more efficient implementations for `inverse`,
  `quotient`, `exact-divide` and `expt` on the JVM (#251).

### Comparison / Native Type Integration

- beefed up the Javascript numeric tower to allow objects like
  `sicmutils.differential/Differential`, `sicmutils.expression/Expression` and
  friends that WRAP numbers to compare properly using cljs-native `<`, `<=`,
  `=`, `>=` and `>` (#236)

- new `sicmutils.value/compare` function exposed in `sicmutils.env` returns a
  valid comparison bit between native numbers and numbers wrapped in
  `Differential` or `Expression` in both JVM Clojure and Clojurescript (#236).
  The behavior matches `clojure.core/compare` for all reals on the JVM; it
  doesn't in Clojurescript because native `compare` can't handle
  `goog.math.{Long,Integer}` or `js/BigInt`.

### Operator

- #219 introduces a number of changes to `Operator`'s behavior:

  - `Operator` is now a `deftype` (not a `defrecord`); the keyword lookup for
    its `:name`, `:arity`, `:context` and `:o` fields have been replaced by,
    respectively, `o/name`, `sicmutils.function/arity`, `o/context` and
    `o/procedure` functions. This change happened to allow `Operator` to
    implement protocols like `ILookup`.

  - Native `get` and `get-in` now act on `Operator`. Given an operator function
    `f`, `get` and `get-in` compose `#(get % k)`, or similar with `f`. This
    deferred action matches the effect of all sicmutils generics on functions.

  - Combining an operator and a non-operator via `+` and `-`, the non-operator
    was previously lifted into an operator that multiplied itself by the new
    operator's argument. As of #219, this "multiplication" uses the operator
    definition of multiplication - meaning, the new operator composes the
    non-operator with its argument. Where does this matter?

    Previously adding the non-operator `sicmutils.function/I` to the identity
    operator `I` would act like this:

    ```clojure
    (((g/+ o/identity f/I) f/I) 10)
    ;; => 110 == (+ 10 (* 10 10))
    ```

    Because `f/I` multiplied itself by its argument... resulting in `(* f/I f/I)
    == g/square`.

    After the change, you see this:

    ```clojure
    (((g/+ o/identity f/I) f/I) 10)
    ;; => 20
    ```

    because `f/I` composes with its argument.

  - `sicmutils.operator/identity-operator` has been renamed to
    `sicmutils.operator/identity`

  - `o/make-operator` now takes an explicit `context` map, instead of a
    multi-arity implementation with key-value pairs.

  - `Operator` now implements `g/negate`.

  - `g/cross-product` is no longer implemented for `Operator`. operators were
    introduced by GJS to act like "differential operators", can only add, negate
    and multiply (defined as composition). We will probably relax this in the
    future, and add more functions like `g/cross-product` that compose with the
    operator's output; but for now we're cleaning house, since this function
    isn't used anywhere.

  - In this same spirit, `Operator` instances can now only be divided by scalars
    (not functions anymore), reflecting the ring structure of a differential
    operator.

### Additions

- #224 adds new `Div`, `Grad`, `Curl` and `Lap` operators in
  `sicmutils.calculus.derivative` and installs them into `sicmutils.env`. #224
  also removes the `g/transpose` implementation for `Operator` instances, and
  exposes `sicmutils.calculus.derivative/taylor-series` to `sicmutils.env`.

- #222 adds `v/Value` implementations for Clojure sequences and maps. Maps and
  vectors implement `f/Arity` and return `[:between 1 2]. `zero?` and
  `zero-like` work on sequence entries and map values. Maps can specify their
  `v/kind` return value with a `:type` key, and some of the calculus
  implementations do already make use of this feature. `g/partial-derivative` on
  a Clojure Map passes through to its values.

- As of #232, `sicmutils.expression.compile/compile-univariate-fn` is now
  `compile-fn` (same change for the non-cached `compile-fn*` in the same
  namespace). The new implementation can compile arguments of any arity, not
  just arity == 1. The new version takes an arity parameter `n` that defaults to
  `(sicmutils.function/arity f)`.

- `sicmutils.function/arity` is now a protocol method, under the
  `sicmutils.function/IArity` protocol (#218). In addition to functions, `arity`
  now correctly responds to:

    - `sicmutils.matrix/Matrix`: calling `arity` on a matrix assumes that the
      matrix has function elements; the returned arity is the most general arity
      that all functions will respond to.
    - `sicmutils.operator/Operator`: returns the arity of the operator's wrapped
      function.
    - `sicmutils.series/Series`: `arity` on a `Series` assumes that the series
      contains functions as entries, and returns, conservatively, the arity of
      the first element of the series.
   - `sicmutils.series/PowerSeries`: `arity` returns `[:exactly 1]`, since
     `PowerSeries` are currently single variable.
   - vectors, and `sicmutils.structure/Structure`: `arity` on these collections
     assumes that the collection contains functions as entries, and returns the
     most general arity that is compatible with all of the function elements.

- New single-arity case for `sicmutils.structure/opposite` returns an identical
  structure with flipped orientation (#220). acts as `identity` for
  non-structures.

- Added missing `identity?`, `identity-like` for complex and rational numbers
  (#236)

- `sicmutils.env/ref` now accepts function and operators (#219). `(ref f 0 1)`,
  as an example, returns a new function `g` that acts like `f` but calls `(ref
  result 0 1)` on the result.

- The slightly more general `sicmutils.env/component` replaces
  `sicmutils.structure/component` in the `sicmutils.env` namespace (#219).
  `((component 0 1) x) == (ref x 0 1)`.

- New functions `sicmutils.function/{get,get-in}` added that act like the
  `clojure.core` versions; but given a function `f`, they compose `#(get % k)`,
  or similar with `f`. This deferred action matches the effect of all sicmutils
  generics on functions. (#218)

- `sicmutils.function/I` aliases `clojure.core/identity` (#218). #219 exposes
  `I` in `sicmutils.env`.

- `sicmutils.env.sci` contains an SCI context and namespace mapping sufficient
  to evaluate all of sicmutils, macros and all, inside of an
  [SCI](https://github.com/borkdude/sci) environment (#216). Huge thanks to
  @borkdude for support and @mk for implementing this!

- `sicmutils.numerical.elliptic` gains a full complement of elliptic integral
  utilities (#211):

  - Carlson symmetric forms of the elliptic integrals: `carlson-rd`,
    `carlson-rc`, `carlson-rj` (`carlson-rf` was already present)
  - Legendre elliptic integrals of the second and third forms, as the two-arity
    forms of `elliptic-e` and `elliptic-pi` (`elliptic-f` already existed)
  - the complete elliptic integrals via `elliptic-k` (first kind) and the
    single-arity forms of `elliptic-e` and `elliptic-pi`
  - `k-and-deriv` returns a pair of the complete elliptical integral of the first form,
    `elliptic-k`, and its derivative with respect to `k`.
  - `jacobi-elliptic-functions` ported from `scmutils` and Press's Numerical
    Recipes

### Fixes / Misc

- The operator returned by `sicmutils.calculus.derivative/partial` now has a
  proper name field like `(partial 0)`, instead of `:partial-derivative` (#223).

- #223 fixes a problem where `(operator * structure)` would return a structure
  of operators instead of an operator that closed over the multiplication.
  `::s/structure` is now properly a `::o/co-operator`, matching its status as a
  `::f/cofunction`.

- Fix a bug where `f/arity` would throw an exception with multiple-arity
  functions on the JVM (#240). It now responds properly with `[:between
  min-arity max-arity]`, or `[:at-least n]` if there is a variadic case too.

- #238 converts `sicmutils.abstract.function/Function` from a `defrecord` to a
  `deftype`, fixing a subtle bug where (empty f) was getting called in a nested
  derivative test.

- fixed bug with `g/dimension` for row and column matrices (#214). previously
  they returned `1` in both cases; now they return the total number of entries.

- #253 adds proper `:arglists` metadata for all generic functions.

## 0.14.0

- After the work below, `v/nullity?` renamed to `v/zero?`, and `v/unity?`
  renamed to `v/one?`
  ([#180](https://github.com/sicmutils/sicmutils/pull/180)). This
  affects the names listed in the CHANGELOG entries below.

### Miscellaneous

- expose `bootstrap-repl!` to Clojurescript, so that this is available in
  self-hosted CLJS (https://github.com/sicmutils/sicmutils/pull/157)

- modified `infix.cljc` to wrap forms in `displaystyle` and add proper carriage
  returns inside structures
  (https://github.com/sicmutils/sicmutils/pull/157)

- add `multidimensional-minimize` to the `sicmutils.env` namespace
  (https://github.com/sicmutils/sicmutils/pull/157)

- add more `sqrt` simplification rules to allow square roots to cancel out
  across a division boundary, with or without products in the numerator and
  denominator (https://github.com/sicmutils/sicmutils/pull/160)

- fix NPE bug that appears in nelder-mead, when callback isn't supplied
  (https://github.com/sicmutils/sicmutils/pull/162)

- Add `sqrt-expand` and `sqrt-contract`, to allow simplifications to push inside
  of square roots (https://github.com/sicmutils/sicmutils/pull/163)

- speed up power series multiplication by skipping work when either head term is
  zero (https://github.com/sicmutils/sicmutils/pull/166)

- File moves:
  - `sicmutils.polynomial-gcd`    => `sicmutils.polynomial.gcd`
  - `sicmutils.polynomial-factor` => `sicmutils.polynomial.factor`
  - `sicmutils.rules`             => `sicmutils.simplify.rules`
  - `sicmutils.analyze`           => `sicmutils.expression.analyze`
  - `sicmutils.infix`             => `sicmutils.expression.render`
  - `sicmutils.numerical.compile` => `sicmutils.expression.compile`

- `sicmutils.env/one?` now exposes/aliases `sicmutils.value/unity?`
  [#154](https://github.com/sicmutils/sicmutils/pull/154)

- Fixed [#93](https://github.com/sicmutils/sicmutils/issues/93) by
  adding an explicit `g/invert` implementation for polynomials in the rational
  fn namespace. The fix lives in
  [#169](https://github.com/sicmutils/sicmutils/pull/169).

- added `sicmutils.value/sqrt-machine-epsilon`
  ([#170](https://github.com/sicmutils/sicmutils/pull/170))

- fixed issues in `function.cljc` and `operator.cljc` where the Clojurescript
  `IFn` `-invoke` arguments shadowed either the `this` operator, or some
  parameter name in the deftype
  ([#169](https://github.com/sicmutils/sicmutils/pull/169))

- `g/sqrt` now maintains precision with Clojurescript's rational numbers.
  `(g/sqrt #sicm/ratio 9/4)` for example returns `#sicm/ratio 3/2`.
  ([#168](https://github.com/sicmutils/sicmutils/pull/168))

- `g/determinant` and `g/transpose` now act as identity for everything in the
  numeric tower, plus symbolic expressions
  ([#168](https://github.com/sicmutils/sicmutils/pull/168))

- `sicmutils.expression.Expression` is now `sicmutils.expression.Literal`; it
  has a new `meta` field, and is a `deftype` instead of a `defrecord`.
  ([#168](https://github.com/sicmutils/sicmutils/pull/168))
  - To get the internal expression, use `x/expression-of` instead of
    `:expression`.
  - to access the `type` field, use `x/literal-type` instead of `:type`

- 2-arity `g/atan`, `g/cross-product` and `g/gcd` now work for functions
  ([#168](https://github.com/sicmutils/sicmutils/pull/168))

- `Literal` now responds appropriately to `v/unity?` and `v/nullity?` if it
  wraps a numerical "0" or "1". `v/exact?` now returns true if the literal wraps
  an exact number ([#168](https://github.com/sicmutils/sicmutils/pull/168))

- `x/variables-in` now works with wrapped expressions; no more need to
  explicitly unwrap
  ([#168](https://github.com/sicmutils/sicmutils/pull/168))

- `x/walk-expression` renamed `x/evaluate`
  ([#168](https://github.com/sicmutils/sicmutils/pull/168))

- The new `x/substitute` performs substitutions on an _unwrapped_ expression
  ([#168](https://github.com/sicmutils/sicmutils/pull/168))

-  `x/compare` returns a comparator that works with unwrapped symbolic
   expression trees
   ([#168](https://github.com/sicmutils/sicmutils/pull/168)). The rules
   are that that types have the following ordering:
  - empty sequence is < anything (except another empty seq)
  - real < symbol < string < sequence
  - sequences compare element-by-element
  - Any types NOT in this list compare using hashes

- `g/transpose` now works properly for functions that act as linear maps. The
  defining relation is:

```clojure
(= (((transpose f) g) 'x)
   (g (f x)))
```

- added `g/determinant` implementation to functions
  ([#171](https://github.com/sicmutils/sicmutils/pull/171))

- Moved all `literal-function` machinery and definitions to
  `sicmutils.abstract.function`
  ([#171](https://github.com/sicmutils/sicmutils/pull/171)).
  `sicmutils.function` now contains only the generic method implementations for
  clojure functions and multimethods.

- Switched inheritance order for functions;
  `:sicmutils.abstract.function/function` (used to be
  `:sicmutils.function/function`) now inherits from `::v/function` instead of
  the other way around.
  ([#171](https://github.com/sicmutils/sicmutils/pull/171))

- Enhanced the `g/simplify` behavior for core functions that overlap with
  generic functions (`+`, `-`, `*`, `/`, `mod`, `quot`, `rem`, `neg?`). These
  now freeze to the same symbols as their generic counterparts.
  ([#173](https://github.com/sicmutils/sicmutils/pull/173))

- Add support for the hyperbolic trig functions `sinh`, `cosh`, `tanh`, `atanh`,
  `asinh` and `acosh` to `sicmutils.expression.render/->Javascript`.
  ([#174](https://github.com/sicmutils/sicmutils/pull/174))

- Add support for the hyperbolic trig functions `atanh`, `asinh` and `acosh` to
  `sicmutils.expression.compile`.
  ([#175](https://github.com/sicmutils/sicmutils/pull/175))

- `matrix.cljc` gains `m/nth-col` and `m/diagonal`
  ([#178](https://github.com/sicmutils/sicmutils/pull/178) introduces:)

- As of [#178](https://github.com/sicmutils/sicmutils/pull/178)
  introduces:, we have three new kinds for matrices. Square matrices return
  `::m/square-matrix`, and columns and rows return `::m/column-matrix` and
  `::row-matrix` respectively. These all derive from `::m/matrix`. This makes it
  easier to register methods or test specifically for these cases. We've also
  added `m/column?` and `m/row?` predicates to check for these cases.

- [#185](https://github.com/sicmutils/sicmutils/pull/185) specializes
  all matrix operations that return power series (trig operations and `g/exp` to
  `::square-matrix`).

- [#184](https://github.com/sicmutils/sicmutils/pull/184) modifies
  `v/exact?` on functions; `((v/exact? f) x) == (v/exact? (f x))` now, instead
  of false as before. `literal-function` forms now have a correct `v/one-like`
  implementation.

- clojure Vars now respond to function algebra
  ([#184](https://github.com/sicmutils/sicmutils/pull/184)). All
  functions implement `g/negative?`, `g/abs`, `g/quotient`, `g/remainder`,
  `g/modulo`, `g/dimension` and `g/exact-divide`, responding to the appropriate
  arities.

- `sicmutils.complex/complex` can now take any real type in its constructor, vs
  only numbers
  ([#184](https://github.com/sicmutils/sicmutils/pull/184)).

- `modint` instances now implement `v/freeze?`: `(sicmutils.modint/make 1 2)`
  freezes to that `(modint 1 2)`.
  ([#185](https://github.com/sicmutils/sicmutils/pull/185)).

- `v/eq` renamed to `v/=`.
  ([#186](https://github.com/sicmutils/sicmutils/pull/186)).

- `v/zero-like` on matrices now fills entries with appropriate `v/zero-like`
  versions of their existing types
  ([#188](https://github.com/sicmutils/sicmutils/pull/188))

- `v/Value` gains `identity-like` and `identity`
  ([#188](https://github.com/sicmutils/sicmutils/pull/188)). These are
  aliased into `sicmutils.env`. Implementations are installed on:

  - all numeric types, symbolic expressions, `Differential` (they return 1 of the appropriate type)
  - native and abstract functions, vars (they return an identity function)
  - operators (return an identity operator, same as `one-like`)
  - matrices (identity matrix, only works with `::m/square-matrix`)
  - `Polynomial` (only works on monomials for now, returns an identity polynomial)
  - `RationalFunction` (returns the identity poly divided by unit poly, so only
    works on monomials by extension)
  - `ModInt` (returns the same as `one-like`)
  - `Series` and `PowerSeries` (returns `[0 1 0 0 0 0...]`). This is slightly
    suspect in the case of `Series`, since `Series`, unlike `PowerSeries`, are
    general infinite sequences and not necessarily interpreted as polynomials.
    This decision follows `scmutils` convention.

- `sicmutils.complex/I` aliases `i`
  ([#189](https://github.com/sicmutils/sicmutils/pull/189))

- `matrix.cljc` has a new `by-cols` (analogous to `m/by-rows`), and `row` to
  generate a row matrix (analagous to `column`).
  [#197](https://github.com/sicmutils/sicmutils/pull/197) Also in
  `matrix.cljc`:

  - `num-rows`, `num-cols` access the row or column number without inspecting
    the deftype variables directly
  - `fmap-indexed`, like `fmap` but receives `i` and `j` indices as second and
    third arguments.
  -
  - `with-substituted-row`, for swapping out a single row in a matrix
  - `submatrix` generates a submatrix from low and high row and cols
  - `matrix-some` renamed to `some`: make sure to use a namespace prefix to
    avoid clashing with `clojure.core/some`.
  - new-matrix constructor `by-cols` (analogous to `by-rows`, takes a sequence
    of columns)
  - `row` constructor takes a sequence of values and returns a row matrix.
  - `by-rows*`, `by-cols*`, `row*` and `column*` are non-variadic versions of
    those functions. If you already have a sequence of rows, columns or
    elements, prefer these.
  - `up->row-matrix` => `down->row-matrix` and `row-matrix->up` =>
    `row-matrix->down`. A row is analogous to a `down`, so we make a change to
    reflect this.
  - `g/cross-product` between two `down` structures now returns a `down`.
  - `make-zero` generates a zero-valued matrix of the supplied dimensions.
  - `make-diagonal` generates a diagonal matrix containing the values of the
    supplied sequence.
  - `m/identity-like` returns an identity matrix (given a square matrix) with
    entries of identical type, but set appropriately to zero or one. This is
    installed as `v/one-like` and `v/identity-like`.
  - `v/identity?` now returns true for identity matrices, false otherwise.
    `v/one?` returns `false` for identity matrices! If it didn't, `(* 2 (I 10))`
    would return `2`, since `one?` signals multiplicative identity.

- `sicmutils.structure/up` and `sicmutils.structure/down` now have analogous
  `s/up*` and `s/down*` functions. These behave identically, but are
  non-variadic. If you already have a sequence you'd like to transform, prefer
  these ([#197](https://github.com/sicmutils/sicmutils/pull/197)).

- `sicmutils.value/kind-predicate` takes some item and returns a predicate that
  returns true if its argument has the same type (or inherits from it)
  ([#197](https://github.com/sicmutils/sicmutils/pull/197)).

- `sicmutils.function/arg-shift` and `sicmutils.function/arg-scale` take
  functions and return new functions that shift and scale their arguments
  (respectively) by the originally supplied shifts
  ([#197](https://github.com/sicmutils/sicmutils/pull/197)).

- `sicmutils.generic/factorial` computes the factorial of the supplied integer
  `n`.
  ([#197](https://github.com/sicmutils/sicmutils/pull/197)).

- Many new functions and constants exposed in `sicmutils.env` via
  [#197](https://github.com/sicmutils/sicmutils/pull/197):

  - `-pi` joins `pi` as a constant
  - `s:generate`, `m:generate`, `vector:generate` to generate matrices,
    structures and vectors
  - `constant-series`, from `series/constant`
  - `seq:print` and `seq:pprint`
  - `matrix-by-cols`, `row-matrix`, `v:make-basis-unit`
  - aliases for `sicmutils.function`'s `arity`, `arg-shift`, `arg-scale`
  - `dimension`, `factorial` aliased from `sicmutils.generic`
  - `derivative` aliased from `sicmutils.calculus.derivative`
  - `submatrix`, `up->column-matrix`, `down->row-matrix`,
    `row-matrix->{down,vector}`, `column-matrix->{up,vector}` aliased from
    `sicmutils.matrix`
  - `D-numeric` from `sicmutils.numerical.derivative`
  - `brent-min`, `brent-max`, `golden-section-min`, `golden-section-max`
  - `nelder-mead`
  - `sum` from `sicmutils.util.aggregate
  - `kind-predicate` from `sicmutils.value`

- Structures and matrices both gain the ability to do native `get-in`,
  `assoc-in` and `empty`. These work as expected, like a potentially nested
  vector. ([#193](https://github.com/sicmutils/sicmutils/pull/193))

- `matrix.cljc` gains `up->row-matrix`, `up->column-matrix`, `row-matrix->up`,
  `column-matrix->up`
  ([#193](https://github.com/sicmutils/sicmutils/pull/193))

- `structure.cljc` gains many features in
  ([#193](https://github.com/sicmutils/sicmutils/pull/193)):

  - `kronecker` and `basis-unit` for generating potentially infinite basis
    sequences
  - the ability to conj new items onto a structure: `(conj (up 1 2) 3) => (up 1
    2 3)`
  - The structure-preserving `map-chain` takes a 2-arg function and presents it
    with each element of a deeply nested structure, along with a vector of its
    "chain", the path into its location. The fn's return becomes the new item at
    that location.
  - `structure->prototype` generates a same-shape structure as its argument,
    with symbolic entries that display their location (preserving orientation).
  - `typical-object` returns a structure of the same shape and orientation as
    `s`, generated by substituting gensymmed symbols in for each entry.
  - `compatible-zero` returns a structure compatible for multiplication with `s`
    down to 0.
  - `transpose-outer` returns a new structure with the same orientation as the
    first element of `s`, filled with elements of the same orientation as `s`.
    Each element is generating by taking the first element of each entry in `s`,
    the the second, etc... In that sense this is similar to a traditional matrix
    transpose.
  - `dot-product` takes the dot product of two structures. They must be the same
    top-level orientation and dimension; beyond that, their entries are
    pairwise-multiplied and summed.
  - `inner-product` is the same, but the left structure is conjugated first.
  - `outer-product` now works multiple levels deep.
  - `vector-outer-product` and `vector-inner-product` are similar, but only
    enforce the top-level length; all internal structures are NOT flattened and
    must be compatible for `g/*`.
  - `compatible-for-contraction?` now searches recursively down into a
    structure; previously it only checked the top level.
  - The new `*allow-incompatible-multiplication*` dynamic variable is set to
    `true` by default. Set it false to force a setting where, when you multiply
    structures, they must be:
    - opposite orientation
    - every element of the right entry must be compatible for contraction with
      the left
  - structure multiplication with scalars, etc now respects ordering, just in
    case any multiplication is not commutative.
  - `sicmutils.generators` now holds generators for `up`, `down`, and
    `structure` generators; these produce potentially deeply nested structures.
    `up1`, `down1` and `structure1` generate only one level deep. Mix and match!
    See `structure_test.cljc` for many examples of how to use these.

### Literals

- `literal-matrix` fn generates a symbolic matrix
  (https://github.com/sicmutils/sicmutils/pull/169)
- `literal`, `literal-up` and `literal-down` generate symbolic structures
  (https://github.com/sicmutils/sicmutils/pull/169)

### Numeric Tower Adjustments

This release (courtesy of
[#168](https://github.com/sicmutils/sicmutils/pull/168)) brings
the numeric tower in line with the scmutils tower. Prior to this release, all
numbers, including complex, descended from `::x/numerical-expression`. Symbolic
expressions _also_ derived from this type! The problem this causes is that all
of generic implementations for the number types default to the symbolic
functions.

If I don't specify a `g/sec` method for numbers, for example, then `(g/sec 12)`
returns a symbolic `(/ 1 (cos 12))`, instead of actually evaluating the
expression.

The fix comes from these changes:

- `::v/number` now means, "the numeric tower ascending from integer -> rational
  -> real -> complex numbers. All of these types now respond `true` to
  `v/number?` (prior to this release, Complex numbers did NOT!)

- `::v/real` now means, "anything in the numeric tower except Complex". These
  all respond true to `v/real?`

- `::x/numeric-expression` has changed to `::x/numeric`, and now means "anything
  that responds to `::"v/number`, plus symbolic expressions, which now clearly
  _represent_ any number in the numeric tower. Query for these with `v/scalar?`

I can now make some comments that clear up my former misunderstandings:

- The `sicmutils.abstract.number` (I'll call this `an` here) namespace is
  responsible for installing generic implementations of all numeric methods for
  symbolic expressions and "literal numbers".

- the `an/literal-number` constructor promotes a number, symbol or symbolic
  expression up to `:xx/numeric`, which means that any operation you perform on
  it will pass it through the symbolic expressions defined in
  `sicmutils.numsymb`. A few notes on these expressions:

  - They will try to preserve exactness, but if they can't - ie, if you do
    something like `(cos (an/literal-number 2.2))` - the system will return
    `-.588`. If you call `(cos (an/literal-number 2))`, you'll get the
    expression `(cos 2)`, preserving exactness.

  - Symbols are automatically interpreted as "literal numbers".

  - The only ways to make a proper symbolic expression that works with the
    generics are:

    - Use the explicit `an/literal-number` constructor
    - pass a symbol to any generic arithmetic function
    - perform any unary or binary arithmetic operation on an existing symbolic
      expression.

  - `an/abstract-number?` returns true for symbolic expressions, anything
    wrapped in `literal-number` or symbols.

  - `literal-number?` only returns true for explicitly wrapped things and
    symbolic expressions, not symbols.

  - use `v/real?`, `v/number?` and `v/scalar?` to query the numeric tower.


- If you want to compare literal numbers and an expression like
  `(an/literal-number 12)`, use `v/=`. In Clojurescript, this will work with
  the built in `=` as well, since equality is implemented with a protocol that
  we can extend. For example:

```clojure
(v/= 12 (literal-number 12))
;;=> true

(= 12 (literal-number 12))
;; true in cljs, false in clj
```

If you keep the literal on the left side of `=`, this will work in both systems,
since we've overridden the `=` implementation for literals:

```clojure
(= (literal-number 12) 12)
;;=> true in both languages
```

This paves the way for the other abstract types that exist in `scmutils`, like
matrices, up and down tuples.

### New Generic Functions

This release brings us closer to the interface provided by `scmutils`.

PR [#193](https://github.com/sicmutils/sicmutils/pull/193) brings:

- `g/dot-product`, for scalars, differentials, structures, functions and
  row/column matrices
- `g/inner-product` for scalars, structures, functions and row/column matrices
- `g/outer-product` for functions, structures of length 3 and matrices, between
  a row and a column only
- `g/cross-product` now works for row/column matrices in addition to structures
  (and functions that accept these)

PR https://github.com/sicmutils/sicmutils/pull/169 brings:

- `g/exp2`, `g/exp10` for exponents with base 2 and 10
- `g/log2`, for base 2 logarithms
- `g/log10` for base 10 logs
- `g/gcd` and `g/lcm` are now exposed in `sicmutils.env`

[#178](https://github.com/sicmutils/sicmutils/pull/178) introduces:

- `g/dimension` for scalars (always 1), structures and matrices (square, column
  and row)
- `g/trace` returns the trace for square matrices and square structures

We now expose the following additional trigonometric functions in
`sicmutils.generic` (courtesy of
https://github.com/sicmutils/sicmutils/pull/154):

- `cosh`: hyperbolic cosine
- `sinh`: hyperbolic sine
- `tanh`: hyperbolic tangent, ie sinh/cosh
- `sech`: hyperbolic secant, ie 1/cosh
- `csch`: hyperbolic secant, ie 1/sinh
- `acosh`: inverse hyperbolic cosine, ie, `(= x (cosh (acosh x)))`
- `asinh`: inverse hyperbolic sine, ie, `(= x (sinh (asinh x)))`
- `atanh`: inverse hyperbolic tangent, ie, `(= x (tanh (atanh x)))`

These three methods existed in `sicmutils.env`, but not as extensible generics.
Now they're fully extensible:

- `cot`: cotangent, ie 1/tan
- `sec`: secant, ie 1/cos
- `csc`: cosecant, ie 1/sin

These all work with:

- real and complex numbers
- power series (missing a few implementations, operators and matrices are
  missing the same ones for this reason)
- matrices (square matrices return their power series expansions)
- operators (power series expansion of the operator)
- functions (where they create composition)
- symbolic expressions
- Derivatives and dual numbers! The new functions all work with `D`, the
  forward-mode automatic differentiation operator.

Additionally, four methods that lived in `sicmutils.generic` are now exposed as
generics:

- `real-part`
- `imag-part`
- `angle`
- `conjugate`

These now work on:

- _all_ numeric types, including symbolic expressions.
- functions
- structures (only `magnitude` and `conjugate`)
  - `magnitude` formerly didn't handle structures containing complex numbers by
    taking a proper inner product. This is fixed as of
    [#168](https://github.com/sicmutils/sicmutils/pull/168)

- PR [#189](https://github.com/sicmutils/sicmutils/pull/189) introduces:

  - `g/make-rectangular`, (build a complex number from real and imaginary parts)
  - `g/make-polar` (build a complex number from radius and angle)
  - note that these work with real numbers, symbolic numbers, functions and any
    combination of these.

These work with functions, real numbers and symbolic expressions (and any mix of
the three).

## 0.13.0

The main announcement for this release is _Clojurescript Support!_. Implementing
this resulted in a few upgrades along the way:

- more powerful numerics, specifically `definite-integral` and native
  minimization routines
- a generic numeric tower for Clojurescript
- Many more tests! The test coverage was great before, and it's stayed high as
  we've added new implementations.
- added explicit code coverage metrics via Codecov: [![Codecov branch](https://img.shields.io/codecov/c/github/littleredcomputer/sicmutils/master.svg?maxAge=3600)](https://codecov.io/github/littleredcomputer/sicmutils)

Here are more explicit details on the release.

### Misc

`generic.cljc` now includes a default implementation of:

- `expt` given a valid `mul`
- default `sub`, given a valid `add` and `negate`
- default `div`, given a valid `mul` and `invert`
- `Expression` and `Operator` both have better `print-method` implementations,
  so the repl experience feels more like `scmutils`
- `Operator` now has an `expn` method, which acts like `g/exp` on an operator
  but expands each term in order `n`.
- many, many more tests!

### Clojurescript Support

Full conversion of SICMUtils to Clojurescript. All functionality from v0.12.1
now works in both Clojure and Clojurescript!

Most of the conversion was straightforward. The major missing piece was a
numeric tower implementation for Clojurescript (complex numbers, ratios) that
bring it up to parity with Clojure:

- Add the `bigfraction` implementation from
  [fraction.js](https://www.npmjs.com/package/fraction.js) sicmutils.ratio for
  cross-platform ratio support (#99)
- Adds CLJS complex number support through [complex.js](https://github.com/infusion/Complex.js) (#41)
- `js/BigInt`, `goog.math.Long` and `goog.math.Integer` implementations round
  out the numeric tower (#45)

### Numerical Routines

The numerical routines in SICMUtils depend heavily on Apache Commons, which of
course only exists in Java. We had to implement much of the numerics code in
native Clojure. It's fast, efficient and functional. Give it a read if you're
curious about how these algorithms work.

- New, native minimization routines have replaced the Apache Commons implementations:

  - **Univariate Minimizers**
    - Port scipy's auto-bracketing + scmutils version (#104)
    - Port golden section search from scipy (#105)
    - Implement Brent's method for fn minimization in native clj (#106)

  - **Multivariate**
    - pure Clojure implementation of Nelder-Mead (#102)

- Native `definite-integral` numerics implementation, written as a series of
  computational essays:

  - **Basics**:
    - [Riemann Sums](https://github.com/littleredcomputer/sicmutils/blob/master/src/sicmutils/numerical/quadrature/riemann.cljc), all the way up through efficient, incremental, "accelerated" versions of these easy-to-understand methods:
    - [Midpoint method](https://github.com/littleredcomputer/sicmutils/blob/master/src/sicmutils/numerical/quadrature/midpoint.cljc), same development but shorter since it reuses functional abstractions. Also incremental, efficient, accelerated
    - [Trapezoid Method](https://github.com/littleredcomputer/sicmutils/blob/master/src/sicmutils/numerical/quadrature/trapezoid.cljc), same idea but for closed intervals.

  - **Sequence Acceleration / Extrapolation Methods**
    - [Polynomial interpolation](https://github.com/littleredcomputer/sicmutils/blob/master/src/sicmutils/numerical/interpolate/polynomial.cljc): the general thing that "richardson extrapolation" is doing below. Historically cool and used to accelerate arbitrary integration sequences
    - [Rational Function extrapolation](https://github.com/littleredcomputer/sicmutils/blob/master/src/sicmutils/numerical/interpolate/rational.cljc): used in bulirsch-stoer integration and ODE solving.
    - "[Richardson extrapolation](https://github.com/littleredcomputer/sicmutils/blob/master/src/sicmutils/numerical/interpolate/richardson.cljc)" is a special case, where we get more efficient by assuming that the x values for the polynomial interpolation go 1, 1/2, 1/4... and that we're extrapolating to 0.

  - **Higher-order Calculus:**
    - [Numerical derivatives](https://github.com/littleredcomputer/sicmutils/blob/master/src/sicmutils/numerical/derivative.cljc): derivatives using three kinds of central difference formulas... accelerated using Richardson extrapolation, with a nice technique for guarding against underflow.
    - [Simpson's Method](https://github.com/littleredcomputer/sicmutils/blob/master/src/sicmutils/numerical/quadrature/simpson.cljc)... fit a parabola to every slice. OR, "accelerate" the trapezoid method with one step of Richarsdson extrapolation!
    - [Simpson's 3/8 Method](https://github.com/littleredcomputer/sicmutils/blob/master/src/sicmutils/numerical/quadrature/simpson38.cljc): Same idea, but accelerate a sequence that triples its slices every iteration.
    - [Boole's Rule](https://github.com/littleredcomputer/sicmutils/blob/master/src/sicmutils/numerical/quadrature/boole.cljc): trapezoid method plus two steps of Richardson extrapolation. (Are you starting to see the pattern??)
    - [Romberg Integration](https://github.com/littleredcomputer/sicmutils/blob/master/src/sicmutils/numerical/quadrature/romberg.cljc): midpoint OR trapezoid, with as many steps of Richardson extrapolation as we can take!
    - [Milne's Rule](https://github.com/littleredcomputer/sicmutils/blob/master/src/sicmutils/numerical/quadrature/milne.cljc), MIDPOINT method, one step of extrapolation!
    - [Bulirsch-Stoer integration](https://github.com/littleredcomputer/sicmutils/blob/master/src/sicmutils/numerical/quadrature/bulirsch_stoer.cljc)... midpoint or trapezoid, with rational function extrapolation, as many steps as we can handle AND some custom step sizes.

  - **Combinators**:
    - [Variable Substitutions](https://github.com/littleredcomputer/sicmutils/blob/master/src/sicmutils/numerical/quadrature/substitute.cljc): implemented as functional wrappers that take an integrator and return a modified integrator.
    - [Improper Integrals](https://github.com/littleredcomputer/sicmutils/blob/master/src/sicmutils/numerical/quadrature/infinite.cljc): a template for a combinator that enables infinite endpoints on any integrator, using variable substitution on an appropriate, tunable range.
    - [Adaptive Integration](https://github.com/littleredcomputer/sicmutils/blob/master/src/sicmutils/numerical/quadrature/adaptive.cljc): a combinator that turns any of the integrators above into an "adaptive" integrator that's able to focus in on difficult regions.
  - And finally, "[Numerical Quadrature](https://github.com/littleredcomputer/sicmutils/blob/master/src/sicmutils/numerical/quadrature.cljc)", the namespace/essay that ties it all together.

- `sicmutils.numerical.compile` uses [SCI](https://github.com/borkdude/sci), the
  Small Clojure Interpreter, to generate compiled numerical code (#133)

- Implemented ODE solving using @littleredcomputer's
  [odex-js](https://github.com/littleredcomputer/odex-js) library (#135)

### Reader Literals

[data_readers.cljc](https://github.com/littleredcomputer/sicmutils/blob/master/src/data_readers.cljc)
provides 3 new data reader literals:

- `#sicm/ratio`

Use this with a ratio literal, like `#sicm/ratio 1/2`, or with a string like
`#sicm/ratio "1/4"`. If the denominator is `1` this literal will return a
`js/BigInt` in Clojurescript, or a Long in Clojure.

- `#sicm/bigint`

Use with a number literal, like, `#sicm/bigint 10`, or a string like
`#sicm/bigint "10000012"` to generate a `js/BigInt` in Clojurescript, or a
`clojure.lang.BigInt` in Clojure.

- `#sicm/complex`

Currently this only works with a string like `#sicm/complex "1 + 2i"`. In the
future it might work with a pair of `(real, complex)`, like:

    #sicm/complex [1 2]

### Power Serious, Power Serious

The Power Series implementation in `series.cljc` received an overhaul. The
implementation now follows Doug McIlroy's beautiful paper, ["Power Series, Power
Serious"](http://citeseerx.ist.psu.edu/viewdoc/download?doi=10.1.1.333.3156&rep=rep1&type=pdf).
Doug also has a 10-line version in Haskell on [his
website](https://www.cs.dartmouth.edu/~doug/powser.html).

The API now offers two types:

 - `Series`, which represents a generic infinite series of arbitrary values, and
 - `PowerSeries`, a series that represents a power series in a single
   variable; in other words, a series where the nth entry is interpreted as
   the coefficient of $x^n$:

    $$[a b c d ...] == $a + bx + cx^2 + dx^3 + ...$$

`series/series?` responds true to both. `series/power-series?` only responds
true to a `PowerSeries`.

To turn a `PowerSeries` into a `Series`, call it as a function with a single
argument, or pass the series and one argument to `series/value` to evaluate the
series using the above equation.

To turn a `Series` into a `PowerSeries`, call `series/->function`. None of the
functions discussed below can mix series types; you'll have to do the conversion
explicitly.

Each type supports the following generic operations:

- `*`, `+`, `-`, `/` between series and non-series
- `g/negate`, `g/invert`, `g/sqrt`, `g/expt` work as expected.
- `g/add` between series and non-series

`PowerSeries` additionally supports:

- `g/exp`, `g/cos`, `g/sin`, `g/asin`, `g/tan`
- `g/partial-derivative`, so `PowerSeries` works well with `D`

Each of these acts as function composition for the single variable function that
the `PowerSeries` represents. If `s` is a `PowerSeries` that applies as `(s x)`,
`(g/exp s)` returns a series that represents `(g/exp (s x))`.

There are many more new methods (see the namespace for full documentation):

- `starting-with` renamed to `series`
- `power-series`, analogous `series` but generates a `PowerSeries`
- `series*` and `power-series*` let you pass an explicit sequence
- `series/take` removed in favor of `clojure.core/take`, since both series
  objects act as sequences
- `generate` takes an additional optional argument to distinguish between series
  and power series
- `Series` now implements more of `v/Value`
- new `zero`, `one`, `identity` constants
- `constant` returns a constant power series
- `xpow` generates a series representing a bare power of `x`
- `->function` turns a `Series` into a `PowerSeries`
- `value`, `fmap` now handles both `Series` and `PowerSeries`
- `(inflate s n)` expands each term $x^i$ of `s` to $x^{in}$
- `compose` returns the functional composition of two `PowerSeries`
- `revert` returns the functional inverse of two `PowerSeries`
- `integral` returns a series representing the definite integral of the supplied
  `PowerSeries`, 0 => infinity (optionally takes an integration constant)

The namespace also provides many built-in `PowerSeries` instances:

- `exp-series`
- `sin-series`
- `cos-series`
- `tan-series`
- `sec-series`
- `asin-series`
- `acos-series`
- `atan-series`
- `acot-series`
- `sinh-series`
- `cosh-series`
- `tanh-series`
- `asinh-series`
- `atanh-series`
- `log1+x-series`
- `log1-x-series`
- `binomial-series`

And two `Series` (non-power):

- `fib-series`, the fibonacci sequence
- `catalan-series`, the [Catalan
  numbers](https://en.wikipedia.org/wiki/Catalan_number)

### Matrix Generic Operations

`::matrix` gained implementations for `exp`, `cos`, `sin`, `asin`, `tan`,
`acos`, `asin`; these now return taylor series expansions of the operator, where
multiplication is composition as before.

### Operator Generics

`Operator` gained implementations for `cos`, `sin`, `asin`, `tan`, `acos`,
`asin`; these now return taylor series expansions of the operator, where
multiplication is composition as before.

## [v0.21.1]

- Getting Github releases up to parity with the most recent release to Clojars.

## [v0.10.0]

- Did some refactoring and one breaking rename (Struct became Structure, since
  we don't abbreviate other deftypes). This also marks the point of departure
  for working with Functional Differential Geometry.


## [v0.9.8]

- This is the version that was current as of the talk @littleredcomputer gave at
  [Clojure/west 2017](2017.clojurewest.org), entitled "[Physics in
  Clojure](https://www.youtube.com/watch?v=7PoajCqNKpg)."<|MERGE_RESOLUTION|>--- conflicted
+++ resolved
@@ -2,7 +2,6 @@
 
 ## [Unreleased]
 
-<<<<<<< HEAD
 - #284 added:
 
   - new functions `sicmutils.mechanics.lagrange/acceleration-tuple` for creating
@@ -17,14 +16,13 @@
 
   - These are all aliased in `sicmutils.env`, along with a new `Γ-bar` alias for
     `sicmutils.mechanics.lagrange/Γ-bar`.
-=======
+
 - #283 changes the default `TeX` rendering style for `down` tuples to vertical
   vs horizontal.
 
 - Symbols like `'qprime` ending with `prime` or `primeprime` will render as `q'`
   or `q''` respectively in `TeX`, rather than the fully-spelled-out
   `\mathsf{qprime}` (#282).
->>>>>>> ce062494
 
 - #280 adds a new `:equation` keyword argument to `sicmutils.render/->TeX`. If
   you pass a truthy value to `:equation`, the result will be wrapped in an
