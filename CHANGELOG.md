# Changelog

## [unreleased]

<<<<<<< HEAD
- #361 - quaternions!
=======
## 0.19.0

> (If you have any questions about how to use any of the following, please ask us
> at our [Github Discussions](https://github.com/sicmutils/sicmutils/discussions)
> page!)

This release focused on improving the expressiveness and performance of the three simplification engines in SICMUtils:

  - `sicmutils.polynomial` and `sicmutils.rational-function` are now quite well
    fleshed out, with full polynomial and rational function APIs and many
    generics.

  - The polynomial and rational function _simplifiers_ work by round-tripping
    expressions through these types, depending on each namespace to emit
    symbolic expressions in "canonical form". This process is now much faster!
    On one important Bianchi Identity benchmark in `sicmutils.fdg.bianchi-test`,
    one test that formerly took close to 30 minutes now runs in 30 seconds, and
    all see a 60-fold improvement.

  - By default, these simplifiers emit expressions with all terms multiplied
    out; the new `factor` function in `sicmutils.env` lets you factor
    expressions, overriding this default.

  - The rule-based simplifier is now based on a powerful pattern matching
    engine, implemented in `pattern.match` and `pattern.rule`.
    `sicmutils.simplify.rules` now contains every rule and possible
    customization from the original scmutils codebase.

There is a _lot_ in this release, all motivated by performance. Please read on
for the detailed notes, and enjoy version 0.19.0!

### Rule-Based Simplifier Overhaul

- #353 introduces a powerful new simplifier, ported from the `new-simplify`
  procedure in `simplify/rules.scm` of the scmutils library. There are now a
  BUNCH of new rulesets and rule simplifiers in `sicmutils.simplify.rules`!

  The next step with these is to massage them into separate bundles of rules
  that users can mix and match into custom simplifiers for objects like abstract
  matrices, abstract bra and ket structures, up and down, booleans (for
  representing equations and inequalities) and so on.

- #349 introduces a new pattern matching system, built out of matcher
  combinators. All of the rules in `sicmutils.simplify.rules` now use the new
  syntax offered by the library. Some notes:

  - `pattern.match` defines a number of "matcher combinators"; these are
    functions that take a map of bindings, a data input and a success
    continuation and either succeed by calling their continuation, or fail. Out
    of the box, the library provides `fail`, `pass`, `with-frame`,
    `update-frame`, `predicate`, `frame-predicate`, `eq`, `bind`, `match-when`,
    `match-if`, `or`, `and`, `not`, `segment` and `sequence`.

  - Additionally, any combinator that takes another combinator can ALSO take a
    pattern form like `'?x`. See `pattern.syntax` for the full, rich range of
    syntax allowed. These are all functions, so you'll have to quote your
    symbols at this stage.

  - Passing a matcher combinator to `pattern.match/matcher` to generate a
    matcher object. This is a function from some `data` input to a map of
    bindings on success, or an explicit `pattern.match/failure` object on
    failure. Test for failure with `pattern.match/failed?`.

  - A combination of a matcher and a "consequence function" is called a "rule".
    A consequence is a function that takes a binding map and either returns a
    new result or fails by returning `nil` or `false`. (Don't worry, you can
    succeed with these values too by wrapping them in `sicmutils.rule/succeed`.)

    Rules are the heart of the whole simplification mechanism in sicmutils! To
    learn about how to build these, see the documentation for `pattern*`,
    `pattern`, `consequence`, `template`, `rule*`and `rule`.

  - `pattern.rule` gives you some starter rules, and many combinators you can
    use to build more and more powerful and complex sets of rules. These are
    `pass`, `fail`, `predicate`, `return`, `branch`, `choice*`, `choice`,
    `pipe*`, `pipe`, `n-times`, `attempt`, `guard`, `iterated`, `while`,
    `until`, `fixed-point` and `trace`.

  - Rules are nice for rewriting entire expressions recursively, from the bottom
    up or top down. This is called "term rewriting". A big motivation for this
    rewrite was to make it easy to build custom term rewriters for types like
    abstract matrices or abstract up and down structures. You can use your rules
    to rewrite structures recursively with `bottom-up`, `top-down`,
    `iterated-bottom-up` and `iterated-top-down`. `ruleset*`, `ruleset`,
    `rule-simplifier` and `term-rewriting` capture some common patterns the
    library uses to go from rules => term rewriters.

  - If you want ideas about how to use the pattern matching library to rewrite
    expressions, see `sicmutils.simplify.rules` for many examples.

- #354 adds SCI support for all macros and functions in the new pattern matching
  namespaces, and adds these to the namespaces exposed via `sicmutils.env.sci`.

### Rational Function, Polynomial Simplifiers
>>>>>>> d211a286

- #341 takes on a large rewrite of the rational function and polynomial
  simplfiers. One goal of this project was to improve the performance of the
  Bianchi Identities in `sicmutils.fdg.bianchi-test`, and I'm happy to say that
  they are now a good bit faster than the original scmutils implementation.

  `sicmutils.polynomial` and `sicmutils.rational-function` are now solid data
  structures of their own, with many operations installed into the generic
  system. These are now valuable and useful outside of their role in the
  simplifier.

  This was a large project, and many small improvements and bugfixes snuck in.
  Here is the full list:

  - `v/kind` now works for `sorted-map` instances.

  - GCD in Clojurescript is now fast and efficient between all combinations of
    `js/BigInt` and `js/Number`, and in Clojure between all combinations of
    `clojure.lang.BigInt`, `BigInteger`, `Long` and `Integer`.

  - on the JVM, GCD now works properly with rational numbers. Previously
    anything non-integral would return `1`; now `(gcd 1/2 1/3)` properly returns
    `1/6`.

  - `g/exact-divide` now succeeds for all non-exact `::v/scalar` types (symbols,
    floats, etc) either if the denominator is zero, or if the two arguments are
    equal. Else, it throws, just like before.

  - A multi-arity call to `sicmutils.generic/*` now stops if it encounters a
    0, rather than attempting to multiply all remaining items by 0.

  - The default function for `sicmutils.generic/lcm` protects against overflow
    by dividing only a single one of its arguments `a` and `b` by `(gcd a b)`.

  - `(g/lcm 0 0)` now properly returns 0.

  - New `sicmutils.util.aggregate/{monoid,group}` functions let you build
    multi-arity aggregations out of binary combination functions, with an option
    to bail early at "annihilator" values, like 0 for multiplication.

  - New multi-arity `lcm` and `gcd` implementations for symbolic expressions
    appropriately handle `0` and `1` on either side, as well as the case where
    both arguments are equal.

  - In the `sicmutils.numsymb` namespace, thanks to `monoid` and `group`, the
    `'*`, `'/`, `'-`, `'+`, `'or`, `'and`, `'gcd`, `'lcm` and `'=` operations
    now have efficient multi-arity implementations that stop computing when they
    receive an annihilator, like `0` for multiplication or `true` for `or`.
    Access these via `(sicmutils.numsymb/symbolic-operator <symbol>)`.

  - `sicmutils.series/PowerSeries` gains `arg-scale` and `arg-shift` functions;
    these are identical to `sicmutils.function/arg-{scale,shift}`, but preserve
    the `PowerSeries` type. (#367 proposes making these functions generic.)

  - New `sicmutils.ratio/IRational` protocol, with `numerator` and `denominator`
    functions implemented for ratios and for the `RationalFunction` data type.
    These two are now exposed in `sicmutils.env`.

  - `sicmutils.simplify.rules/*divide-numbers-through-simplify?*` is now `true`
    by default; numbers in the denominator will now automatically pull up into
    the numerator. All tests now reflect this setting.

  - Any analyzer generated from `sicmutils.expression.analyze` can now act on
    both bare, unwrapped expressions (raw lists etc) and on
    `sicmutils.expression.Literal` instances. This means that you can now call
    `sicmutils.simplify/{*rf-simplify*,*poly-simplify*}` as functions and
    canonicalize some form with either simplifier without triggering a full
    simplification. A small win, but ice.

  - `sicmutils.polynomial.factor` got a major rewrite, and now exposes a few
    functions like `poly->factored-expression`, `factor-expression` and
    `factor`.

      - `factor` is _tremendously useful_! Call `factor` (it's aliased into
        `sicmutils.env`) on any expression to factor out all possible terms.
        This makes it much easier to see where there is some cancellation
        lurking, in, say, some expression you know should equal zero (a
        residual).

  - bugfix: `sicmutils.expression.Literal` instances now compare their contained
    expression via `sicmutils.value/=`.

  - `sicmutils.rules/constant-elimination` can now eliminate constants from
    expressions with any arity, not just binary forms.


  Now, the three big namespaces... `sicmutils.polynomial`,
  `sicmutils.rational-function` and `sicmutils.polynomial.gcd` all got a big
  overhaul.

  - `sicmutils.polynomial` notes:

    - `Polynomial` uses a new sparse representation for its "power product"
      term; this, plus an arithmetic rewrite, makes the whole system much faster
      for larger numbers of variables (for all #s, really).

    - `Polynomial` instances implement many more Clojure(script) protocols. They
      can hold metadata; they can be evaluated as functions of their
      indeterminates, and `seq` now returns a sequence of terms.

    - `Polynomial` extends `sicmutils.function/IArity` and
      `differential/IPerturbed`, so you can use `sicmutils.function/arity`, and
      take derivatives of functions that return polynomials.

    - In their arithmetic, `Polynomial` instances will drop down to bare
      coefficients whenever some multiplication or addition removes all
      indeterminates. All binary arithmetic exposed in the namespace can handle
      non-`Polynomial` instances on either or both sides, so this is fine.
      Coefficients are treated as constant polynomials.

    - The namespace holds many new functions. Some choice ones are:

      - constructors: `make`, `constant`, `linear`, `c*xn`, `identity`, and
        `new-variables`

      - accessor functions: `arity`, `degree`, `coefficients`, `leading-term`,
        `leading-coefficient`, `leading-exponents`, `leading-base-coefficient`,
        `trailing-coefficient`, `lowest-degree`

      - predicates: `monomial?`, `monic?`, `univariate?`, `multivariate?`,
        `negative?`

      - functions to generate new polynomials: `map-coefficients`,
        `map-exponents`, `scale`, `scale-l`, `normalize`, `reciprocal`,
        `drop-leading-term`, `contract` and `extend` alongside `contractible?`,
        `lower-arity`, `raise-arity`, `with-lower-arity`, `arg-scale`,
        `arg-shift`

      - arithmetic: `negate`, `abs`, `add`, `sub`, `mul`, `square`, `cube`,
        `expt`, `divide` along with `divisible?`, `evenly-divide`,
        `pseudo-remainder`, and _lots_ of functions installed into the generic
        arithmetic system.

      - different ways to evaluate polynomials: `evaluate`, `horner-with-error`

      - calculus! `partial-derivative` and `partial-derivatives` are alive and
        well, and work with the `D` operator.

      - Functions to get in and out of polynomials from other types:
        `univariate->dense`, `->power-series`, `expression->`, `->expression`

  - `sicmutils.polynomial.gcd` also got a rewrite; it's fairly clear to read
    now, and prepared for the eventual addition of the sparse multivariate GCD
    routine that scmutils uses. There are some efficiency gains here too that
    let us turn a number of tests back on, or demote them from `:long` markers.

  - `sicmutils.rational-function` notes:

    - `RationalFunction` instances implement many more Clojure(script)
      protocols. They can hold metadata; they can be evaluated as functions of
      their indeterminates, and `seq` now returns a pair of `numerator`,
      `denominator`.

    - `RationalFunction` extends `sicmutils.function/IArity` and
      `sicmutils.ratio/IRational`, so our generic `arity`, `numerator` and
      `denominator` work on these instances.

    - Here are some new functions from the `RationalFunction` namespace:

      - constructor: `make`, drops to polynomial or coefficient where needed
        just like `Polynomial` functions

      - functions to generate new rational functions: `arg-scale`, `arg-shift`

      - predicates: `negative?`

      - arithmetic: `negate`, `abs`, `add`, `sub`, `mul`, `square`, `cube`,
        `expt`, `invert`, `div`, `gcd`, and many functions installed into the
        generic arithmetic system.

      - evaluation via `evaluate`

      - calculus! `partial-derivative` and `partial-derivatives` are alive and
        well, and work with the `D` operator.

      - Functions to get in and out of rational functions from symbolic
        expressions: `expression->`, `->expression`.

### New Functions, Performance Improvements

- #358:

  - Adds a more efficient `literal-derivative` implementation to
    `sicmutils.abstract.function`, making the Bianchi identity benchmarks run
    40% faster.

  - In Clojurescript, `Range` instances now implement `sicmutils.value.Value`
    and `sicmutils.differential.IPerturbed`, allowing them to be returned from
    derivative-taking functions

  - Major, unexpected performance improvement - it turns out
    `sicmutils.value/number?` was quite slow in Clojure (less so in
    Clojurescript). Changing this function from an `isa?` check to a series of
    explicit `instance?` checks cut the build time in half. This makes the
    numeric tower less extensible... but it wasn't terribly extensible to start
    with, and needs some attention to make it so. A big win!

  - The Bianchi identity benchmarks have all been updated to reflect the big
    performance improvements achieved here, thanks to the wonderful
    [Tufte](https://github.com/ptaoussanis/tufte) profiling library from
    @ptaoussanis. The remaining very slow piece in the simplifier is the
    implementation of `g/add` for polynomial instances. #341 will improve this
    situation.

- #360 introduces a number of performance improvements to the
  `sicmutils.differential.Differential` implementation, primarily in `terms:+`
  and `terms:*`. thanks again to @ptaoussanis and the
  [Tufte](https://github.com/ptaoussanis/tufte) profiling library for helping me
  track these down.

- #357:

  - Adds the ability to do incremental simplification, every time an operation
    is performed involving a symbolic expression. Bind
    `sicmutils.numsymb/*incremental-simplifier*` to a function from raw
    expression -> raw expression, like `sicmutils.simplify/simplify-expression`
    or any of the rules in `sicmutils.simplify.rules` to enable this behavior.

  - Expands the `sicmutils.expression.analyze` API with the functions
    `default-simplifier`, `expression-simplifier`, `initializer`,
    `expression-analyzer` and `auxiliary-variable-fetcher`. See the [API
    documentation](https://cljdoc.org/d/sicmutils/sicmutils/CURRENT/api/sicmutils.expression.analyze)
    for detailed notes on how to do interactive expression analysis and
    simplification with these new tools.

  - by default, each simplification pass uses both rational function _and_
    polynomial canonicalization. This brings the simplifier into line with the
    scmutils simplifier.

- #353:

  - Adds a new `sicmutils.util.logic` namespace with an `assume!` function that
    allows rules to log assumptions when some simplification like `(sqrt (square
    x))` might have to choose one of multiple possible simplifications
    (`(non-negative? x)`, in this example).

    This function simply logs the assumption for now, instead of performing any
    checks. now. Turn off assumption logging with the dynamic variable
    `*log-assumptions?*` in that namespace.

  - new `sicmutils.value/almost-integral?` returns true if its argument is VERY
    close to an integral value, false otherwise.

- Efficient `symmetric-difference` implementation in `sicmutils.util.vector-set`
  (#346)

### Bug fixes, file moves, misc

- #369:

  - Removes JVM dependencies on Guava and nrepl.

  - Removes `sicmutils.env/sicmutils-repl-init`; this is only used by `lein
    repl`, and we now accomplish the same task with the `:repl-options` entry in
    `project.clj`.

  - Makes `sicmutils.polynomial.{factor,gcd}` available to SCI via the
    `sicmutils.env.sci` namespace

  - moves a few namespaces to more valid locations, now that the rational
    function and polynomial namespaces are tidied:

    - `sicmutils.numerical.interpolate.polynomial` ->
      `sicmutils.polynomial.interpolate`

    - `sicmutils.numerical.interpolate.richardson` ->
      `sicmutils.polynomial.richardson`

    - `sicmutils.numerical.interpolate.rational` ->
      `sicmutils.rational-function.interpolate`

- #358:

  - Converts the Clojurescript test build and REPL command from `lein-cljsbuild`
    to `shadow-cljs`. This enables more formerly-slow tests for Clojurescript;
    these are now fast enough to run, thanks to the performance improvements
    described below.

  - Upgrades our [Timbre](https://github.com/ptaoussanis/timbre) logging
    dependency to version 5.1.2, and [SCI](https://github.com/borkdude/sci) to
    0.2.5

- #353:

  - `expression->stream`, `expression->string`, `print-expression`, `pe` move
    from `sicmutils.simplify` to `sicmutils.expression`, and are now aliased in
    `sicmutils.env`.

  - `pattern.rule/guard` now fails if its rule argument fails; previously it
    wrapped the result in `attempt`, and would return its original input on
    failure.

  - fixed a heisenbug in `sicmutils.expression.analyze/make-analyzer` where, in
    Clojurescript, using expressions containing a `js/BigInt` as a hashmap key
    caused certain simplifications to fail. (This is vague, but the bug was
    _really_ subtle.) The fix was to make sure we freeze keys in the symbol
    cache. This is now noted in the function body.

## 0.18.0

> (If you have any questions about how to use any of the following, please ask us
> at our [Github Discussions](https://github.com/sicmutils/sicmutils/discussions)
> page!)

This release focused on porting over all of the material required to run every
piece of code from Sussman and Wisdom's ["Functional Differential
Geometry"](http://xahlee.info/math/i/functional_geometry_2013_sussman_14322.pdf).
The namespaces are lightly documented; the situation is better than the original
library, but will only get better as I work through the material and add
commentary.

There is a huge amount of functionality and material here! We can run many
examples from general and special relativity, and the tests are full of
exercises from the classic ["Gravitation" book by Misner, Thorne and Wheeler
(MTW)](https://www.amazon.com/Gravitation-Charles-W-Misner/dp/0691177791).

Notable changes from the rest of the library:

- `Operator` instances are slightly more efficient with their addition and
  multiplication, handling `zero?` and `one?` cases appropriately

- `Structure`s can now hold metadata

- We've extended the SICMUtils generics to Clojure's Map and Set data
  structures. These can now combine with `+`. Maps are treated as sparse
  infinite-dimensional vector spaces, and can multiply with symbolic or numeric
  scalars.

- `ModInt` instances are now correctly equal to numbers (when those numbers mod
  down to the `ModInt` instance's residue).

### What's next?

The next major change will be an overhaul of the simplifier to make it work fast
enough to solve Einstein's field equations in a reasonable amount of time, maybe
even in the browser. Polynomial GCD is slow, but
[#341](https://github.com/sicmutils/sicmutils/pull/341) will make it fast.

On to the detailed notes!

### Functional Differential Geometry

- From #339:

  - The new `sicmutils.calculus.covariant/Lie-D` can compute the Lie derivative
    for coordinates.

  - `sicmutils.calculus.frame` lets us create relativistic reference frames for
    investigating special relativity problems. This namespace aliases the
    following functions into `sicmutils.env`: 'frame?', `make-event`, `event?`,
    `claim`, `coords->event`, `event->coords`, `ancestor-frame`, `frame-name`,
    `frame-owner` and `frame-maker`.

  - `sicmutils.calculus.hodge-star` implements the Hodge star operator from
    chapter 10 of Functional Differential Geometry, plus Gram Schmidt
    orthonormalization. This namespace aliases the following functions into
    `sicmutils.env`: `Gram-Schmidt`, `orthonormalize` and `Hodge-star`.

  - `sicmutils.calculus.indexed` ports over the scmutils work on indexed objects
    and typed functions. This namespace aliases the following functions into
    `sicmutils.env`: `argument-types`, `with-argument-types`, `index-types`,
    `with-index-types`, `typed->indexed`, `indexed->typed`, `typed->structure`,
    `structure->typed`, `i:outer-product` and `i:contract`.

  - `sicmutils.calculus.manifold` gains `coordinate-system?`, which
    (predictably) returns true if its argument is a coordinate system, false
    otherwise. `chart` and `point` also take relativistic reference frames in
    addition to coordinate systems; the returned function converts to and from
    coordinates and events, rather than coordinates and manifold points.

  - `Div`, `Grad`, `Curl` and `Lap` move from `sicmutils.calculus.derivative` to
    `sicmutils.calculus.vector-calculus`. This namespace also contains versions
    of these operators from Functional Differential Geometry. This namespace
    aliases the following functions into `sicmutils.env`: `divergence`, `curl`,
    `gradient` and `Laplacian` (along with the others mentioned).

  - lots of new namespaces available in `sicmutils.env.sci`, soon to be deployed
    to Nextjournal: `sicmutils.calculus.{hodge-star, indexed, vector-calculus}`,
    and `sicmutils.sr.{boost,frames}`.

  - `sicmutils.sr.boost` describes boosts from special relativity, covered in
    chapter 11 of Functional Differential Geometry. This namespace aliases the
    following functions into `sicmutils.env`: `make-four-tuple`,
    `four-tuple->ct`, `four-tuple->space`, `proper-time-interval`,
    `proper-space-interval`, `general-boost`, `general-boost2` and
    `extended-rotation`.

  - `sicmutils.sr.frames` implements relativistic reference frames from special
    relativity, covered in chapter 11 of Functional Differential Geometry. This
    namespace aliases the following functions into `sicmutils.env`:
    `make-SR-coordinates`, `SR-coordinates?`, `SR-name`, `make-SR-frame`,
    `the-ether`, `boost-direction`, `v:c`, `coordinate-origin`, `add-v:cs` and
    `add-velocities`.

- From #338:

  - `sicmutils.fdg.bianchi-test` verifies the Bianchi identities; this was a
    challenge posed by GJS, and getting it working exposed a few bugs and
    triggered the rest of the work in this PR. Thank you, GJS!

  - `covariant-derivative` now properly handles the case of functions with
    argument types attached.

  - added `covariant-differential` to `sicmutils.calculus.covariant`.

  - aliased all functions from various namespaces in `sicmutils.calculus` into
    `sicmutils.env`.

  - adds `sicmutils.calculus.metric`, with the following functions exposed in
    `sicmutils.env`:

      - `coordinate-system->metric-components`, `coordinate-system->metric`,
        `coordinate-system->inverse-metric`, `literal-metric`,
        `components->metric`, `metric->components`,
        `metric->inverse-components`, `metric-over-map`, `lower`,
        `vector-field->oneform-field`, `drop1`, `raise`,
        `oneform-field->vector-field`, `raise1`, `drop2`, `raise2`,
        `trace2down`, `trace2up`, `sharpen`, `S2-metric`

      - `sicmutils.calculus.metric/invert` is exposed as `metric:invert` to
        match the scmutils naming scheme.

  - adds `sicmutils.calculus.connection`, with the following functions exposed
    in `sicmutils.env`:

    - `make-Christoffel-1`, `metric->Christoffel-1`, `metric->Christoffel-2`,
      `literal-Christoffel-1`, `literal-Christoffel-2`, `metric->connection-1`,
      `metric->connection-2`, `literal-Cartan`, `structure-constant`

- #337:

  - adds `sicmutils.calculus.curvature`, with these new functions and many tests
    from the classic "Gravitation" book: `Riemann-curvature`, `Riemann`,
    `Ricci`, `torsion-vector`, `torsion` and `curvature-components`

  - form fields now have NO identity operator, since they multiply by wedge, not
    composition.

- #328 adds many utilities for "Functional Differential Geometry".

  - vector fields, in `sicmutils.calculus.vector-field`:

    - new functions: `basis-components->vector-field`,
      `vector-field->basis-components`

    - vector fields now implement `v/zero?` and `v/zero-like` by returning
      proper vector fields.

  - form fields, in `sicmutils.calculus.vector-field`:

    - new functions: `nform-field?`, `basis-components->oneform-field`,
    `oneform-field->basis-components` and `function->oneform-field` (aliased as
    `differential-of-function`)

    - `Alt`, `alt-wedge` provide alternate wedge product definitions

    - form fields now implement `v/zero?` and `v/zero-like` by returning
      proper form fields that retain their rank.

    - form fields now correctly multiply via `*` by using
      `sicmutils.calculus.form-field/wedge`, instead of composition.

  - maps between manifolds, in `sicmutils.calculus.map`:

    - new function: `pushforward-function`

    - `differential` becomes `differential-of-map`, aliased back as `differential`

  - `sicmutils.calculus.covariant` gains new functions: `Cartan?`,
    `Christoffel?`, `Cartan->Christoffel`, `symmetrize-Christoffel`,
    `symmetrize-Cartan`, `Cartan->Cartan-over-map`, `geodesic-equation`,
    `parallel-transport-equation`.

  - `sicmutils.calculus.covariant/vector-field-Lie-derivative` can now handle
    structural inputs.

### New Functions, Functionality

- From #342:

  - Added `sicmutils.calculus.derivative/D-as-matrix` and
    `sicmutils.matrix/as-matrix`, ported from scmutils.

  - converted `sicmutils.modint.ModInt` to a `deftype`; this allows `ModInt`
    instances to be `=` to non-`ModInt` numbers on the right, if the right side
    is equal to the residue plus any integer multiple of the modulus. `v/=`
    gives us this behavior with numbers on the LEFT too, and `ModInt` on the
    right.

    - This change means that `:i` and `:m` won't return the residue and modulus
      anymore. `sicmutils.modint` gains new `residue` and `modulus` functions to
      access these attributes.

  - The JVM version of sicmutils gains more efficient `gcd` implementations
    for `Integer` and `Long` (in addition to the existing native `BigInteger`
    `gcd`), thanks to our existing Apache Commons-Math dependency.

  - `sicmutils.structure/dual-zero` aliases `compatible-zero` to match the
    scmutils interface. Both are now aliased into `sicmutils.env`.

  - `Structure` instances can now hold metadata (#339).

- From #339:

  - In `sicmutils.mechanics.rotation`:

    - gains aliases for `R{xyz}` in `rotate-x`, `rotate-y` and `rotate-z`.

    - `R{x,y,z}-matrix` now alias `rotate-{x,y,z}-matrix`.

    - Added new functions `angle-axis->rotation-matrix` and the mysterious,
      undocumented `wcross->w` from scmutils

    - `rotate-{x,y,z}-tuple` are now aliased into `sicmutils.env`.

  - `Operator` instances now ignore the right operator in operator-operator
    addition if the left operator passes a `v/zero?` test. Contexts are still
    appropriately merged.

  - in `sicmutils.simplify.rules`, the `sqrt-contract` ruleset now takes a
    simplifier argument and attempts to use it to simplify expressions internal
    to a square root. As an example, if two square roots in a product simplify
    to the same expression, we can drop the wrapping square root; otherwise
    multiplication is pushed under the root as before.

    - Added a missing rule in `simplify-square-roots` that handles roots of
      exponents with odd powers.

  - `sicmutils.matrix` changes:

    - `generate` has a new 2-arity version; if you supply a single dimension the
      returned matrix is square.

    - `diagonal?` returns true if its argument is a diagonal matrix, false
      otherwise.

  - A new namespace, `sicmutils.util.permute`:

    - `factorial` moved here from `sicmutils.generic`. It's still aliased into
      `sicmutils.env`.

    - new functions: `permutations`, `combinations`, `cartesian-product`,
      `list-interchanges`, `permutation-parity`, `permutation-interchanges`,
      `permute`, `sort-and-permute`, `subpermute`, `number-of-permutations`,
      `number-of-combinations`. See the tests for usage examples.

- From #338:

  - `(* <structure> <operator>)` multiplication pushes operator multiplication
    into the structure, rather than converting a structure into an operator.

- #337:

  - If you combine `Operator` instances with non-equal `:subtype` fields, the
    returned operator now keeps the parent subtype (or throws if one is not a
    subtype of the other).

  - `Operator` instances now ignore any `identity?`-passing operator on the left
    or right side of operator-operator multiplication. Contexts are still
    appropriately merged.

  - Similarly, `Operator` addition ignores `zero?` operators on the left or
    right side, and subtraction ignores `zero?` operators on the right right.

- #328:

  - Closes #249; operators now verify compatible contexts on multiplication.

  - `Operator` instances can now provides custom `zero?`, `one?`, `identity?`,
    `zero-like`, `one-like` and `identity-like` implementations by setting a
    function of a single (operator-typed) argument to a keyword like `:zero?` in
    their context. the identity operator returns `true` for `identity?`, and
    `false` for `one?` so that it isn't stripped by the `g/*` function.

  - structures implement the 0-arity case of IFn now.

- #335 implements `g/make-rectangular`, `g/make-polar` `g/real-part` and
  `g/imag-part` for clojure's Map data structure. Maps are treated as sparse
  vectors, any missing key on either side of `make-rectangular` or
  `make-polar`is treated as a 0 (rather than an error because the keys don't
  match, as in vectors).

- #334 adds implementations of `g/add` and the `sicmutils.value.Value` protocol
  for clojure's Set data structure. Addition is defined as set union, and
  `(zero-like <set>)` returns the empty set.

- #334 implements `g/add`, `g/negate` and `g/sub` for Clojure's Map data
  structure. Map addition is defined as a merge using `g/add` on clashing
  values; `g/sub` is the same, but any values on the right side not on the left
  side are negated.

  Maps can also be multiplied with scalars (commutatively) or divided (scalar on
  the right side only) by scalars. This, plus the commutative group property
  declared above, mean that Clojure's maps are sparse vector spaces over
  anything that responds true to `sicmutils.value/scalar?`... currently anything
  in the numeric tower up to complex, along with symbolic expressions and
  `Differential` instances.

## 0.17.0

> (If you have any questions about how to use any of the following, please ask us
> at our [Github Discussions](https://github.com/sicmutils/sicmutils/discussions)
> page!)

This release starts the work of porting all of GJS and JW's "Functional
Differential Geometry" to SICMUtils. The Differential Geometry section below
describes the many new manifolds, coordinate systems and functions for
interacting with these that we've gained.

The main big change in 0.17.0 that `simplify` no longer changes the type of its
input; simplified expressions _remain_ expressions.

`solve-linear`, `solve-linear-left` and `solve-linear-right` round out the
stable of generics ported from scmutils.

They're not fully installed yet, but we've laid the groundwork for a new literal
boolean type. This can represent equalities and inequalities, and will be
excellent for equation solving.

Enjoy the release!

### New Functions, Functionality

- #330 adds `g/real-part` and `g/imag-part` implementations for
  `sicmutils.structure.Structure` and `sicmutils.matrix.Matrix` instances. These
  pass through to the entries in the structure or matrix. #331 adds similar
  implementations for `g/make-rectangular` and `g/make-polar`.

- #327 adds `sicmutils.structure/sumr`, also aliased into `sicmutils.env` Given
  some function `f` and any number of isomorphic `structures`, `sumr` returns
  the sum of the results of applying `f` to each associated set of entries in
  each `structure`.

- #319 adds

  - symbolic boolean implementations for `sym:=`, `sym:and`, `sym:or` and
    `sym:not` with infix, latex and JavaScript renderers.
  - `sym:derivative`, for purely symbolic derivatives

  The boolean operators will act just like `=`, `and` and `or` on booleans, and
  appropriately respond if just one side is a boolean. If both sides are
  symbolic, These return a form like `(= a b)`, `(and a b)` or `(or a b)`.

  The functions currently live in `sicmutils.numsymb` only; access them via
  `(numsymb/symbolic-operator <sym>)`, where `<sym>` is one of `'=`, `'and`,
  `'or`, `'not` or `'derivative`.

- #304 aliases `sicmutils.operator/anticommutator`, `sicmutils.util/bigint?` and
  into `sicmutils.env`

  - implements `v/=` properly for sequences, `Differential`, `Complex`,
    `Structure` and `Matrix` instances

  - in `sicmutils.env`, `v/=` now overrides `clojure.core/=`. `v/=` should act
    identically to `clojure.core/=` everywhere; the difference is that its
    behavior is customizable, so we can make `Differential` instances equal to
    numbers, or complex numbers with a 0 imaginary part equal to real numbers
    with the same real part.

    `v/=` may not drop recursively down into, say, Clojure maps. Please open an
    issue if you find a case like this!

  - BIG CHANGE: `Literal` and `Structure` instances now KEEP their type under
    `g/simplify`. If you want to get the expression back out of its `Literal`
    wrapper, use `sicmutils.expression/expression-of`, also aliased into
    `sicmutils.env`.

    This means that you can no longer make comparisons like this:

```clojure
;; this worked before, and was used all over the tests (probably not in much
;; user code!)
(clojure.core/= '(* 3 x)
                (simplify (+ 'x 'x 'x)))
;;=> false
```

  Instead, use `v/=` (which is now aliased into `sicmutils.env`):

```clojure
;; `v/=` will do the right thing by unwrapping the literal expression on the
;; right:
(v/= '(+ x y) (+ 'x 'y))
;;=> true
```

- #305 adds `g/solve-linear` and `g/solve-linear-left` implementations between
  `sicmutils.structure/Structure` instances.

- #207:

  - adds missing implementations of `g/floor`, `g/ceiling`, `g/integer-part` and
    `g/fractional-part` for functions, both literal and abstract.

  - adds `g/solve-linear`, `g/solve-linear-left`, `g/solve-linear-right`.
    `(g/solve-linear-right a b)` returns `x` such that `a = x*b`, while
    `g/solve-linear` (and its alias, `g/solve-linear-left`) returns `x` such
    that `a*x = b`. These functions are implemented for:

    - `sicmutils.series.{Series, PowerSeries}`
    - all numeric types
    - functions, operators
    - `sicmutils.modint.ModInt`
    - `sicmutils.differential.Differential`, so you can differentiate through
      this operation

- #309: `sicmutils.util/bigint` is aliased as `sicmutils.env/bigint` in
  Clojurescript only. This is available natively in Clojure.

- #308 and #310 add:

  - `sicmutils.ratio/{numerator,denominator,ratio?,rationalize}` and are now
    aliased into `sicmutils.env` in Clojurescript. These are available natively
    in Clojure. `sicmutils.complex/complex?` is aliased into `sicmutils.env` for
    both platforms.

  - Proper superscript support in `->infix` and `->TeX` renderers.

- #306: Added the mathematical constants `phi` and `e` bound to, respectively,
  `sicmutils.env/{phi,euler}`.

### Differential Geometry

- #326 is a large PR that marks the start of a big push toward full
  implementation of the ideas in "Functional Differential Geometry". Here is the
  full list of changes:

  - `sicmutils.calculus.basis` gains a new `::coordinate-basis` type, along with
    `coordinate-basis?`, `basis->coordinate-system`, `basis->dimension`,
    `contract` and `make-constant-vector-field` from scmutils. More functions
    moved here.

  - In `sicmutils.calculus.coordinate`, `let-coordinates` and
    `using-coordinates` can now handle namespaced coordinate systems like
    `m/R2-rect` in their coordinate system position! Their docstrings are far
    better too.

  - `sicmutils.calculus.vector-field/coordinate-basis-vector-fields` was renamed
    to `coordinate-system->vector-basis`.

  - `sicmutils.calculus.form-field/coordinate-basis-oneform-fields` was renamed
    to `coordinate-system->oneform-basis`.

  - `sicmutils.calculus.manifold` gets a LOT of restructuring, and many new
    manifolds out of the box. Here's the full list of new functions:

    - `manifold-type`, `patch-names`, `coordinate-system-names`,
      `manifold-point?`, `typical-coords`, `typical-point`, `transfer-point`,
      `corresponding-velocities`
    - `zero-manifold-function`, `one-manifold-function`,
      `constant-manifold-function`

    And new manifolds and coordinate systems. Here's the full list of manifolds
    that are now present:

    - From the `Rn` family: `R1`, `R2`, `R3`, `R4`, `spacetime`
    - From `S2-type`: `S2`
    - From `Sn`: `S1`, `S2p`, `S3`
    - From `SO3-type`: `SO3`

    And coordinate systems, prefixed by their manifold in all cases:

    - `R1-rect`, `the-real-line` (alias for `R1-rect`)
    - `R2-rect`, `R2-polar`,
    - `R3-rect`, `R3-cyl`, `R3-spherical`,
    - `R4-rect`, `R4-cyl`,
    - `spacetime-rect`, `spacetime-sphere`

### Behavior changes, bug fixes

- #329 fixes a bug where the simplifier couldn't handle expressions like `(sqrt
  (literal-number 2))`, where literal numbers with no symbols were nested inside
  of symbolic expressions.

- #321 changes the default `TeX` rendering style for `down` tuples back to
  horizontal, undoing #283. @kloimhardt made a solid case that because `down`
  tuples represent row vectors, it's not helpful for building knowledge and
  intuition to only distinguish these with differently-shaped braces.
  Intuition-builders win!

- #320: `Operator` gains a new simplifier for its `name` field; the simplifier
  applies the associative rule to products and sums of operators, collapses
  (adjacent) products down into exponents, and removes instances of `identity`
  (the multiplicative identity for operators).

  `Operator` multiplication (function composition) is associative but NOT
  commutative, so the default simplifier is not appropriate.

  Before this change:

```clojure
sicmutils.env> (series/exp-series D)
#object[sicmutils.series.Series
  "(+ identity
      (* D identity)
      (* (/ 1 2) (* D (* D identity)))
      (* (/ 1 6) (* D (* D (* D identity)))) ...)"]
```

  After:

```clojure
sicmutils.env> (series/exp-series D)
#object[sicmutils.series.Series
  "(+ identity
      D
      (* (/ 1 2) (expt D 2))
      (* (/ 1 6) (expt D 3)) ...)"]
```

- #315: `g/log2` and `g/log10` on symbolic expressions now stay exact, instead
  of evaluating `(log 2)` or `(log 10)` and getting a non-simplifiable real
  number in the denominator:

```clojure
(g/log2 'x)
;;=> (/ (log x) (log 2))

(g/log10 'x)
;;=> (/ (log x) (log 10))
```

- #304:

  - implements `v/=` properly for sequences, `Differential`, `Complex`,
    `Structure` and `Matrix` instances

  - in `sicmutils.env`, `v/=` now overrides `clojure.core/=`. `v/=` should act
    identically to `clojure.core/=` everywhere; the difference is that its
    behavior is customizable, so we can make `Differential` instances equal to
    numbers, or complex numbers with a 0 imaginary part equal to real numbers
    with the same real part.

    `v/=` may not drop recursively down into, say, Clojure maps. Please open an
    issue if you find a case like this!

  - BIG CHANGE: `Literal` and `Structure` instances now KEEP their type under
    `g/simplify`. If you want to get the expression back out of its `Literal`
    wrapper, use `sicmutils.expression/expression-of`, also aliased into
    `sicmutils.env`.

    This means that you can no longer make comparisons like this:

```clojure
;; this worked before, and was used all over the tests (probably not in much
;; user code!)
(clojure.core/= '(* 3 x)
                (simplify (+ 'x 'x 'x)))
;;=> false
```

  Instead, use `v/=` (which is now aliased into `sicmutils.env`):

```clojure
;; `v/=` will do the right thing by unwrapping the literal expression on the
;; right:
(v/= '(+ x y) (+ 'x 'y))
;;=> true
```

- #207 fixes a bug where `sicmutils.function/compose` would fail when provided
  with no arguments. Now it appropriately returns `identity`.

- #310: `g/make-rectangular` and `g/make-polar` now return non-Complex numbers
  on the JVM if you pass `0` for the (respectively) imaginary or angle
  components. Previously this behavior only occurred on an integer 0; now it
  happens with 0.0 too, matching CLJS.

- #308 and #310: `->infix` now renders any symbol named as an upper and
  lowercase greek characters (`'alpha`, `'Phi` etc) as their proper unicode
  characters. `'ldots` renders to '...', and `'ell` renders to a pretty "ℓ",
  matching the TeX renderer.

## 0.16.0

> (If you have any questions about how to use any of the following, please ask us
> at our [Github Discussions](https://github.com/sicmutils/sicmutils/discussions)
> page!)

This release contains a few correctness fixes, a number of new
`sicmutils.generic` function implementations contributed by @pangloss, and a
large expansion of the namespaces available to SCI-hosted environments.

The themes of the release are:

- Many new functions and functionality for existing types
- Upgraded rendering for forms like nested partials
- Better and better documentation!
- Easier interop with interactive hosts via SCI

A major goal was to develop SICMUtils into an environment that could host all of
the exercises from the SICM textbook. We have many of those hosted at the
https://github.com/sicmutils/sicm-exercises repository, and they all work and
generate correctly rendered TeX!

The goals for the next release roll over from 0.15.0:

we'll focus on getting SICMUtils integrated with 2D and 3D rendering libraries
like [three.js](https://threejs.org), [babylon.js](https://www.babylonjs.com)
and [Quil](https://github.com/quil/quil). The long-term goal is for SICMUtils to
support the sort of workflow I described in ["The Dynamic
Notebook"](https://roadtoreality.substack.com/p/the-dynamic-notebook).

Out-of-the-box charting and animation primitives are missing and sorely needed.
Onward!

Detailed release notes:

### New Functions, Functionality

- #278 adds new generic `floor`, `ceiling`, `integer-part` and `fractional-part`
  generic functions, along with:

  - implementations for all types in the numeric tower - ratios, integers,
    reals, complex, and `Differential` (so derivatives of these functions work!)
  - symbolic expression implementations
  - symbolic implementations for `modulo` and `remainder`
  - new support for these four generics plus `modulo` and `remainder` in
    function compilation via `sicmutils.expression.compile` (#295)
  - rendering support by `->infix`, `->TeX`, `->Javascript` (#295)

  Thank you to @pangloss for this major contribution!

- division between two `Structure` instances `a` and `b` now (as of #297)
  returns a new structure instance `(/ a b)` that matches the contract `(= a (*
  b (/ a b)))`. Previously, the division would not necessarily contract with `b`
  to return `a`, resulting in problems with the double pendulum exercise of
  #296.

- #149 adds a `sicmutils.modint/modint?` predicate, and
  `sicmutils.modint/chinese-remainder`. The latter efficiently performs the
  [Chinese Remainder
  algorithm](https://en.wikipedia.org/wiki/Chinese_remainder_theorem) for
  solving systems of linear congruences. Available via
  `sicmutils.env/chinese-remainder`.

- `clojure.lang.Var` implements the `sicmutils.value/Value` protocol, allowing
  it to respond appropriately with its name to `v/freeze` (#298).

- Install `sicmutils.generic/{quotient,modulo,remainder,partial-derivative}`
  into `sicmutils.env` (#273). Thanks to @pangloss for pointing out that these
  were missing!

- #284 added:

  - new functions `sicmutils.mechanics.lagrange/acceleration-tuple` for creating
    the acceleration entry in a local tuple

  - `sicmutils.mechanics.lagrange/acceleration` for extracting the acceleration
    component of a local tuple

  - An upgraded `sicmutils.mechanics.lagrange/F->C` to handle local tuples of
    arbitrary length. This version of `F->C` is more general than the version
    from the textbook that was previously included.

  These are all aliased in `sicmutils.env`, along with a new `Γ-bar` alias for
  `sicmutils.mechanics.lagrange/Γ-bar`.

- #282 modifies the `sicmutils.value/freeze` implementation for Clojure vector
  to freeze vectors into the same representation as an `up` structure. This
  makes rendering these forms much more simple and matches the `scmutils`
  behavior.

- `sicmutils.structure.Structure` implements `clojure.lang.{Indexed, IReduce}`
  on the JVM, allowing it to act more like a vector (#282). (The CLJS
  implementation already did this.) `(vec (up 1 2 3))` now works correctly.

- `Series`, `PowerSeries` and `Operator` can hold metadata and respond properly
  to `meta` and `with-meta` (#265). `sicmutils.series/{->Series, ->PowerSeries}`
  and `sicmutils.operator/->Operator` all take a new arity for metadata.

### g/simplify changes

- `g/simplify` called with an argument `x` of type `Series`, `PowerSeries`,
  `Matrix`, `Operator`, `Complex` and `sicmutils.abstract.function/Function` now
  return an instance of type `x`, performing appropriate simplifications if
  possible. before #297 and #298, these operation would return bare symbols or
  sequences.

  A future release will make this change for `Structure` and `Literal` too, once
  #255 is resolved.

### Rendering, Docs

- #286 adds a batch of rules to `sicmutils.simplify.rules/canonicalize-partials`
  that act to gather up nested `partial` (derivative) applications into products
  and exponentiated partials. `->TeX` and `->infix` both produce better-looking
  forms with this change.

  This example shows how `g/simplify` can organize a nested application of many
  partial derivatives into a product:

```clojure
(let [f (literal-function 'f (-> (UP Real Real) Real))]
  (simplify
   (((partial 0)
     ((partial 1)
      ((partial 0) f))) (up 'x 'y))))
;;=> (((* (expt (partial 0) 2) (partial 1)) f) (up x y))
```

- #283 changes the default `TeX` rendering style for `down` tuples to vertical
  vs horizontal.

- Symbols like `'qprime` ending with `prime` or `primeprime` will render as `q'`
  or `q''` respectively in `TeX`, rather than the fully-spelled-out
  `\mathsf{qprime}` (#282).

- #280 adds a new `:equation` keyword argument to `sicmutils.render/->TeX`. If
  you pass a truthy value to `:equation`, the result will be wrapped in an
  equation environment. `:equation <string>` will insert a `\\label{<string>}`
  entry inside the equation environment.

    - `sicmutils.env/->tex-equation` is identical to `#(sicmutils.render/->TeX
      (g/simplify %) :equation true)`; If you pass a `:label` keyword argument
      to `->tex-equation` it will be forwarded to `->TeX`, creating the expected
      label entry.

- #279: Function aliases in `sicmutils.env` now properly mirror over docstrings
  and other `Var` metadata, thanks to
  [Potemkin](https://github.com/clj-commons/potemkin)'s `import-def`. This
  doesn't quite work in Clojurescript since we can't use `resolve` inside of a
  macro (special form!).

- Add a proper namespace to `demo.clj`, to make it easier to use outside of
  `lein repl` (#264).

### SCI Upgrades

- #289 adds many namespaces to `sicmutils.env.sci`:

  - `sicmutils.{complex,expression,modint,numsymb,polynomial,ratio,rational-function,util,value}`
  - `sicmutils.abstract.number`
  - `sicmutils.expression.analyze`
  - `sicmutils.numerical.elliptic`
  - `sicmutils.util.{aggregate,stream}`

  - #289 also introduces `sicmutils.function/*strict-arity-checks*` to allow the
    user to toggle whether or not to throw exceptions if the system thinks that
    arities are incompatible. It turns out that inside of an SCI environment,
    the usual tricks for detecting arities fail, causing errors in many
    expressions. To get around this, `*strict-arity-checks*` is FALSE by
    default.

### Behavior changes, bug fixes

- In JVM Clojure (as of #298), `sicmutils.expression.compile` defaults to
  `clojure.core/eval` to compile functions, while Clojurescript defaults to
  [SCI](https://github.com/borkdude/sci). The performance is much faster for
  numerical routines and worth the slightly different default behavior.

  To use to SCI compilation on the JVM, wrap your form in a binding:

  ```clojure
  (require '[sicmutils.expression.compile :as compile])

  (binding [compile/*mode* :sci]
    (my-compiler-triggering-function))
  ```

  To set the mode permanently, use `compile/set-compiler-mode!`:

  ```clojure
  (compile/set-compiler-mode! :sci)

  (my-compiler-triggering-function)
  ```

  The options allowed as of `0.16.0` are `:sci` and `:native`.

- #292 fixes a `StackOverflow` that would sometimes appear when comparing
  symbolic expressions to non-expressions. `(= (literal-number x) y)` now
  returns true if `(= x y)` (AND, in clj, if `y` is not a collection!), false
  otherwise. #255 is currently blocking pass-through equality with collections
  on the JVM. Thanks to @daslu for the report here!

- `sicmutils.modint/make` now verifies with a precondition that its two
  arguments are both `v/integral?` (#298). We need this constraint now that
  `g/modulo` is defined for more types.

- #285 fixes a bug that prevented `sin / cos` from simplifying into a `tan` in
  the numerator, and makes `seq:-` slightly more efficient (closing heisenbug
  #151).

## 0.15.0

> (If you have any questions about how to use any of the following, please ask us
> at our [Github Discussions](https://github.com/sicmutils/sicmutils/discussions)
> page!)

This release was focused on a small number of themes:

**Automatic differentiation**:

The goal for this cycle's automatic differentiation (AD) work was to expand the
set of functions and types that can play with AD. AD now works on functions that
return all Clojure sequences, maps, and vectors, in addition to SICMUtils types
like `Operator`, `Series`, `PowerSeries` and `Structure`. The system is now
fully extensible, so if you want to differentiate functions that return custom
records or Java collections, it's now no problem.

SICMUtils can now differentiate functions in Clojurescript that use comparison
operations like `<`, `=`, `<=` and friends. Clojure can't quite do this yet, but
you can differentiate through `v/compare` and `v/=` calls.

We can also differentiate functions that return other functions with no trouble;
only a few libraries can do this, and the behavior is subtle. Hold tight for
comprehensive docs describing this behavior.

New `Div`, `Grad`, `Curl` and `Lap` operators build on this foundation.

**SCI Integration**

To support safe execution inside of a browser-based Notebook or REPL
environment, SICMUtils now has full support for @borkdude's
[SCI](https://github.com/borkdude/sci), the Small Clojure Interpreter, via the
[sicmutils.sci](https://github.com/sicmutils/sicmutils/blob/master/src/sicmutils/env/sci.cljc)
namespace. Every function and macro in the library now works in SCI. (Thanks for
@borkdude and @mk for your help and contributions.

**Rendering**

@hcarvalhoalves made a number of contributions to the LaTeX and infix renderers;
`PowerSeries` and `Series` now render beautifully, as well as `=` and the
various inequality symbols. Expect a lot more action here as we move into more
browser-based notebook environments.

There's a lot more that went into this release; give the detailed notes below a
look for more details.

**What's coming next?**

The next release will focus on getting SICMUtils integrated with 2D and 3D
rendering libraries like [three.js](https://threejs.org),
[babylon.js](https://www.babylonjs.com) and
[Quil](https://github.com/quil/quil). The long-term goal is for SICMUtils to
support the sort of workflow I described in ["The Dynamic
Notebook"](https://roadtoreality.substack.com/p/the-dynamic-notebook). This will
require a big push on generic, pluggable representations for the various types
and expressions in the library.

Thanks again to @hcarvalhoalves and @mk for their contributions, and to @borkdude for
his help with SCI!

On to the detailed release notes:

### Automatic Differentiation

- New, literate `Differential` implementation lives at at
  `sicmutils.differential` (#221) (see [this
  page](https://samritchie.io/dual-numbers-and-automatic-differentiation/) for a
  readable version.) Notable changes to the original impl at
  `sicmutils.calculus.derivative` include:

  - We've changed our terminology from GJS's `finite-part`,
    `infinitesimal-part`, `make-x+dx` to the more modern `primal-part`,
    `tangent-part`, `bundle-element` that the Automatic Differentiation
    community has adopted. His comment is that he doesn't take terms from
    mathematics unless he's _sure_ that he's using it in the correct way; the
    safer way is to stick with his terms, but we go boldly forth with the
    masses.

  - A new `sicmutils.differential.IPerturbed` protocol makes it possible to
    extend the Automatic Differentiation (AD) system to be able to handle
    different Functor-shaped return values, like Java or JS lists and objects.
    See the [cljdoc page on Automatic
    Differentiation](https://cljdoc.org/d/sicmutils/sicmutils/CURRENT/doc/calculus/automatic-differentiation)
    for more detail.

    - #222 implements `d/IPerturbed` for Clojure maps, vectors and sequences;
      all are now valid return types for functions you pass to `D`.

    - #222 also implements `d/IPerturbed` for SICMUtils `Matrix`, `Structure`,
      `Series`, `PowerSeries` and `Operator`.

    - #223 implements `d/IPerturbed` for Clojure functions and multimethods,
      handling the attendant subtlety that fixes "Alexey's Amazing Bug".

  - `sicmutils.differential/{lift-1,lift-2,lift-n}` allow you to make custom
    operations differentiable, provided you can supply a derivative.

  - `Differential` implements `sicmutils.function/arity`, `IFn`, and can be
    applied to arguments if its coefficients are function values. `Differential`
    instances also `v/freeze` and `g/simplify` properly (by pushing these
    actions into their coefficients).

  - New `compare` and `equiv` implementations allow `Differential` instances to
    compare themselves with other objects using only their primal parts; this
    makes it possible to use functions like `<=`, `>`, `=` to do control flow
    during automatic differentiation. (Use `compare-full` and `eq` if you want
    to do full equality comparisons on primal and tangent components.)

  - related, `g/abs` is now implemented for `Differential` instances, making
    this function available in functions passed to `D`.

  - proper `numerical?`, `one?` and `identity?` implementations. The latter two
    only respond `true` if there are NO tangent components; This means that
    `one?` and `(= % 1)` will not agree.

  - The new implementation fixes a subtle bug with nested, higher order
    automatic differentiation - it's too subtle for the CHANGELOG, so please the
    "amazing" bug sections in `sicmutils.calculus.derivative-test` for proper
    exposition.

- #223 converts the implementation of `sicmutils.calculus.derivative/D` to use
  the new `Differential` type; this fixes "Alexey's Amazing Bug" and allows `D`
  to operate on higher order functions. For some function `f` that returns
  another function, `((D f) x)` will return a function that keeps `x` "alive"
  for the purposes of differentiation inside its body. See
  `sicmutils.calculus.derivative-test/amazing-bug` for an extended example.

- `sicmutils.generic/partial-derivative` gains a `Keyword` extension, so it can
  respond properly to `:name` and `:arity` calls (#221).

- `D` (or `sicmutils.generic/partial-derivative`) applied to a matrix of
  functions now takes the elementwise partials of every function in the matrix.
  (#218)

- #253 moves the derivative implementations (where relevant) onto the metadata
  of generic functions. You can access these by calling `(<generic-function>
  :dfdx)` or `(<generic-function> :dfdy)`, depending on whether the generic is
  unary or binary. #253 also changes the name of macro
  `sicmutils.generic/def-generic-function` to `sicmutils.generic/defgeneric`.

### Rendering

- `sicmutils.expression/Literal` instances now use `pr-str` to generate a string
  representation; this allows this type to wrap lazy-sequence expressions such
  as those returned from `g/simplify` (#259)

- `sicmutils.expression.render/->infix` and `sicmutils.expression.render/->TeX`
  now handle equality/inequality symbols (`=`, `>=`, `>`, ...) as infix (#257).

- `sicmutils.expression.render/*TeX-sans-serif-symbols*` binding to control if
  symbols longer than 1 char should have `\mathsf` applied (#258).

- `->infix`, `->TeX` and `->JavaScript` in `sicmutils.expression.render` can now
  accept unfrozen and unsimplified `Expression` instances (#241). This makes it
  a bit more convenient to use `->infix` and `->TeX` at the REPL, or in a
  Notebook environment. Additionally, the return values of renderers are always
  coerced to strings. (Previously, `(->infix 10)` would return a number
  directly.)

- `up` and `down` tuples from `sicmutils.structure` gain a proper `print-method`
  implementation (#229); these now render as `(up 1 2 3)` and `(down 1 2 3)`,
  instead of the former more verbose representation (when using `pr`.)

- `sicmutils.render/->infix` and `sicmutils.render/->TeX` will render `Series`
  and `PowerSeries` as an infinite sum (showing the first four terms).
  In the case of unnaplied `PowerSeries`, it will represent the unbound
  variable as `_` (#260).

### Performance Improvements

- `sicmutils.modint` gains more efficient implementations for `inverse`,
  `quotient`, `exact-divide` and `expt` on the JVM (#251).

### Comparison / Native Type Integration

- beefed up the Javascript numeric tower to allow objects like
  `sicmutils.differential/Differential`, `sicmutils.expression/Expression` and
  friends that WRAP numbers to compare properly using cljs-native `<`, `<=`,
  `=`, `>=` and `>` (#236)

- new `sicmutils.value/compare` function exposed in `sicmutils.env` returns a
  valid comparison bit between native numbers and numbers wrapped in
  `Differential` or `Expression` in both JVM Clojure and Clojurescript (#236).
  The behavior matches `clojure.core/compare` for all reals on the JVM; it
  doesn't in Clojurescript because native `compare` can't handle
  `goog.math.{Long,Integer}` or `js/BigInt`.

### Operator

- #219 introduces a number of changes to `Operator`'s behavior:

  - `Operator` is now a `deftype` (not a `defrecord`); the keyword lookup for
    its `:name`, `:arity`, `:context` and `:o` fields have been replaced by,
    respectively, `o/name`, `sicmutils.function/arity`, `o/context` and
    `o/procedure` functions. This change happened to allow `Operator` to
    implement protocols like `ILookup`.

  - Native `get` and `get-in` now act on `Operator`. Given an operator function
    `f`, `get` and `get-in` compose `#(get % k)`, or similar with `f`. This
    deferred action matches the effect of all sicmutils generics on functions.

  - Combining an operator and a non-operator via `+` and `-`, the non-operator
    was previously lifted into an operator that multiplied itself by the new
    operator's argument. As of #219, this "multiplication" uses the operator
    definition of multiplication - meaning, the new operator composes the
    non-operator with its argument. Where does this matter?

    Previously adding the non-operator `sicmutils.function/I` to the identity
    operator `I` would act like this:

    ```clojure
    (((g/+ o/identity f/I) f/I) 10)
    ;; => 110 == (+ 10 (* 10 10))
    ```

    Because `f/I` multiplied itself by its argument... resulting in `(* f/I f/I)
    == g/square`.

    After the change, you see this:

    ```clojure
    (((g/+ o/identity f/I) f/I) 10)
    ;; => 20
    ```

    because `f/I` composes with its argument.

  - `sicmutils.operator/identity-operator` has been renamed to
    `sicmutils.operator/identity`

  - `o/make-operator` now takes an explicit `context` map, instead of a
    multi-arity implementation with key-value pairs.

  - `Operator` now implements `g/negate`.

  - `g/cross-product` is no longer implemented for `Operator`. operators were
    introduced by GJS to act like "differential operators", can only add, negate
    and multiply (defined as composition). We will probably relax this in the
    future, and add more functions like `g/cross-product` that compose with the
    operator's output; but for now we're cleaning house, since this function
    isn't used anywhere.

  - In this same spirit, `Operator` instances can now only be divided by scalars
    (not functions anymore), reflecting the ring structure of a differential
    operator.

### Additions

- #224 adds new `Div`, `Grad`, `Curl` and `Lap` operators in
  `sicmutils.calculus.derivative` and installs them into `sicmutils.env`. #224
  also removes the `g/transpose` implementation for `Operator` instances, and
  exposes `sicmutils.calculus.derivative/taylor-series` to `sicmutils.env`.

- #222 adds `v/Value` implementations for Clojure sequences and maps. Maps and
  vectors implement `f/Arity` and return `[:between 1 2]. `zero?` and
  `zero-like` work on sequence entries and map values. Maps can specify their
  `v/kind` return value with a `:type` key, and some of the calculus
  implementations do already make use of this feature. `g/partial-derivative` on
  a Clojure Map passes through to its values.

- As of #232, `sicmutils.expression.compile/compile-univariate-fn` is now
  `compile-fn` (same change for the non-cached `compile-fn*` in the same
  namespace). The new implementation can compile arguments of any arity, not
  just arity == 1. The new version takes an arity parameter `n` that defaults to
  `(sicmutils.function/arity f)`.

- `sicmutils.function/arity` is now a protocol method, under the
  `sicmutils.function/IArity` protocol (#218). In addition to functions, `arity`
  now correctly responds to:

    - `sicmutils.matrix/Matrix`: calling `arity` on a matrix assumes that the
      matrix has function elements; the returned arity is the most general arity
      that all functions will respond to.
    - `sicmutils.operator/Operator`: returns the arity of the operator's wrapped
      function.
    - `sicmutils.series/Series`: `arity` on a `Series` assumes that the series
      contains functions as entries, and returns, conservatively, the arity of
      the first element of the series.
   - `sicmutils.series/PowerSeries`: `arity` returns `[:exactly 1]`, since
     `PowerSeries` are currently single variable.
   - vectors, and `sicmutils.structure/Structure`: `arity` on these collections
     assumes that the collection contains functions as entries, and returns the
     most general arity that is compatible with all of the function elements.

- New single-arity case for `sicmutils.structure/opposite` returns an identical
  structure with flipped orientation (#220). acts as `identity` for
  non-structures.

- Added missing `identity?`, `identity-like` for complex and rational numbers
  (#236)

- `sicmutils.env/ref` now accepts function and operators (#219). `(ref f 0 1)`,
  as an example, returns a new function `g` that acts like `f` but calls `(ref
  result 0 1)` on the result.

- The slightly more general `sicmutils.env/component` replaces
  `sicmutils.structure/component` in the `sicmutils.env` namespace (#219).
  `((component 0 1) x) == (ref x 0 1)`.

- New functions `sicmutils.function/{get,get-in}` added that act like the
  `clojure.core` versions; but given a function `f`, they compose `#(get % k)`,
  or similar with `f`. This deferred action matches the effect of all sicmutils
  generics on functions. (#218)

- `sicmutils.function/I` aliases `clojure.core/identity` (#218). #219 exposes
  `I` in `sicmutils.env`.

- `sicmutils.env.sci` contains an SCI context and namespace mapping sufficient
  to evaluate all of sicmutils, macros and all, inside of an
  [SCI](https://github.com/borkdude/sci) environment (#216). Huge thanks to
  @borkdude for support and @mk for implementing this!

- `sicmutils.numerical.elliptic` gains a full complement of elliptic integral
  utilities (#211):

  - Carlson symmetric forms of the elliptic integrals: `carlson-rd`,
    `carlson-rc`, `carlson-rj` (`carlson-rf` was already present)
  - Legendre elliptic integrals of the second and third forms, as the two-arity
    forms of `elliptic-e` and `elliptic-pi` (`elliptic-f` already existed)
  - the complete elliptic integrals via `elliptic-k` (first kind) and the
    single-arity forms of `elliptic-e` and `elliptic-pi`
  - `k-and-deriv` returns a pair of the complete elliptical integral of the first form,
    `elliptic-k`, and its derivative with respect to `k`.
  - `jacobi-elliptic-functions` ported from `scmutils` and Press's Numerical
    Recipes

### Fixes / Misc

- The operator returned by `sicmutils.calculus.derivative/partial` now has a
  proper name field like `(partial 0)`, instead of `:partial-derivative` (#223).

- #223 fixes a problem where `(operator * structure)` would return a structure
  of operators instead of an operator that closed over the multiplication.
  `::s/structure` is now properly a `::o/co-operator`, matching its status as a
  `::f/cofunction`.

- Fix a bug where `f/arity` would throw an exception with multiple-arity
  functions on the JVM (#240). It now responds properly with `[:between
  min-arity max-arity]`, or `[:at-least n]` if there is a variadic case too.

- #238 converts `sicmutils.abstract.function/Function` from a `defrecord` to a
  `deftype`, fixing a subtle bug where (empty f) was getting called in a nested
  derivative test.

- fixed bug with `g/dimension` for row and column matrices (#214). previously
  they returned `1` in both cases; now they return the total number of entries.

- #253 adds proper `:arglists` metadata for all generic functions.

## 0.14.0

- After the work below, `v/nullity?` renamed to `v/zero?`, and `v/unity?`
  renamed to `v/one?`
  ([#180](https://github.com/sicmutils/sicmutils/pull/180)). This
  affects the names listed in the CHANGELOG entries below.

### Miscellaneous

- expose `bootstrap-repl!` to Clojurescript, so that this is available in
  self-hosted CLJS (https://github.com/sicmutils/sicmutils/pull/157)

- modified `infix.cljc` to wrap forms in `displaystyle` and add proper carriage
  returns inside structures
  (https://github.com/sicmutils/sicmutils/pull/157)

- add `multidimensional-minimize` to the `sicmutils.env` namespace
  (https://github.com/sicmutils/sicmutils/pull/157)

- add more `sqrt` simplification rules to allow square roots to cancel out
  across a division boundary, with or without products in the numerator and
  denominator (https://github.com/sicmutils/sicmutils/pull/160)

- fix NPE bug that appears in nelder-mead, when callback isn't supplied
  (https://github.com/sicmutils/sicmutils/pull/162)

- Add `sqrt-expand` and `sqrt-contract`, to allow simplifications to push inside
  of square roots (https://github.com/sicmutils/sicmutils/pull/163)

- speed up power series multiplication by skipping work when either head term is
  zero (https://github.com/sicmutils/sicmutils/pull/166)

- File moves:
  - `sicmutils.polynomial-gcd`    => `sicmutils.polynomial.gcd`
  - `sicmutils.polynomial-factor` => `sicmutils.polynomial.factor`
  - `sicmutils.rules`             => `sicmutils.simplify.rules`
  - `sicmutils.analyze`           => `sicmutils.expression.analyze`
  - `sicmutils.infix`             => `sicmutils.expression.render`
  - `sicmutils.numerical.compile` => `sicmutils.expression.compile`

- `sicmutils.env/one?` now exposes/aliases `sicmutils.value/unity?`
  [#154](https://github.com/sicmutils/sicmutils/pull/154)

- Fixed [#93](https://github.com/sicmutils/sicmutils/issues/93) by
  adding an explicit `g/invert` implementation for polynomials in the rational
  fn namespace. The fix lives in
  [#169](https://github.com/sicmutils/sicmutils/pull/169).

- added `sicmutils.value/sqrt-machine-epsilon`
  ([#170](https://github.com/sicmutils/sicmutils/pull/170))

- fixed issues in `function.cljc` and `operator.cljc` where the Clojurescript
  `IFn` `-invoke` arguments shadowed either the `this` operator, or some
  parameter name in the deftype
  ([#169](https://github.com/sicmutils/sicmutils/pull/169))

- `g/sqrt` now maintains precision with Clojurescript's rational numbers.
  `(g/sqrt #sicm/ratio 9/4)` for example returns `#sicm/ratio 3/2`.
  ([#168](https://github.com/sicmutils/sicmutils/pull/168))

- `g/determinant` and `g/transpose` now act as identity for everything in the
  numeric tower, plus symbolic expressions
  ([#168](https://github.com/sicmutils/sicmutils/pull/168))

- `sicmutils.expression.Expression` is now `sicmutils.expression.Literal`; it
  has a new `meta` field, and is a `deftype` instead of a `defrecord`.
  ([#168](https://github.com/sicmutils/sicmutils/pull/168))
  - To get the internal expression, use `x/expression-of` instead of
    `:expression`.
  - to access the `type` field, use `x/literal-type` instead of `:type`

- 2-arity `g/atan`, `g/cross-product` and `g/gcd` now work for functions
  ([#168](https://github.com/sicmutils/sicmutils/pull/168))

- `Literal` now responds appropriately to `v/unity?` and `v/nullity?` if it
  wraps a numerical "0" or "1". `v/exact?` now returns true if the literal wraps
  an exact number ([#168](https://github.com/sicmutils/sicmutils/pull/168))

- `x/variables-in` now works with wrapped expressions; no more need to
  explicitly unwrap
  ([#168](https://github.com/sicmutils/sicmutils/pull/168))

- `x/walk-expression` renamed `x/evaluate`
  ([#168](https://github.com/sicmutils/sicmutils/pull/168))

- The new `x/substitute` performs substitutions on an _unwrapped_ expression
  ([#168](https://github.com/sicmutils/sicmutils/pull/168))

-  `x/compare` returns a comparator that works with unwrapped symbolic
   expression trees
   ([#168](https://github.com/sicmutils/sicmutils/pull/168)). The rules
   are that that types have the following ordering:
  - empty sequence is < anything (except another empty seq)
  - real < symbol < string < sequence
  - sequences compare element-by-element
  - Any types NOT in this list compare using hashes

- `g/transpose` now works properly for functions that act as linear maps. The
  defining relation is:

```clojure
(= (((transpose f) g) 'x)
   (g (f x)))
```

- added `g/determinant` implementation to functions
  ([#171](https://github.com/sicmutils/sicmutils/pull/171))

- Moved all `literal-function` machinery and definitions to
  `sicmutils.abstract.function`
  ([#171](https://github.com/sicmutils/sicmutils/pull/171)).
  `sicmutils.function` now contains only the generic method implementations for
  clojure functions and multimethods.

- Switched inheritance order for functions;
  `:sicmutils.abstract.function/function` (used to be
  `:sicmutils.function/function`) now inherits from `::v/function` instead of
  the other way around.
  ([#171](https://github.com/sicmutils/sicmutils/pull/171))

- Enhanced the `g/simplify` behavior for core functions that overlap with
  generic functions (`+`, `-`, `*`, `/`, `mod`, `quot`, `rem`, `neg?`). These
  now freeze to the same symbols as their generic counterparts.
  ([#173](https://github.com/sicmutils/sicmutils/pull/173))

- Add support for the hyperbolic trig functions `sinh`, `cosh`, `tanh`, `atanh`,
  `asinh` and `acosh` to `sicmutils.expression.render/->Javascript`.
  ([#174](https://github.com/sicmutils/sicmutils/pull/174))

- Add support for the hyperbolic trig functions `atanh`, `asinh` and `acosh` to
  `sicmutils.expression.compile`.
  ([#175](https://github.com/sicmutils/sicmutils/pull/175))

- `matrix.cljc` gains `m/nth-col` and `m/diagonal`
  ([#178](https://github.com/sicmutils/sicmutils/pull/178) introduces:)

- As of [#178](https://github.com/sicmutils/sicmutils/pull/178)
  introduces:, we have three new kinds for matrices. Square matrices return
  `::m/square-matrix`, and columns and rows return `::m/column-matrix` and
  `::row-matrix` respectively. These all derive from `::m/matrix`. This makes it
  easier to register methods or test specifically for these cases. We've also
  added `m/column?` and `m/row?` predicates to check for these cases.

- [#185](https://github.com/sicmutils/sicmutils/pull/185) specializes
  all matrix operations that return power series (trig operations and `g/exp` to
  `::square-matrix`).

- [#184](https://github.com/sicmutils/sicmutils/pull/184) modifies
  `v/exact?` on functions; `((v/exact? f) x) == (v/exact? (f x))` now, instead
  of false as before. `literal-function` forms now have a correct `v/one-like`
  implementation.

- clojure Vars now respond to function algebra
  ([#184](https://github.com/sicmutils/sicmutils/pull/184)). All
  functions implement `g/negative?`, `g/abs`, `g/quotient`, `g/remainder`,
  `g/modulo`, `g/dimension` and `g/exact-divide`, responding to the appropriate
  arities.

- `sicmutils.complex/complex` can now take any real type in its constructor, vs
  only numbers
  ([#184](https://github.com/sicmutils/sicmutils/pull/184)).

- `modint` instances now implement `v/freeze?`: `(sicmutils.modint/make 1 2)`
  freezes to that `(modint 1 2)`.
  ([#185](https://github.com/sicmutils/sicmutils/pull/185)).

- `v/eq` renamed to `v/=`.
  ([#186](https://github.com/sicmutils/sicmutils/pull/186)).

- `v/zero-like` on matrices now fills entries with appropriate `v/zero-like`
  versions of their existing types
  ([#188](https://github.com/sicmutils/sicmutils/pull/188))

- `v/Value` gains `identity-like` and `identity`
  ([#188](https://github.com/sicmutils/sicmutils/pull/188)). These are
  aliased into `sicmutils.env`. Implementations are installed on:

  - all numeric types, symbolic expressions, `Differential` (they return 1 of the appropriate type)
  - native and abstract functions, vars (they return an identity function)
  - operators (return an identity operator, same as `one-like`)
  - matrices (identity matrix, only works with `::m/square-matrix`)
  - `Polynomial` (only works on monomials for now, returns an identity polynomial)
  - `RationalFunction` (returns the identity poly divided by unit poly, so only
    works on monomials by extension)
  - `ModInt` (returns the same as `one-like`)
  - `Series` and `PowerSeries` (returns `[0 1 0 0 0 0...]`). This is slightly
    suspect in the case of `Series`, since `Series`, unlike `PowerSeries`, are
    general infinite sequences and not necessarily interpreted as polynomials.
    This decision follows `scmutils` convention.

- `sicmutils.complex/I` aliases `i`
  ([#189](https://github.com/sicmutils/sicmutils/pull/189))

- `matrix.cljc` has a new `by-cols` (analogous to `m/by-rows`), and `row` to
  generate a row matrix (analagous to `column`).
  [#197](https://github.com/sicmutils/sicmutils/pull/197) Also in
  `matrix.cljc`:

  - `num-rows`, `num-cols` access the row or column number without inspecting
    the deftype variables directly
  - `fmap-indexed`, like `fmap` but receives `i` and `j` indices as second and
    third arguments.
  -
  - `with-substituted-row`, for swapping out a single row in a matrix
  - `submatrix` generates a submatrix from low and high row and cols
  - `matrix-some` renamed to `some`: make sure to use a namespace prefix to
    avoid clashing with `clojure.core/some`.
  - new-matrix constructor `by-cols` (analogous to `by-rows`, takes a sequence
    of columns)
  - `row` constructor takes a sequence of values and returns a row matrix.
  - `by-rows*`, `by-cols*`, `row*` and `column*` are non-variadic versions of
    those functions. If you already have a sequence of rows, columns or
    elements, prefer these.
  - `up->row-matrix` => `down->row-matrix` and `row-matrix->up` =>
    `row-matrix->down`. A row is analogous to a `down`, so we make a change to
    reflect this.
  - `g/cross-product` between two `down` structures now returns a `down`.
  - `make-zero` generates a zero-valued matrix of the supplied dimensions.
  - `make-diagonal` generates a diagonal matrix containing the values of the
    supplied sequence.
  - `m/identity-like` returns an identity matrix (given a square matrix) with
    entries of identical type, but set appropriately to zero or one. This is
    installed as `v/one-like` and `v/identity-like`.
  - `v/identity?` now returns true for identity matrices, false otherwise.
    `v/one?` returns `false` for identity matrices! If it didn't, `(* 2 (I 10))`
    would return `2`, since `one?` signals multiplicative identity.

- `sicmutils.structure/up` and `sicmutils.structure/down` now have analogous
  `s/up*` and `s/down*` functions. These behave identically, but are
  non-variadic. If you already have a sequence you'd like to transform, prefer
  these ([#197](https://github.com/sicmutils/sicmutils/pull/197)).

- `sicmutils.value/kind-predicate` takes some item and returns a predicate that
  returns true if its argument has the same type (or inherits from it)
  ([#197](https://github.com/sicmutils/sicmutils/pull/197)).

- `sicmutils.function/arg-shift` and `sicmutils.function/arg-scale` take
  functions and return new functions that shift and scale their arguments
  (respectively) by the originally supplied shifts
  ([#197](https://github.com/sicmutils/sicmutils/pull/197)).

- `sicmutils.generic/factorial` computes the factorial of the supplied integer
  `n`.
  ([#197](https://github.com/sicmutils/sicmutils/pull/197)).

- Many new functions and constants exposed in `sicmutils.env` via
  [#197](https://github.com/sicmutils/sicmutils/pull/197):

  - `-pi` joins `pi` as a constant
  - `s:generate`, `m:generate`, `vector:generate` to generate matrices,
    structures and vectors
  - `constant-series`, from `series/constant`
  - `seq:print` and `seq:pprint`
  - `matrix-by-cols`, `row-matrix`, `v:make-basis-unit`
  - aliases for `sicmutils.function`'s `arity`, `arg-shift`, `arg-scale`
  - `dimension`, `factorial` aliased from `sicmutils.generic`
  - `derivative` aliased from `sicmutils.calculus.derivative`
  - `submatrix`, `up->column-matrix`, `down->row-matrix`,
    `row-matrix->{down,vector}`, `column-matrix->{up,vector}` aliased from
    `sicmutils.matrix`
  - `D-numeric` from `sicmutils.numerical.derivative`
  - `brent-min`, `brent-max`, `golden-section-min`, `golden-section-max`
  - `nelder-mead`
  - `sum` from `sicmutils.util.aggregate
  - `kind-predicate` from `sicmutils.value`

- Structures and matrices both gain the ability to do native `get-in`,
  `assoc-in` and `empty`. These work as expected, like a potentially nested
  vector. ([#193](https://github.com/sicmutils/sicmutils/pull/193))

- `matrix.cljc` gains `up->row-matrix`, `up->column-matrix`, `row-matrix->up`,
  `column-matrix->up`
  ([#193](https://github.com/sicmutils/sicmutils/pull/193))

- `structure.cljc` gains many features in
  ([#193](https://github.com/sicmutils/sicmutils/pull/193)):

  - `kronecker` and `basis-unit` for generating potentially infinite basis
    sequences
  - the ability to conj new items onto a structure: `(conj (up 1 2) 3) => (up 1
    2 3)`
  - The structure-preserving `map-chain` takes a 2-arg function and presents it
    with each element of a deeply nested structure, along with a vector of its
    "chain", the path into its location. The fn's return becomes the new item at
    that location.
  - `structure->prototype` generates a same-shape structure as its argument,
    with symbolic entries that display their location (preserving orientation).
  - `typical-object` returns a structure of the same shape and orientation as
    `s`, generated by substituting gensymmed symbols in for each entry.
  - `compatible-zero` returns a structure compatible for multiplication with `s`
    down to 0.
  - `transpose-outer` returns a new structure with the same orientation as the
    first element of `s`, filled with elements of the same orientation as `s`.
    Each element is generating by taking the first element of each entry in `s`,
    the the second, etc... In that sense this is similar to a traditional matrix
    transpose.
  - `dot-product` takes the dot product of two structures. They must be the same
    top-level orientation and dimension; beyond that, their entries are
    pairwise-multiplied and summed.
  - `inner-product` is the same, but the left structure is conjugated first.
  - `outer-product` now works multiple levels deep.
  - `vector-outer-product` and `vector-inner-product` are similar, but only
    enforce the top-level length; all internal structures are NOT flattened and
    must be compatible for `g/*`.
  - `compatible-for-contraction?` now searches recursively down into a
    structure; previously it only checked the top level.
  - The new `*allow-incompatible-multiplication*` dynamic variable is set to
    `true` by default. Set it false to force a setting where, when you multiply
    structures, they must be:
    - opposite orientation
    - every element of the right entry must be compatible for contraction with
      the left
  - structure multiplication with scalars, etc now respects ordering, just in
    case any multiplication is not commutative.
  - `sicmutils.generators` now holds generators for `up`, `down`, and
    `structure` generators; these produce potentially deeply nested structures.
    `up1`, `down1` and `structure1` generate only one level deep. Mix and match!
    See `structure_test.cljc` for many examples of how to use these.

### Literals

- `literal-matrix` fn generates a symbolic matrix
  (https://github.com/sicmutils/sicmutils/pull/169)
- `literal`, `literal-up` and `literal-down` generate symbolic structures
  (https://github.com/sicmutils/sicmutils/pull/169)

### Numeric Tower Adjustments

This release (courtesy of
[#168](https://github.com/sicmutils/sicmutils/pull/168)) brings
the numeric tower in line with the scmutils tower. Prior to this release, all
numbers, including complex, descended from `::x/numerical-expression`. Symbolic
expressions _also_ derived from this type! The problem this causes is that all
of generic implementations for the number types default to the symbolic
functions.

If I don't specify a `g/sec` method for numbers, for example, then `(g/sec 12)`
returns a symbolic `(/ 1 (cos 12))`, instead of actually evaluating the
expression.

The fix comes from these changes:

- `::v/number` now means, "the numeric tower ascending from integer -> rational
  -> real -> complex numbers. All of these types now respond `true` to
  `v/number?` (prior to this release, Complex numbers did NOT!)

- `::v/real` now means, "anything in the numeric tower except Complex". These
  all respond true to `v/real?`

- `::x/numeric-expression` has changed to `::x/numeric`, and now means "anything
  that responds to `::"v/number`, plus symbolic expressions, which now clearly
  _represent_ any number in the numeric tower. Query for these with `v/scalar?`

I can now make some comments that clear up my former misunderstandings:

- The `sicmutils.abstract.number` (I'll call this `an` here) namespace is
  responsible for installing generic implementations of all numeric methods for
  symbolic expressions and "literal numbers".

- the `an/literal-number` constructor promotes a number, symbol or symbolic
  expression up to `:xx/numeric`, which means that any operation you perform on
  it will pass it through the symbolic expressions defined in
  `sicmutils.numsymb`. A few notes on these expressions:

  - They will try to preserve exactness, but if they can't - ie, if you do
    something like `(cos (an/literal-number 2.2))` - the system will return
    `-.588`. If you call `(cos (an/literal-number 2))`, you'll get the
    expression `(cos 2)`, preserving exactness.

  - Symbols are automatically interpreted as "literal numbers".

  - The only ways to make a proper symbolic expression that works with the
    generics are:

    - Use the explicit `an/literal-number` constructor
    - pass a symbol to any generic arithmetic function
    - perform any unary or binary arithmetic operation on an existing symbolic
      expression.

  - `an/abstract-number?` returns true for symbolic expressions, anything
    wrapped in `literal-number` or symbols.

  - `literal-number?` only returns true for explicitly wrapped things and
    symbolic expressions, not symbols.

  - use `v/real?`, `v/number?` and `v/scalar?` to query the numeric tower.


- If you want to compare literal numbers and an expression like
  `(an/literal-number 12)`, use `v/=`. In Clojurescript, this will work with
  the built in `=` as well, since equality is implemented with a protocol that
  we can extend. For example:

```clojure
(v/= 12 (literal-number 12))
;;=> true

(= 12 (literal-number 12))
;; true in cljs, false in clj
```

If you keep the literal on the left side of `=`, this will work in both systems,
since we've overridden the `=` implementation for literals:

```clojure
(= (literal-number 12) 12)
;;=> true in both languages
```

This paves the way for the other abstract types that exist in `scmutils`, like
matrices, up and down tuples.

### New Generic Functions

This release brings us closer to the interface provided by `scmutils`.

PR [#193](https://github.com/sicmutils/sicmutils/pull/193) brings:

- `g/dot-product`, for scalars, differentials, structures, functions and
  row/column matrices
- `g/inner-product` for scalars, structures, functions and row/column matrices
- `g/outer-product` for functions, structures of length 3 and matrices, between
  a row and a column only
- `g/cross-product` now works for row/column matrices in addition to structures
  (and functions that accept these)

PR https://github.com/sicmutils/sicmutils/pull/169 brings:

- `g/exp2`, `g/exp10` for exponents with base 2 and 10
- `g/log2`, for base 2 logarithms
- `g/log10` for base 10 logs
- `g/gcd` and `g/lcm` are now exposed in `sicmutils.env`

[#178](https://github.com/sicmutils/sicmutils/pull/178) introduces:

- `g/dimension` for scalars (always 1), structures and matrices (square, column
  and row)
- `g/trace` returns the trace for square matrices and square structures

We now expose the following additional trigonometric functions in
`sicmutils.generic` (courtesy of
https://github.com/sicmutils/sicmutils/pull/154):

- `cosh`: hyperbolic cosine
- `sinh`: hyperbolic sine
- `tanh`: hyperbolic tangent, ie sinh/cosh
- `sech`: hyperbolic secant, ie 1/cosh
- `csch`: hyperbolic secant, ie 1/sinh
- `acosh`: inverse hyperbolic cosine, ie, `(= x (cosh (acosh x)))`
- `asinh`: inverse hyperbolic sine, ie, `(= x (sinh (asinh x)))`
- `atanh`: inverse hyperbolic tangent, ie, `(= x (tanh (atanh x)))`

These three methods existed in `sicmutils.env`, but not as extensible generics.
Now they're fully extensible:

- `cot`: cotangent, ie 1/tan
- `sec`: secant, ie 1/cos
- `csc`: cosecant, ie 1/sin

These all work with:

- real and complex numbers
- power series (missing a few implementations, operators and matrices are
  missing the same ones for this reason)
- matrices (square matrices return their power series expansions)
- operators (power series expansion of the operator)
- functions (where they create composition)
- symbolic expressions
- Derivatives and dual numbers! The new functions all work with `D`, the
  forward-mode automatic differentiation operator.

Additionally, four methods that lived in `sicmutils.generic` are now exposed as
generics:

- `real-part`
- `imag-part`
- `angle`
- `conjugate`

These now work on:

- _all_ numeric types, including symbolic expressions.
- functions
- structures (only `magnitude` and `conjugate`)
  - `magnitude` formerly didn't handle structures containing complex numbers by
    taking a proper inner product. This is fixed as of
    [#168](https://github.com/sicmutils/sicmutils/pull/168)

- PR [#189](https://github.com/sicmutils/sicmutils/pull/189) introduces:

  - `g/make-rectangular`, (build a complex number from real and imaginary parts)
  - `g/make-polar` (build a complex number from radius and angle)
  - note that these work with real numbers, symbolic numbers, functions and any
    combination of these.

These work with functions, real numbers and symbolic expressions (and any mix of
the three).

## 0.13.0

The main announcement for this release is _Clojurescript Support!_. Implementing
this resulted in a few upgrades along the way:

- more powerful numerics, specifically `definite-integral` and native
  minimization routines
- a generic numeric tower for Clojurescript
- Many more tests! The test coverage was great before, and it's stayed high as
  we've added new implementations.
- added explicit code coverage metrics via Codecov: [![Codecov branch](https://img.shields.io/codecov/c/github/littleredcomputer/sicmutils/master.svg?maxAge=3600)](https://codecov.io/github/littleredcomputer/sicmutils)

Here are more explicit details on the release.

### Misc

`generic.cljc` now includes a default implementation of:

- `expt` given a valid `mul`
- default `sub`, given a valid `add` and `negate`
- default `div`, given a valid `mul` and `invert`
- `Expression` and `Operator` both have better `print-method` implementations,
  so the repl experience feels more like `scmutils`
- `Operator` now has an `expn` method, which acts like `g/exp` on an operator
  but expands each term in order `n`.
- many, many more tests!

### Clojurescript Support

Full conversion of SICMUtils to Clojurescript. All functionality from v0.12.1
now works in both Clojure and Clojurescript!

Most of the conversion was straightforward. The major missing piece was a
numeric tower implementation for Clojurescript (complex numbers, ratios) that
bring it up to parity with Clojure:

- Add the `bigfraction` implementation from
  [fraction.js](https://www.npmjs.com/package/fraction.js) sicmutils.ratio for
  cross-platform ratio support (#99)
- Adds CLJS complex number support through [complex.js](https://github.com/infusion/Complex.js) (#41)
- `js/BigInt`, `goog.math.Long` and `goog.math.Integer` implementations round
  out the numeric tower (#45)

### Numerical Routines

The numerical routines in SICMUtils depend heavily on Apache Commons, which of
course only exists in Java. We had to implement much of the numerics code in
native Clojure. It's fast, efficient and functional. Give it a read if you're
curious about how these algorithms work.

- New, native minimization routines have replaced the Apache Commons implementations:

  - **Univariate Minimizers**
    - Port scipy's auto-bracketing + scmutils version (#104)
    - Port golden section search from scipy (#105)
    - Implement Brent's method for fn minimization in native clj (#106)

  - **Multivariate**
    - pure Clojure implementation of Nelder-Mead (#102)

- Native `definite-integral` numerics implementation, written as a series of
  computational essays:

  - **Basics**:
    - [Riemann Sums](https://github.com/littleredcomputer/sicmutils/blob/master/src/sicmutils/numerical/quadrature/riemann.cljc), all the way up through efficient, incremental, "accelerated" versions of these easy-to-understand methods:
    - [Midpoint method](https://github.com/littleredcomputer/sicmutils/blob/master/src/sicmutils/numerical/quadrature/midpoint.cljc), same development but shorter since it reuses functional abstractions. Also incremental, efficient, accelerated
    - [Trapezoid Method](https://github.com/littleredcomputer/sicmutils/blob/master/src/sicmutils/numerical/quadrature/trapezoid.cljc), same idea but for closed intervals.

  - **Sequence Acceleration / Extrapolation Methods**
    - [Polynomial interpolation](https://github.com/littleredcomputer/sicmutils/blob/master/src/sicmutils/polynomial/interpolate.cljc): the general thing that "richardson extrapolation" is doing below. Historically cool and used to accelerate arbitrary integration sequences
    - [Rational Function extrapolation](https://github.com/littleredcomputer/sicmutils/blob/master/src/sicmutils/rational_function/interpolate.cljc): used in bulirsch-stoer integration and ODE solving.
    - "[Richardson extrapolation](https://github.com/littleredcomputer/sicmutils/blob/master/src/sicmutils/polynomial/richardson.cljc)" is a special case, where we get more efficient by assuming that the x values for the polynomial interpolation go 1, 1/2, 1/4... and that we're extrapolating to 0.

  - **Higher-order Calculus:**
    - [Numerical derivatives](https://github.com/littleredcomputer/sicmutils/blob/master/src/sicmutils/numerical/derivative.cljc): derivatives using three kinds of central difference formulas... accelerated using Richardson extrapolation, with a nice technique for guarding against underflow.
    - [Simpson's Method](https://github.com/littleredcomputer/sicmutils/blob/master/src/sicmutils/numerical/quadrature/simpson.cljc)... fit a parabola to every slice. OR, "accelerate" the trapezoid method with one step of Richarsdson extrapolation!
    - [Simpson's 3/8 Method](https://github.com/littleredcomputer/sicmutils/blob/master/src/sicmutils/numerical/quadrature/simpson38.cljc): Same idea, but accelerate a sequence that triples its slices every iteration.
    - [Boole's Rule](https://github.com/littleredcomputer/sicmutils/blob/master/src/sicmutils/numerical/quadrature/boole.cljc): trapezoid method plus two steps of Richardson extrapolation. (Are you starting to see the pattern??)
    - [Romberg Integration](https://github.com/littleredcomputer/sicmutils/blob/master/src/sicmutils/numerical/quadrature/romberg.cljc): midpoint OR trapezoid, with as many steps of Richardson extrapolation as we can take!
    - [Milne's Rule](https://github.com/littleredcomputer/sicmutils/blob/master/src/sicmutils/numerical/quadrature/milne.cljc), MIDPOINT method, one step of extrapolation!
    - [Bulirsch-Stoer integration](https://github.com/littleredcomputer/sicmutils/blob/master/src/sicmutils/numerical/quadrature/bulirsch_stoer.cljc)... midpoint or trapezoid, with rational function extrapolation, as many steps as we can handle AND some custom step sizes.

  - **Combinators**:
    - [Variable Substitutions](https://github.com/littleredcomputer/sicmutils/blob/master/src/sicmutils/numerical/quadrature/substitute.cljc): implemented as functional wrappers that take an integrator and return a modified integrator.
    - [Improper Integrals](https://github.com/littleredcomputer/sicmutils/blob/master/src/sicmutils/numerical/quadrature/infinite.cljc): a template for a combinator that enables infinite endpoints on any integrator, using variable substitution on an appropriate, tunable range.
    - [Adaptive Integration](https://github.com/littleredcomputer/sicmutils/blob/master/src/sicmutils/numerical/quadrature/adaptive.cljc): a combinator that turns any of the integrators above into an "adaptive" integrator that's able to focus in on difficult regions.
  - And finally, "[Numerical Quadrature](https://github.com/littleredcomputer/sicmutils/blob/master/src/sicmutils/numerical/quadrature.cljc)", the namespace/essay that ties it all together.

- `sicmutils.numerical.compile` uses [SCI](https://github.com/borkdude/sci), the
  Small Clojure Interpreter, to generate compiled numerical code (#133)

- Implemented ODE solving using @littleredcomputer's
  [odex-js](https://github.com/littleredcomputer/odex-js) library (#135)

### Reader Literals

[data_readers.cljc](https://github.com/littleredcomputer/sicmutils/blob/master/src/data_readers.cljc)
provides 3 new data reader literals:

- `#sicm/ratio`

Use this with a ratio literal, like `#sicm/ratio 1/2`, or with a string like
`#sicm/ratio "1/4"`. If the denominator is `1` this literal will return a
`js/BigInt` in Clojurescript, or a Long in Clojure.

- `#sicm/bigint`

Use with a number literal, like, `#sicm/bigint 10`, or a string like
`#sicm/bigint "10000012"` to generate a `js/BigInt` in Clojurescript, or a
`clojure.lang.BigInt` in Clojure.

- `#sicm/complex`

Currently this only works with a string like `#sicm/complex "1 + 2i"`. In the
future it might work with a pair of `(real, complex)`, like:

    #sicm/complex [1 2]

### Power Serious, Power Serious

The Power Series implementation in `series.cljc` received an overhaul. The
implementation now follows Doug McIlroy's beautiful paper, ["Power Series, Power
Serious"](http://citeseerx.ist.psu.edu/viewdoc/download?doi=10.1.1.333.3156&rep=rep1&type=pdf).
Doug also has a 10-line version in Haskell on [his
website](https://www.cs.dartmouth.edu/~doug/powser.html).

The API now offers two types:

 - `Series`, which represents a generic infinite series of arbitrary values, and
 - `PowerSeries`, a series that represents a power series in a single
   variable; in other words, a series where the nth entry is interpreted as
   the coefficient of $x^n$:

    $$[a b c d ...] == $a + bx + cx^2 + dx^3 + ...$$

`series/series?` responds true to both. `series/power-series?` only responds
true to a `PowerSeries`.

To turn a `PowerSeries` into a `Series`, call it as a function with a single
argument, or pass the series and one argument to `series/value` to evaluate the
series using the above equation.

To turn a `Series` into a `PowerSeries`, call `series/->function`. None of the
functions discussed below can mix series types; you'll have to do the conversion
explicitly.

Each type supports the following generic operations:

- `*`, `+`, `-`, `/` between series and non-series
- `g/negate`, `g/invert`, `g/sqrt`, `g/expt` work as expected.
- `g/add` between series and non-series

`PowerSeries` additionally supports:

- `g/exp`, `g/cos`, `g/sin`, `g/asin`, `g/tan`
- `g/partial-derivative`, so `PowerSeries` works well with `D`

Each of these acts as function composition for the single variable function that
the `PowerSeries` represents. If `s` is a `PowerSeries` that applies as `(s x)`,
`(g/exp s)` returns a series that represents `(g/exp (s x))`.

There are many more new methods (see the namespace for full documentation):

- `starting-with` renamed to `series`
- `power-series`, analogous `series` but generates a `PowerSeries`
- `series*` and `power-series*` let you pass an explicit sequence
- `series/take` removed in favor of `clojure.core/take`, since both series
  objects act as sequences
- `generate` takes an additional optional argument to distinguish between series
  and power series
- `Series` now implements more of `v/Value`
- new `zero`, `one`, `identity` constants
- `constant` returns a constant power series
- `xpow` generates a series representing a bare power of `x`
- `->function` turns a `Series` into a `PowerSeries`
- `value`, `fmap` now handles both `Series` and `PowerSeries`
- `(inflate s n)` expands each term $x^i$ of `s` to $x^{in}$
- `compose` returns the functional composition of two `PowerSeries`
- `revert` returns the functional inverse of two `PowerSeries`
- `integral` returns a series representing the definite integral of the supplied
  `PowerSeries`, 0 => infinity (optionally takes an integration constant)

The namespace also provides many built-in `PowerSeries` instances:

- `exp-series`
- `sin-series`
- `cos-series`
- `tan-series`
- `sec-series`
- `asin-series`
- `acos-series`
- `atan-series`
- `acot-series`
- `sinh-series`
- `cosh-series`
- `tanh-series`
- `asinh-series`
- `atanh-series`
- `log1+x-series`
- `log1-x-series`
- `binomial-series`

And two `Series` (non-power):

- `fib-series`, the fibonacci sequence
- `catalan-series`, the [Catalan
  numbers](https://en.wikipedia.org/wiki/Catalan_number)

### Matrix Generic Operations

`::matrix` gained implementations for `exp`, `cos`, `sin`, `asin`, `tan`,
`acos`, `asin`; these now return taylor series expansions of the operator, where
multiplication is composition as before.

### Operator Generics

`Operator` gained implementations for `cos`, `sin`, `asin`, `tan`, `acos`,
`asin`; these now return taylor series expansions of the operator, where
multiplication is composition as before.

## [v0.21.1]

- Getting Github releases up to parity with the most recent release to Clojars.

## [v0.10.0]

- Did some refactoring and one breaking rename (Struct became Structure, since
  we don't abbreviate other deftypes). This also marks the point of departure
  for working with Functional Differential Geometry.


## [v0.9.8]

- This is the version that was current as of the talk @littleredcomputer gave at
  [Clojure/west 2017](2017.clojurewest.org), entitled "[Physics in
  Clojure](https://www.youtube.com/watch?v=7PoajCqNKpg)."<|MERGE_RESOLUTION|>--- conflicted
+++ resolved
@@ -2,16 +2,16 @@
 
 ## [unreleased]
 
-<<<<<<< HEAD
 - #361 - quaternions!
-=======
+
 ## 0.19.0
 
 > (If you have any questions about how to use any of the following, please ask us
 > at our [Github Discussions](https://github.com/sicmutils/sicmutils/discussions)
 > page!)
 
-This release focused on improving the expressiveness and performance of the three simplification engines in SICMUtils:
+This release focused on improving the expressiveness and performance of the
+three simplification engines in SICMUtils:
 
   - `sicmutils.polynomial` and `sicmutils.rational-function` are now quite well
     fleshed out, with full polynomial and rational function APIs and many
@@ -99,7 +99,6 @@
   namespaces, and adds these to the namespaces exposed via `sicmutils.env.sci`.
 
 ### Rational Function, Polynomial Simplifiers
->>>>>>> d211a286
 
 - #341 takes on a large rewrite of the rational function and polynomial
   simplfiers. One goal of this project was to improve the performance of the
