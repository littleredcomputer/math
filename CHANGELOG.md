# Changelog

## [unreleased]

<<<<<<< HEAD
  - quaternions!

  - quaternions are implemented like vectors of length 4, and implement all
    appropriate Clojure protocols.
=======
- #276 adds an `integration-opts` to
  `sicmutils.mechanics.lagrange/Lagrangian-action`. All options are passed on to
  `definite-integral`. By default, `parametric-path-action` passes `:compile?
  false`, since we do NOT want to compile the polynomial.

- #463 adds a new 1-arity to `sicmutils.matrix/characteristic-polynomial` that
  returns an actual polynomial instance. Creating this polynomial once and
  calling it many times is much more efficient. Closes #209.

  - `expt` called with a negative base and non-integral power now properly
    returns a complex number instead of `##NaN`.

  - symbolic `=` now behaves correctly and accumulates an expression of nested
    `and`s, vs before. The previous behavior would convert `(= 'a 'b 'c')` to
    `(= (= 'a 'b) 'c')`, which is NOT correct. (if `(= 'a 'b)` is true, then the
    expression evaluates to `false`, since `(= true 'c')` is false.)

  - adds `sicmutils.series/function->`, for generating a Maclaurin series from a
    function.
>>>>>>> 617a54ae

- #449:

  - All missing trigonometric functions have been filled in `sicmutils.generic`
    and aliased in `sicmutils.env`:

    - Inverse cotangent: `acot`
    - inverse secant: `asec`
    - inverse cosecant: `acsc`
    - hyperbolic (inverse hyperbolic) cotangent: `coth` and `acoth`
    - hyperbolic (and inverse hyperbolic) secant: `sech` and `asech`
    - hyperbolic (and inverse hyperbolic) cosecant: `csch` and `acsch`

    All of these have default implementations and derivatives defined. They'll
    work out of the box for all types with `atan` defined (and potentially
    `exp`, `sqrt` and `log`.)

    Thanks to John D Cook's ['Bootstrapping a minimal math
    library'](https://www.johndcook.com/blog/2021/01/05/bootstrapping-math-library/)
    for his inspiration on the defaults and implementation order of these new
    functions.

  - `expt` gains a new default implementation for non-native-integral powers,
    making `expt` work for any type with `exp`, `log` and `mul` defined.

  - `sqrt` gains a default implementation for all types implementing `exp`,
    `mul` and `log`.

  - All trig functions now have derivatives and docstrings.

  - New `sinc`, `tanc`, `sinhc`, `tanhc` functions live in `sicmutils.generic`
    and are aliased into `sicmutils.env`. These are generically defined as `(/
    (sin x) x)`, `(/ (tan x) x)` (and similar with `sinh` and `tanh`), with
    correct definitions for 0 and infinite-valued inputs.

    These functions all support derivatives as well.

  - New default `acot` implementation in `sicmutils.series`.

- #450:

  - Adds `sicmutils.series/harmonic-series`, the infinite series of [harmonic
    numbers](https://en.wikipedia.org/wiki/Harmonic_number)

  - moves `sicmutils.numerical.elliptic` to the `sicmutils.special` package, as
    `sicmutils.special.elliptic`.

  - New `sicmutils.special.factorial` namespace!
    `sicmutils.util.permute/factorial` moves here, and the forgotten duplicate
    `sicmutils.generic/factorial` is now gone.

    - New functions: `falling-factorial`, `rising-factorial`,
      `double-factorial`, `multi-factorial`, `subfactorial`,
      `binomial-coefficient`, `stirling-first-kind`, `stirling-second-kind`.

  - New `sicmutils.util.permute/multichoose` function, implementing the
    definition [described here](https://mathworld.wolfram.com/Multichoose.html).

  - better `number-of-combinations` impl in `sicmutils.util.permute`, using
    `sicmutils.special.factorial/falling-factorial`

  - sci bindings for`sicmutils.special.factorial`, `sicmutils.util.permute`.

- #458:

  - Default implementation of `g/negative?` returning `false` for literal
    numbers and symbols. This was required to get `g/abs` working for
    polynomials and rational functions with symbolic coefficients.

  - Polynomials and rational functions now correctly unwrap `Literal`
    coefficients in `->expression`. Without this, the resulting expressions
    would not correctly respond to `simplify` calls.

  - Slight efficiency improvement in
    `sicmutils.polynomial.gcd/->content+primitive`.

  - `sicmutils.rational-function/from-points` now correctly builds its function.
    Before, it was unhygienic; if `'x` appeared in the coefficients the results
    would be incorrect.

- #456:

  - `sicmutils.mechanics.lagrange/{Γ,Γ-bar}` are removed in favor of the
    existing `Gamma` and `Gamma-bar` functions. The `sicmutils.env` aliases are
    gone as well.

  - `sicmutils.mechanics.lagrange/Lagrange-interpolation-function` now returns
    an actual polynomial instance. Because polynomials support `IFn` and respond
    to the derivative operator `D`, this makes the `find-path` example on pages
    22/23 of SICM run about 5x faster.

  - Richardson extrapolation is now implemented as a functional fold. The
    exposition in `sicmutils.polynomial.richardson` discusses this; the
    namespaces gains `richardson-fold`, `richardson-sum` and `richardson-scan`.

- #455 makes `sicmutils.util.aggregate/scan` and
  `sicmutils.algebra.fold/fold->scan-fn` slightly more efficient by dropping the
  first element of the returned sequence before mapping the `present` function.

- #453:

  - Adds `sicmutils.polynomial/from-points` and
    `sicmutils.rational-function/from-points` for generating `Polynomial` and
    `RationalFunction` instances from sequences of points.

- #451:

  - new `sicmutils.algebra.fold` namespace:

    - New folds: `kahan-babushka-neumaier` (aliased as `kbn`),
      `kahan-babushka-klein` and and `kbk-n` macro for generating higher-order
      `kahan-babushka-klein` variants. `generic-sum-fold` folds using
      `sicmutils.generic/+`.

    - `sicmutils.util.aggregate/kahan-fold` now lives here, named `kahan`.

    - `fold->sum-fn` and `fold->scan-fn` generate functions like
      `sicmutils.util.aggregate.{sum,scan}` specialized to the supplied fold.
      See the docstrings for the multiple arities supported

    - fold primitives: `count`, `constant`, `min`, `max`.

    - fold combinator `join` allows compound folds to be built out of primitive
      folds.

  - Upgrades to `sicmutils.util.aggregate`:

    - `scanning-sum` renamed to `scan`

    - `halt-at` deleted in favor of the built-in `halt-when` that I didn't know
      about!

    - `scan` and `sum` now both use a dynamic binding, `*fold*`, to set the fold
      they use for aggregation. By default, this is set to the new
      `kahan-babushka-neumaier-fold`.

    - The three-arity version of `sum` now uses transducers, saving a pass over
      the input range.

    - `pairwise-sum` implements pairwise summation, an error-limiting technique
      for summing vectors. Use the dynamic binding `*cutoff*` to set where
      `pairwise-sum` bails out to normal summation.

  - Upgrades to `sicmutils.rational-function.polynomial`:

    - The folds in this namespace now follow the fold contract laid out in
      `sicmutils.algebra.fold`, implementing all three arities correctly.

    - I realized that the fold implementation here should /not/ return a full
      row every time it processes a previous row; a far better `present`
      implementation would return the best estimate so far. Then you could build
      a `scan` from that fold to see the estimates evolve lazily as new points
      are added. This has better performance, it turns out, than the original
      method!

    - added a bunch to the exposition to make the advantages clear.

  - Upgrades to `sicmutils.rational-function.interpolate`:

    - `fold` interface upgraded, similar to the polynomial interpolation notes.

    - New `bulirsch-stoer-fold`, `bulirsch-stoer-sum` and `bulirsch-stoer-scan`
      functions. These are similar to the `modified-**` versions but use the
      `bulirsch-stoer` algorithm, instead of `modified-bulirsch-stoer`.

    - `modified-bulirsch-stoer-fold-fn` renamed to
      `modified-bulirsch-stoer-fold`, to match the naming scheme of other
      "folds" in the library.

    - `modified-bulirsch-stoer-fold` renamed to `modified-bulirsch-stoer-sum`,
      to match the convention that "reducing a sequence with a fold" is called
      "summing" the sequence. I can see this changing down the road...

    See `context-opts` for instructions on how to enable
    `sicmutils.algebra.fold/kbk-n` in the SCI environment (you'll need to turn
    on access to `js/Math` or `java.lang.Math`).

  - Fixed a type inference warning in Clojurescript in `sicmutils.complex`.

  - Added support for `sicmutils.util.def` and its `fork` macro to the default
    SCI environment provided by SICMUtils. Helpful for macro-writing!

  - `sicmutils.numerical.quadrature.adaptive` now uses the dynamically bound
    `sicmutils.util.aggregate/*fold*` to accumulate its numerical integral
    pieces, instead of a hardcoded `kahan-sum`.

  - `sicmutils.numerical.quadrature.bulirsch-stoer` now uses the functional scan
    versions of polynomial and rational function interpolation, as these are a
    bit faster than the originals!

  - `sicmutils.util.stream/scan` deleted in favor of
    `sicmutils.util.aggregate/scan` with a dynamic binding for `*fold*` to
    customize.

- #448:

  - new `g/infinite?` generic with implementations for all numeric types,
    complex numbers, `differential` instances. Defaults to `false` for all other
    types. (Also aliased into `sicmutils.env/infinite?`).

  - The infix, TeX and JavaScript renderers (`->infix`, `->TeX` and
    `->JavaScript`) all properly render `##Inf` and `##-Inf`. Infix uses the
    Unicode symbol ∞, while `->TeX` uses the LaTeX command `\infty`.
    Javascript's `Infinity` stands in for `##Inf` in generated JS code.

  - Complex numbers now respond `true` to `g/negative?` if their imaginary
    component is zero and real component is negative, false otherwise.

  - `g/+`, `g/-`, `g//` now short circuit if there is a NUMERIC zero on either
    side. This was causing bugs in cases where we allow, say, a scalar to be
    added to a quaternion, and auto-convert the scalar right there (so it adds
    only to the real part). OR in cases, like in the matrix PR, where we convert
    the scalar in addition to `<scalar>*I*`.

    - This caused some problems with `sicmutils.matrix` tests that were not well
      typed.

  - The default `expt` implementation is now available as a function to call
    directly (`sicmutils.generic/default-expt`) without going through the
    dispatch system.

- #447 contains a grab-bag of fixes and additions, many related to complex
  numbers:

  - Use `Math/E` instead of `(Math/exp 1)` for euler's constant in
    `sicmutils.env`.

  - Fix bug in `sicmutils.calculus.indexed`, in a case where either input was
    missing an `up` or `down`index type.

  - symbolic `dot-product` and `inner-product`

  - `inner-product` now defaults to `dot-product` for scalar instances. This is
    correct for all numeric types we currently have, since `complex` is the only
    tough case, and it has real coefficients.

  - simplify now does NOT freeze expressions before simplifying. This allows
    complex numbers to survive simplification, since they freeze to `(complex
    <re> <im>)`.

    - big rewrite in `sicmutils.simplify.rules`, to convert all of the frozen
      matchers like `(complex 1 2)` into matchers that actually bind to a
      complex number.

    - more rules in `complex-trig`, it can now handle bigger products inside of
      `sin` and `cos` multiplied by `I`.

  - Various improvements to `sicmutils.complex`:

    - complex implementations for `dot-product` between complex and real types

    - Fixed reflection warnings with `ComplexFormat`in complex parsing code

    - complex `zero?` now returns true for inputs like `(complex -0.0 -0.0)`,
      where a negative zero lives in the real or imaginary slots

    - new `sicmutils.complex/-I` binding, set to `(g/negate c/I)`

    - `g/expt` for complex numbers optimizes the inputs equal to `I` by
      returning exact 1, -1, `I` or `-I` depending on the input. This applies to
      `g/square` and `g/cube` as well.

- #445 fixes a bug where structures and other seq-able types were interpreted as
  sequence matchers.

  In `pattern.match` and all rules, things that respond true to `sequential?`
  but not `seq?` or `vector?` (many of the sicmutils types, like structures and
  the upcoming Quaternion type) were being converted to `seq` and treated as
  sequence matchers vs literal matchers. This no longer happens, and structures
  etc are treated as literal matchers.

- #443:

  - Implements `IKVReduce` and `Reversible` for structures. This enables `rseq`
    and `reduce-kv` to work with structures.

  - Removes a `reduced` shortcut condition in `sicmutils.generic/*` that was
    causing multiplications of the form `(* 0 0 (up 0 0))` to shortcut and
    return `0` instead of the appropriate structural form.

  - the `atan` implementation for symbolic numbers is now careful not to return
    a floating point number in the case of a 0 argument in the second position.
    Additionally, it now returns symbolic `pi` or 0 in the case of `0` in the y
    argument for positive and negative `x` argument, respectively, and symbolic
    `(/ pi 2)` or `(- (/ pi 2))` for a 0 `x` argument and respective positive or
    negative `y` argument.

- #442 fixes #441 by upgrading the implementations of
  `sicmutils.util.permute/{factorial,number-of-combinations}` to be able to
  handle large inputs. Thanks to @swapneils for the report.

- #440:

  - Modifies `(g/exp 0)` to return an exact 1, vs the previous `1.0`.

  - Fixes a bug in `sicmutils.rules/exp-contract` leftover from the port from
    Scheme. Thanks to @adamhaber for pointing this out!

- #438:

  - converts `doall` calls to `run!`, `dorun`, `doseq` or `mapv` where
    applicable. In cases where we were trying to force side effects (mostly in
    the tests), this change prevents the environment from retaining the full
    sequence. This will save memory!

  - adds missing tests from `connection.scm` to
    `sicmutils.calculus.connection-test`, stressing pages 205 - 213 from MTW,
    Gravitation.

- #434: allow pattern matching forms to successfully bind to `nil` or `false`.

- #397: `sicmutils.calculus.manifold/typical-coords` now returns generated
  coordinate symbols that start with the same symbol as the coordinate system's
  prototype, like:

```clj
(typical-coords R2-polar)
;;=> (up x065308 x165309)

(typical-coords
 (with-coordinate-prototype R2-polar (up 'r 'theta)))
;;=> (up r65312 theta65313)
```

## 0.20.1

- #396:

  - fixes a bug in the SCI version of `define-coordinates` which didn't allow
    any rebinding of manifolds.

  - Removes the `bindings` key from `sicmutils.env.sci/context-opts`.
    https://github.com/babashka/sci/issues/637 is a bug with variable rebinding
    that occurs when `:bindings` is in play. Instead of relying on this key,
    evaluate `(require '[sicmutils.env :refer :all])` against your SCI
    environment to get all bindings.

  - bumps the default version of SCI to 0.2.7.

## 0.20.0

- #348:

  - Adds a new single arity version of
    `sicmutils.util.permute/permutation-parity`, which returns the parity of a
    permutation relative to its sorted version.

  - `sicmutils.complex/complex` can now take a single string argument in both
    Clojure and Clojurescript.

  - Expands the complex number literal parser to take these forms, in addition
    to the previously-supported string argument:

```clj
#sicm/complex [1.2 3.6]    ;; 1.2+3.6i
#sicm/complex [1.2]        ;; 1.2
#sicm/complex 1.4          ;; 1.4
#sicm/complex "1.2 + 3.6i" ;; 1.2+3.6i
```

- #394 fixes a bug with derivatives of functions that returned a map... but
  where the map was actually meant to represent some other type, by holding a
  `:type` key. We do this for manifold families and manifold points, as two
  examples. Now, instead of recursing into the values, the system will correctly
  throw an error. (You can fix this by using a `defrecord` instead of a map and
  implementing `sicmutils.differential/IPerturbed`.)

- #393:

  - Forms like `(let-coordinates [(up x y) R2-rect] ...)` will now work even if
    `up` is not present in the environment. Previously this syntax was valid,
    but only if `up` had been imported.

  - Adds the `sicmutils.calculus.coordinate/define-coordinates` macro, also
    aliased into `sicmutils.env`. This macro allows you to write forms like

```clj
(define-coordinates (up t x y z) spacetime-rect)
(define-coordinates [r theta] R2-polar)
```

  and install set of bindings for a manifold's coordinate functions, basis
  vector fields and basis form fields into a namespace. This is used liberally
  in Functional Differential Geometry. (You might still prefer `let-coordinates`
  for temporary binding installation.)

  - Converts many of the `sicmutils.fdg` test namespaces to use the new
    `define-coordinates` macro, making for a presentation closer to the book's.

  - Fixes a Clojurescript warning in `sicmutils.util` warning due to
    redefinition of `clojure.core/uuid`

- #386:

  - Aliases `sicmutils.mechanics.hamilton/phase-space-derivative` into
    `sicmutils.env`, and adds `sicmutils.sr.frames/base-frame-maker`. The latter
    function makes it easier to write reference frames like `the-ether`, as with
    the `home` variable in chapter 11 of FDG.

  - Adds all code listings from chapters 10 and 11 of FDG as
    `sicmutils.fdg.{ch9,ch10}-test`.

- #384:

  - Adds `sicmutils.fdg.ch9-test`, with tests for all forms from FDG's 9th
    chapter.

  - Tests from `sicmutils.fdg.einstein-test` now all work, and quite fast. The
    functions in this namespace comprise some of the exercises from FDG chapter
    9. (Einstein's Field Equations hung until this PR... getting these working
    is a huge achievement for me, and, in some sense, the final milestone of the
    Big Port from scmutils.)

  - Adds `sicmutils.function/memoize`, a metadata-and-function-arity preserving
    version of `clojure.core/memoize`.

  - in `sicmutils.calculus.indexed`, `with-argument-types` and
    `with-index-types` now both correctly set the arity of the returned
    function, in addition to the argument types or indices.
    `sicmutils.function/arity` will now work correctly with indexed or typed
    functions.

  - Adds new `manifold?` and `manifold-family?` functions in `sicmutils.env` and
    `sicmutils.calculus.manifold`. These are enabled by new `:type
    :sicmutils.calculus.manifold/{manifold,manifold-family}` keys in the
    appropriate structures in the manifold namespace. Manifolds and manifold
    families will now respond with these keywords to `sicmutils.value/kind`.

  - The `sicmutils.calculus.manifold/ICoordinateSystem` now has a `uuid`
    function, for internal comparison of coordinate systems. This is here so
    that points can cache coordinate system representations by UUID. Before this
    change, changing the coordinate prototype, or attaching metadata to a
    coordinate system would break its cache entry in manifold points. (This was
    the killer for the Einstein Field Equations!)

  - `sicmutils.calculus.manifold/{coordinate-prototype,with-coordinate-prototype}`
     now store and retrieve the coordinate prototype from metadata. This plus
     the previous change allows manifold points to correctly cache their
     coordinate representations.

  - `sicmutils.calculus.manifold/manifold` acts as identity on manifolds now.
    Previously it only worked on coordinate systems.

- #382:

  - Makes the `name` argument to `sicmutils.operator/make-operator` optional.
    `name` now defaults to `'???`.

  - adds tests for all code forms in Chapter 8 of FDG.

- #376 adds more type hints to the `ratio.cljc` namespace. This fully solves the
  advanced compilation issues we were seeing.

- #374: Demos, thanks to @sigmaxipi!

- #379 fixes typos in a couple of the equations in `richardson.cljc`, closing
  #377. Thanks to @leifp for the report.

- Features, tests and bugfixes from #381:

  - `sicmutils.calculus.coordinate/generate` moves to
    `sicmutils.calculus.manifold/c:generate`; this supports a bugfix where
    1-dimensional manifolds like `R1-rect`, aka `the-real-line`, return a
    coordinate prototype of a single element like `t` instead of a structure
    with a single entry, like `(up t)`. Thanks to @phasetr for the bug report
    that led to this fix, and @gjs for finding and fixing the bug.

  - `same.ish/Approximate` implemented for `sicmutils.structure/Structure`,
    allowing `ish?` comparison of `up` and `down` structures with approximate
    entries. Require `sicmutils.generator` for this feature. (NOTE: because
    protocols are implemented for the LEFT argument, `(ish? <vector> (down
    ...))` will still return true if the values are approximately equal, even
    though a `<vector>` is technically an `up` and should NOT equal a `down`. Do
    an explicit conversion to `up` using `sicmutils.structure/vector->up` if
    this distinction is important.)

  - `same.ish/Approximate` now defers to `sicmutils.value/=` for equality
    between `Symbol` and other types. This lets `ish?` handle equality between
    symbols like `'x` and literal expressions that happen to wrap a single
    symbol.

  - `Cartan->Cartan-over-map` now does NOT compose `(differential map)` with its
    internal Cartan forms. This fixed a bug in a code listing in section 7.3 of
    FDG.

  - Section 7.3 of FDG implemented as tests in `sicmutils.fdg.ch7-test`.

  - Many new tests and explorations ported over from `covariant-derivative.scm`.
    These live in `sicmutils.calculus.covariant-test`.

  - timeout exceptions resulting from full GCD are now caught in tests using
    `sicmutils.simplify/hermetic-simplify-fixture`. Previously, setting a low
    timeout where simplification failed would catch and move on in normal work,
    but fail in tests where fixtures were applied.

## 0.19.2

Yet another incremental release, this time to bump the `Fraction.js` dependency.
The new `cljsjs` dependency has code compatible with advanced compilation.

- #372 bumps the `Fraction.js` dependency to `4.1.1`.

## 0.19.1

This is an incremental bugfix release to get Clojurescript advanced compilation
into shape.

- #371:

  - fixes a subtle bug with extern inference on `fraction.js/bigfraction.js`.
    Thanks to @sigmaxipi for this report!

  - removes overridden factory constructors like `->Polynomial`. I had
    originally done this for functions that held a metadata field, so that the
    user could leave it out and have it default to `nil`... but advanced Closure
    compilation can't understand the `ns-unmap` call, so it has to go.

  - Many unary functions on `Operator`, `Structure`, `Series`, `PowerSeries`,
    `Polynomial` and `RationalFunction` now preserve metadata. Binary functions
    between two instances of any of these still return a new object with
    metadata == `nil`.

## 0.19.0

> (If you have any questions about how to use any of the following, please ask us
> at our [Github Discussions](https://github.com/sicmutils/sicmutils/discussions)
> page!)

This release focused on improving the expressiveness and performance of the
three simplification engines in SICMUtils:

  - `sicmutils.polynomial` and `sicmutils.rational-function` are now quite well
    fleshed out, with full polynomial and rational function APIs and many
    generics.

  - The polynomial and rational function _simplifiers_ work by round-tripping
    expressions through these types, depending on each namespace to emit
    symbolic expressions in "canonical form". This process is now much faster!
    On one important Bianchi Identity benchmark in `sicmutils.fdg.bianchi-test`,
    one test that formerly took close to 30 minutes now runs in 30 seconds, and
    all see a 60-fold improvement.

  - By default, these simplifiers emit expressions with all terms multiplied
    out; the new `factor` function in `sicmutils.env` lets you factor
    expressions, overriding this default.

  - The rule-based simplifier is now based on a powerful pattern matching
    engine, implemented in `pattern.match` and `pattern.rule`.
    `sicmutils.simplify.rules` now contains every rule and possible
    customization from the original scmutils codebase.

There is a _lot_ in this release, all motivated by performance. Please read on
for the detailed notes, and enjoy version 0.19.0!

### Rule-Based Simplifier Overhaul

- #353 introduces a powerful new simplifier, ported from the `new-simplify`
  procedure in `simplify/rules.scm` of the scmutils library. There are now a
  BUNCH of new rulesets and rule simplifiers in `sicmutils.simplify.rules`!

  The next step with these is to massage them into separate bundles of rules
  that users can mix and match into custom simplifiers for objects like abstract
  matrices, abstract bra and ket structures, up and down, booleans (for
  representing equations and inequalities) and so on.

- #349 introduces a new pattern matching system, built out of matcher
  combinators. All of the rules in `sicmutils.simplify.rules` now use the new
  syntax offered by the library. Some notes:

  - `pattern.match` defines a number of "matcher combinators"; these are
    functions that take a map of bindings, a data input and a success
    continuation and either succeed by calling their continuation, or fail. Out
    of the box, the library provides `fail`, `pass`, `with-frame`,
    `update-frame`, `predicate`, `frame-predicate`, `eq`, `bind`, `match-when`,
    `match-if`, `or`, `and`, `not`, `segment` and `sequence`.

  - Additionally, any combinator that takes another combinator can ALSO take a
    pattern form like `'?x`. See `pattern.syntax` for the full, rich range of
    syntax allowed. These are all functions, so you'll have to quote your
    symbols at this stage.

  - Passing a matcher combinator to `pattern.match/matcher` to generate a
    matcher object. This is a function from some `data` input to a map of
    bindings on success, or an explicit `pattern.match/failure` object on
    failure. Test for failure with `pattern.match/failed?`.

  - A combination of a matcher and a "consequence function" is called a "rule".
    A consequence is a function that takes a binding map and either returns a
    new result or fails by returning `nil` or `false`. (Don't worry, you can
    succeed with these values too by wrapping them in `sicmutils.rule/succeed`.)

    Rules are the heart of the whole simplification mechanism in sicmutils! To
    learn about how to build these, see the documentation for `pattern*`,
    `pattern`, `consequence`, `template`, `rule*`and `rule`.

  - `pattern.rule` gives you some starter rules, and many combinators you can
    use to build more and more powerful and complex sets of rules. These are
    `pass`, `fail`, `predicate`, `return`, `branch`, `choice*`, `choice`,
    `pipe*`, `pipe`, `n-times`, `attempt`, `guard`, `iterated`, `while`,
    `until`, `fixed-point` and `trace`.

  - Rules are nice for rewriting entire expressions recursively, from the bottom
    up or top down. This is called "term rewriting". A big motivation for this
    rewrite was to make it easy to build custom term rewriters for types like
    abstract matrices or abstract up and down structures. You can use your rules
    to rewrite structures recursively with `bottom-up`, `top-down`,
    `iterated-bottom-up` and `iterated-top-down`. `ruleset*`, `ruleset`,
    `rule-simplifier` and `term-rewriting` capture some common patterns the
    library uses to go from rules => term rewriters.

  - If you want ideas about how to use the pattern matching library to rewrite
    expressions, see `sicmutils.simplify.rules` for many examples.

- #354 adds SCI support for all macros and functions in the new pattern matching
  namespaces, and adds these to the namespaces exposed via `sicmutils.env.sci`.

### Rational Function, Polynomial Simplifiers

- #341 takes on a large rewrite of the rational function and polynomial
  simplfiers. One goal of this project was to improve the performance of the
  Bianchi Identities in `sicmutils.fdg.bianchi-test`, and I'm happy to say that
  they are now a good bit faster than the original scmutils implementation.

  `sicmutils.polynomial` and `sicmutils.rational-function` are now solid data
  structures of their own, with many operations installed into the generic
  system. These are now valuable and useful outside of their role in the
  simplifier.

  This was a large project, and many small improvements and bugfixes snuck in.
  Here is the full list:

  - `v/kind` now works for `sorted-map` instances.

  - GCD in Clojurescript is now fast and efficient between all combinations of
    `js/BigInt` and `js/Number`, and in Clojure between all combinations of
    `clojure.lang.BigInt`, `BigInteger`, `Long` and `Integer`.

  - on the JVM, GCD now works properly with rational numbers. Previously
    anything non-integral would return `1`; now `(gcd 1/2 1/3)` properly returns
    `1/6`.

  - `g/exact-divide` now succeeds for all non-exact `::v/scalar` types (symbols,
    floats, etc) either if the denominator is zero, or if the two arguments are
    equal. Else, it throws, just like before.

  - A multi-arity call to `sicmutils.generic/*` now stops if it encounters a
    0, rather than attempting to multiply all remaining items by 0.

  - The default function for `sicmutils.generic/lcm` protects against overflow
    by dividing only a single one of its arguments `a` and `b` by `(gcd a b)`.

  - `(g/lcm 0 0)` now properly returns 0.

  - New `sicmutils.util.aggregate/{monoid,group}` functions let you build
    multi-arity aggregations out of binary combination functions, with an option
    to bail early at "annihilator" values, like 0 for multiplication.

  - New multi-arity `lcm` and `gcd` implementations for symbolic expressions
    appropriately handle `0` and `1` on either side, as well as the case where
    both arguments are equal.

  - In the `sicmutils.numsymb` namespace, thanks to `monoid` and `group`, the
    `'*`, `'/`, `'-`, `'+`, `'or`, `'and`, `'gcd`, `'lcm` and `'=` operations
    now have efficient multi-arity implementations that stop computing when they
    receive an annihilator, like `0` for multiplication or `true` for `or`.
    Access these via `(sicmutils.numsymb/symbolic-operator <symbol>)`.

  - `sicmutils.series/PowerSeries` gains `arg-scale` and `arg-shift` functions;
    these are identical to `sicmutils.function/arg-{scale,shift}`, but preserve
    the `PowerSeries` type. (#367 proposes making these functions generic.)

  - New `sicmutils.ratio/IRational` protocol, with `numerator` and `denominator`
    functions implemented for ratios and for the `RationalFunction` data type.
    These two are now exposed in `sicmutils.env`.

  - `sicmutils.simplify.rules/*divide-numbers-through-simplify?*` is now `true`
    by default; numbers in the denominator will now automatically pull up into
    the numerator. All tests now reflect this setting.

  - Any analyzer generated from `sicmutils.expression.analyze` can now act on
    both bare, unwrapped expressions (raw lists etc) and on
    `sicmutils.expression.Literal` instances. This means that you can now call
    `sicmutils.simplify/{*rf-simplify*,*poly-simplify*}` as functions and
    canonicalize some form with either simplifier without triggering a full
    simplification. A small win, but ice.

  - `sicmutils.polynomial.factor` got a major rewrite, and now exposes a few
    functions like `poly->factored-expression`, `factor-expression` and
    `factor`.

      - `factor` is _tremendously useful_! Call `factor` (it's aliased into
        `sicmutils.env`) on any expression to factor out all possible terms.
        This makes it much easier to see where there is some cancellation
        lurking, in, say, some expression you know should equal zero (a
        residual).

  - bugfix: `sicmutils.expression.Literal` instances now compare their contained
    expression via `sicmutils.value/=`.

  - `sicmutils.rules/constant-elimination` can now eliminate constants from
    expressions with any arity, not just binary forms.


  Now, the three big namespaces... `sicmutils.polynomial`,
  `sicmutils.rational-function` and `sicmutils.polynomial.gcd` all got a big
  overhaul.

  - `sicmutils.polynomial` notes:

    - `Polynomial` uses a new sparse representation for its "power product"
      term; this, plus an arithmetic rewrite, makes the whole system much faster
      for larger numbers of variables (for all #s, really).

    - `Polynomial` instances implement many more Clojure(script) protocols. They
      can hold metadata; they can be evaluated as functions of their
      indeterminates, and `seq` now returns a sequence of terms.

    - `Polynomial` extends `sicmutils.function/IArity` and
      `differential/IPerturbed`, so you can use `sicmutils.function/arity`, and
      take derivatives of functions that return polynomials.

    - In their arithmetic, `Polynomial` instances will drop down to bare
      coefficients whenever some multiplication or addition removes all
      indeterminates. All binary arithmetic exposed in the namespace can handle
      non-`Polynomial` instances on either or both sides, so this is fine.
      Coefficients are treated as constant polynomials.

    - The namespace holds many new functions. Some choice ones are:

      - constructors: `make`, `constant`, `linear`, `c*xn`, `identity`, and
        `new-variables`

      - accessor functions: `arity`, `degree`, `coefficients`, `leading-term`,
        `leading-coefficient`, `leading-exponents`, `leading-base-coefficient`,
        `trailing-coefficient`, `lowest-degree`

      - predicates: `monomial?`, `monic?`, `univariate?`, `multivariate?`,
        `negative?`

      - functions to generate new polynomials: `map-coefficients`,
        `map-exponents`, `scale`, `scale-l`, `normalize`, `reciprocal`,
        `drop-leading-term`, `contract` and `extend` alongside `contractible?`,
        `lower-arity`, `raise-arity`, `with-lower-arity`, `arg-scale`,
        `arg-shift`

      - arithmetic: `negate`, `abs`, `add`, `sub`, `mul`, `square`, `cube`,
        `expt`, `divide` along with `divisible?`, `evenly-divide`,
        `pseudo-remainder`, and _lots_ of functions installed into the generic
        arithmetic system.

      - different ways to evaluate polynomials: `evaluate`, `horner-with-error`

      - calculus! `partial-derivative` and `partial-derivatives` are alive and
        well, and work with the `D` operator.

      - Functions to get in and out of polynomials from other types:
        `univariate->dense`, `->power-series`, `expression->`, `->expression`

  - `sicmutils.polynomial.gcd` also got a rewrite; it's fairly clear to read
    now, and prepared for the eventual addition of the sparse multivariate GCD
    routine that scmutils uses. There are some efficiency gains here too that
    let us turn a number of tests back on, or demote them from `:long` markers.

  - `sicmutils.rational-function` notes:

    - `RationalFunction` instances implement many more Clojure(script)
      protocols. They can hold metadata; they can be evaluated as functions of
      their indeterminates, and `seq` now returns a pair of `numerator`,
      `denominator`.

    - `RationalFunction` extends `sicmutils.function/IArity` and
      `sicmutils.ratio/IRational`, so our generic `arity`, `numerator` and
      `denominator` work on these instances.

    - Here are some new functions from the `RationalFunction` namespace:

      - constructor: `make`, drops to polynomial or coefficient where needed
        just like `Polynomial` functions

      - functions to generate new rational functions: `arg-scale`, `arg-shift`

      - predicates: `negative?`

      - arithmetic: `negate`, `abs`, `add`, `sub`, `mul`, `square`, `cube`,
        `expt`, `invert`, `div`, `gcd`, and many functions installed into the
        generic arithmetic system.

      - evaluation via `evaluate`

      - calculus! `partial-derivative` and `partial-derivatives` are alive and
        well, and work with the `D` operator.

      - Functions to get in and out of rational functions from symbolic
        expressions: `expression->`, `->expression`.

### New Functions, Performance Improvements

- #358:

  - Adds a more efficient `literal-derivative` implementation to
    `sicmutils.abstract.function`, making the Bianchi identity benchmarks run
    40% faster.

  - In Clojurescript, `Range` instances now implement `sicmutils.value.Value`
    and `sicmutils.differential.IPerturbed`, allowing them to be returned from
    derivative-taking functions

  - Major, unexpected performance improvement - it turns out
    `sicmutils.value/number?` was quite slow in Clojure (less so in
    Clojurescript). Changing this function from an `isa?` check to a series of
    explicit `instance?` checks cut the build time in half. This makes the
    numeric tower less extensible... but it wasn't terribly extensible to start
    with, and needs some attention to make it so. A big win!

  - The Bianchi identity benchmarks have all been updated to reflect the big
    performance improvements achieved here, thanks to the wonderful
    [Tufte](https://github.com/ptaoussanis/tufte) profiling library from
    @ptaoussanis. The remaining very slow piece in the simplifier is the
    implementation of `g/add` for polynomial instances. #341 will improve this
    situation.

- #360 introduces a number of performance improvements to the
  `sicmutils.differential.Differential` implementation, primarily in `terms:+`
  and `terms:*`. thanks again to @ptaoussanis and the
  [Tufte](https://github.com/ptaoussanis/tufte) profiling library for helping me
  track these down.

- #357:

  - Adds the ability to do incremental simplification, every time an operation
    is performed involving a symbolic expression. Bind
    `sicmutils.numsymb/*incremental-simplifier*` to a function from raw
    expression -> raw expression, like `sicmutils.simplify/simplify-expression`
    or any of the rules in `sicmutils.simplify.rules` to enable this behavior.

  - Expands the `sicmutils.expression.analyze` API with the functions
    `default-simplifier`, `expression-simplifier`, `initializer`,
    `expression-analyzer` and `auxiliary-variable-fetcher`. See the [API
    documentation](https://cljdoc.org/d/sicmutils/sicmutils/CURRENT/api/sicmutils.expression.analyze)
    for detailed notes on how to do interactive expression analysis and
    simplification with these new tools.

  - by default, each simplification pass uses both rational function _and_
    polynomial canonicalization. This brings the simplifier into line with the
    scmutils simplifier.

- #353:

  - Adds a new `sicmutils.util.logic` namespace with an `assume!` function that
    allows rules to log assumptions when some simplification like `(sqrt (square
    x))` might have to choose one of multiple possible simplifications
    (`(non-negative? x)`, in this example).

    This function simply logs the assumption for now, instead of performing any
    checks. now. Turn off assumption logging with the dynamic variable
    `*log-assumptions?*` in that namespace.

  - new `sicmutils.value/almost-integral?` returns true if its argument is VERY
    close to an integral value, false otherwise.

- Efficient `symmetric-difference` implementation in `sicmutils.util.vector-set`
  (#346)

### Bug fixes, file moves, misc

- #369:

  - Removes JVM dependencies on Guava and nrepl.

  - Removes `sicmutils.env/sicmutils-repl-init`; this is only used by `lein
    repl`, and we now accomplish the same task with the `:repl-options` entry in
    `project.clj`.

  - Makes `sicmutils.polynomial.{factor,gcd}` available to SCI via the
    `sicmutils.env.sci` namespace

  - moves a few namespaces to more valid locations, now that the rational
    function and polynomial namespaces are tidied:

    - `sicmutils.numerical.interpolate.polynomial` ->
      `sicmutils.polynomial.interpolate`

    - `sicmutils.numerical.interpolate.richardson` ->
      `sicmutils.polynomial.richardson`

    - `sicmutils.numerical.interpolate.rational` ->
      `sicmutils.rational-function.interpolate`

- #358:

  - Converts the Clojurescript test build and REPL command from `lein-cljsbuild`
    to `shadow-cljs`. This enables more formerly-slow tests for Clojurescript;
    these are now fast enough to run, thanks to the performance improvements
    described below.

  - Upgrades our [Timbre](https://github.com/ptaoussanis/timbre) logging
    dependency to version 5.1.2, and [SCI](https://github.com/borkdude/sci) to
    0.2.5

- #353:

  - `expression->stream`, `expression->string`, `print-expression`, `pe` move
    from `sicmutils.simplify` to `sicmutils.expression`, and are now aliased in
    `sicmutils.env`.

  - `pattern.rule/guard` now fails if its rule argument fails; previously it
    wrapped the result in `attempt`, and would return its original input on
    failure.

  - fixed a heisenbug in `sicmutils.expression.analyze/make-analyzer` where, in
    Clojurescript, using expressions containing a `js/BigInt` as a hashmap key
    caused certain simplifications to fail. (This is vague, but the bug was
    _really_ subtle.) The fix was to make sure we freeze keys in the symbol
    cache. This is now noted in the function body.

## 0.18.0

> (If you have any questions about how to use any of the following, please ask us
> at our [Github Discussions](https://github.com/sicmutils/sicmutils/discussions)
> page!)

This release focused on porting over all of the material required to run every
piece of code from Sussman and Wisdom's ["Functional Differential
Geometry"](http://xahlee.info/math/i/functional_geometry_2013_sussman_14322.pdf).
The namespaces are lightly documented; the situation is better than the original
library, but will only get better as I work through the material and add
commentary.

There is a huge amount of functionality and material here! We can run many
examples from general and special relativity, and the tests are full of
exercises from the classic ["Gravitation" book by Misner, Thorne and Wheeler
(MTW)](https://www.amazon.com/Gravitation-Charles-W-Misner/dp/0691177791).

Notable changes from the rest of the library:

- `Operator` instances are slightly more efficient with their addition and
  multiplication, handling `zero?` and `one?` cases appropriately

- `Structure`s can now hold metadata

- We've extended the SICMUtils generics to Clojure's Map and Set data
  structures. These can now combine with `+`. Maps are treated as sparse
  infinite-dimensional vector spaces, and can multiply with symbolic or numeric
  scalars.

- `ModInt` instances are now correctly equal to numbers (when those numbers mod
  down to the `ModInt` instance's residue).

### What's next?

The next major change will be an overhaul of the simplifier to make it work fast
enough to solve Einstein's field equations in a reasonable amount of time, maybe
even in the browser. Polynomial GCD is slow, but
[#341](https://github.com/sicmutils/sicmutils/pull/341) will make it fast.

On to the detailed notes!

### Functional Differential Geometry

- From #339:

  - The new `sicmutils.calculus.covariant/Lie-D` can compute the Lie derivative
    for coordinates.

  - `sicmutils.calculus.frame` lets us create relativistic reference frames for
    investigating special relativity problems. This namespace aliases the
    following functions into `sicmutils.env`: 'frame?', `make-event`, `event?`,
    `claim`, `coords->event`, `event->coords`, `ancestor-frame`, `frame-name`,
    `frame-owner` and `frame-maker`.

  - `sicmutils.calculus.hodge-star` implements the Hodge star operator from
    chapter 10 of Functional Differential Geometry, plus Gram Schmidt
    orthonormalization. This namespace aliases the following functions into
    `sicmutils.env`: `Gram-Schmidt`, `orthonormalize` and `Hodge-star`.

  - `sicmutils.calculus.indexed` ports over the scmutils work on indexed objects
    and typed functions. This namespace aliases the following functions into
    `sicmutils.env`: `argument-types`, `with-argument-types`, `index-types`,
    `with-index-types`, `typed->indexed`, `indexed->typed`, `typed->structure`,
    `structure->typed`, `i:outer-product` and `i:contract`.

  - `sicmutils.calculus.manifold` gains `coordinate-system?`, which
    (predictably) returns true if its argument is a coordinate system, false
    otherwise. `chart` and `point` also take relativistic reference frames in
    addition to coordinate systems; the returned function converts to and from
    coordinates and events, rather than coordinates and manifold points.

  - `Div`, `Grad`, `Curl` and `Lap` move from `sicmutils.calculus.derivative` to
    `sicmutils.calculus.vector-calculus`. This namespace also contains versions
    of these operators from Functional Differential Geometry. This namespace
    aliases the following functions into `sicmutils.env`: `divergence`, `curl`,
    `gradient` and `Laplacian` (along with the others mentioned).

  - lots of new namespaces available in `sicmutils.env.sci`, soon to be deployed
    to Nextjournal: `sicmutils.calculus.{hodge-star, indexed, vector-calculus}`,
    and `sicmutils.sr.{boost,frames}`.

  - `sicmutils.sr.boost` describes boosts from special relativity, covered in
    chapter 11 of Functional Differential Geometry. This namespace aliases the
    following functions into `sicmutils.env`: `make-four-tuple`,
    `four-tuple->ct`, `four-tuple->space`, `proper-time-interval`,
    `proper-space-interval`, `general-boost`, `general-boost2` and
    `extended-rotation`.

  - `sicmutils.sr.frames` implements relativistic reference frames from special
    relativity, covered in chapter 11 of Functional Differential Geometry. This
    namespace aliases the following functions into `sicmutils.env`:
    `make-SR-coordinates`, `SR-coordinates?`, `SR-name`, `make-SR-frame`,
    `the-ether`, `boost-direction`, `v:c`, `coordinate-origin`, `add-v:cs` and
    `add-velocities`.

- From #338:

  - `sicmutils.fdg.bianchi-test` verifies the Bianchi identities; this was a
    challenge posed by GJS, and getting it working exposed a few bugs and
    triggered the rest of the work in this PR. Thank you, GJS!

  - `covariant-derivative` now properly handles the case of functions with
    argument types attached.

  - added `covariant-differential` to `sicmutils.calculus.covariant`.

  - aliased all functions from various namespaces in `sicmutils.calculus` into
    `sicmutils.env`.

  - adds `sicmutils.calculus.metric`, with the following functions exposed in
    `sicmutils.env`:

      - `coordinate-system->metric-components`, `coordinate-system->metric`,
        `coordinate-system->inverse-metric`, `literal-metric`,
        `components->metric`, `metric->components`,
        `metric->inverse-components`, `metric-over-map`, `lower`,
        `vector-field->oneform-field`, `drop1`, `raise`,
        `oneform-field->vector-field`, `raise1`, `drop2`, `raise2`,
        `trace2down`, `trace2up`, `sharpen`, `S2-metric`

      - `sicmutils.calculus.metric/invert` is exposed as `metric:invert` to
        match the scmutils naming scheme.

  - adds `sicmutils.calculus.connection`, with the following functions exposed
    in `sicmutils.env`:

    - `make-Christoffel-1`, `metric->Christoffel-1`, `metric->Christoffel-2`,
      `literal-Christoffel-1`, `literal-Christoffel-2`, `metric->connection-1`,
      `metric->connection-2`, `literal-Cartan`, `structure-constant`

- #337:

  - adds `sicmutils.calculus.curvature`, with these new functions and many tests
    from the classic "Gravitation" book: `Riemann-curvature`, `Riemann`,
    `Ricci`, `torsion-vector`, `torsion` and `curvature-components`

  - form fields now have NO identity operator, since they multiply by wedge, not
    composition.

- #328 adds many utilities for "Functional Differential Geometry".

  - vector fields, in `sicmutils.calculus.vector-field`:

    - new functions: `basis-components->vector-field`,
      `vector-field->basis-components`

    - vector fields now implement `v/zero?` and `v/zero-like` by returning
      proper vector fields.

  - form fields, in `sicmutils.calculus.vector-field`:

    - new functions: `nform-field?`, `basis-components->oneform-field`,
    `oneform-field->basis-components` and `function->oneform-field` (aliased as
    `differential-of-function`)

    - `Alt`, `alt-wedge` provide alternate wedge product definitions

    - form fields now implement `v/zero?` and `v/zero-like` by returning
      proper form fields that retain their rank.

    - form fields now correctly multiply via `*` by using
      `sicmutils.calculus.form-field/wedge`, instead of composition.

  - maps between manifolds, in `sicmutils.calculus.map`:

    - new function: `pushforward-function`

    - `differential` becomes `differential-of-map`, aliased back as `differential`

  - `sicmutils.calculus.covariant` gains new functions: `Cartan?`,
    `Christoffel?`, `Cartan->Christoffel`, `symmetrize-Christoffel`,
    `symmetrize-Cartan`, `Cartan->Cartan-over-map`, `geodesic-equation`,
    `parallel-transport-equation`.

  - `sicmutils.calculus.covariant/vector-field-Lie-derivative` can now handle
    structural inputs.

### New Functions, Functionality

- From #342:

  - Added `sicmutils.calculus.derivative/D-as-matrix` and
    `sicmutils.matrix/as-matrix`, ported from scmutils.

  - converted `sicmutils.modint.ModInt` to a `deftype`; this allows `ModInt`
    instances to be `=` to non-`ModInt` numbers on the right, if the right side
    is equal to the residue plus any integer multiple of the modulus. `v/=`
    gives us this behavior with numbers on the LEFT too, and `ModInt` on the
    right.

    - This change means that `:i` and `:m` won't return the residue and modulus
      anymore. `sicmutils.modint` gains new `residue` and `modulus` functions to
      access these attributes.

  - The JVM version of sicmutils gains more efficient `gcd` implementations
    for `Integer` and `Long` (in addition to the existing native `BigInteger`
    `gcd`), thanks to our existing Apache Commons-Math dependency.

  - `sicmutils.structure/dual-zero` aliases `compatible-zero` to match the
    scmutils interface. Both are now aliased into `sicmutils.env`.

  - `Structure` instances can now hold metadata (#339).

- From #339:

  - In `sicmutils.mechanics.rotation`:

    - gains aliases for `R{xyz}` in `rotate-x`, `rotate-y` and `rotate-z`.

    - `R{x,y,z}-matrix` now alias `rotate-{x,y,z}-matrix`.

    - Added new functions `angle-axis->rotation-matrix` and the mysterious,
      undocumented `wcross->w` from scmutils

    - `rotate-{x,y,z}-tuple` are now aliased into `sicmutils.env`.

  - `Operator` instances now ignore the right operator in operator-operator
    addition if the left operator passes a `v/zero?` test. Contexts are still
    appropriately merged.

  - in `sicmutils.simplify.rules`, the `sqrt-contract` ruleset now takes a
    simplifier argument and attempts to use it to simplify expressions internal
    to a square root. As an example, if two square roots in a product simplify
    to the same expression, we can drop the wrapping square root; otherwise
    multiplication is pushed under the root as before.

    - Added a missing rule in `simplify-square-roots` that handles roots of
      exponents with odd powers.

  - `sicmutils.matrix` changes:

    - `generate` has a new 2-arity version; if you supply a single dimension the
      returned matrix is square.

    - `diagonal?` returns true if its argument is a diagonal matrix, false
      otherwise.

  - A new namespace, `sicmutils.util.permute`:

    - `factorial` moved here from `sicmutils.generic`. It's still aliased into
      `sicmutils.env`.

    - new functions: `permutations`, `combinations`, `cartesian-product`,
      `list-interchanges`, `permutation-parity`, `permutation-interchanges`,
      `permute`, `sort-and-permute`, `subpermute`, `number-of-permutations`,
      `number-of-combinations`. See the tests for usage examples.

- From #338:

  - `(* <structure> <operator>)` multiplication pushes operator multiplication
    into the structure, rather than converting a structure into an operator.

- #337:

  - If you combine `Operator` instances with non-equal `:subtype` fields, the
    returned operator now keeps the parent subtype (or throws if one is not a
    subtype of the other).

  - `Operator` instances now ignore any `identity?`-passing operator on the left
    or right side of operator-operator multiplication. Contexts are still
    appropriately merged.

  - Similarly, `Operator` addition ignores `zero?` operators on the left or
    right side, and subtraction ignores `zero?` operators on the right right.

- #328:

  - Closes #249; operators now verify compatible contexts on multiplication.

  - `Operator` instances can now provides custom `zero?`, `one?`, `identity?`,
    `zero-like`, `one-like` and `identity-like` implementations by setting a
    function of a single (operator-typed) argument to a keyword like `:zero?` in
    their context. the identity operator returns `true` for `identity?`, and
    `false` for `one?` so that it isn't stripped by the `g/*` function.

  - structures implement the 0-arity case of IFn now.

- #335 implements `g/make-rectangular`, `g/make-polar` `g/real-part` and
  `g/imag-part` for clojure's Map data structure. Maps are treated as sparse
  vectors, any missing key on either side of `make-rectangular` or
  `make-polar`is treated as a 0 (rather than an error because the keys don't
  match, as in vectors).

- #334 adds implementations of `g/add` and the `sicmutils.value.Value` protocol
  for clojure's Set data structure. Addition is defined as set union, and
  `(zero-like <set>)` returns the empty set.

- #334 implements `g/add`, `g/negate` and `g/sub` for Clojure's Map data
  structure. Map addition is defined as a merge using `g/add` on clashing
  values; `g/sub` is the same, but any values on the right side not on the left
  side are negated.

  Maps can also be multiplied with scalars (commutatively) or divided (scalar on
  the right side only) by scalars. This, plus the commutative group property
  declared above, mean that Clojure's maps are sparse vector spaces over
  anything that responds true to `sicmutils.value/scalar?`... currently anything
  in the numeric tower up to complex, along with symbolic expressions and
  `Differential` instances.

## 0.17.0

> (If you have any questions about how to use any of the following, please ask us
> at our [Github Discussions](https://github.com/sicmutils/sicmutils/discussions)
> page!)

This release starts the work of porting all of GJS and JW's "Functional
Differential Geometry" to SICMUtils. The Differential Geometry section below
describes the many new manifolds, coordinate systems and functions for
interacting with these that we've gained.

The main big change in 0.17.0 that `simplify` no longer changes the type of its
input; simplified expressions _remain_ expressions.

`solve-linear`, `solve-linear-left` and `solve-linear-right` round out the
stable of generics ported from scmutils.

They're not fully installed yet, but we've laid the groundwork for a new literal
boolean type. This can represent equalities and inequalities, and will be
excellent for equation solving.

Enjoy the release!

### New Functions, Functionality

- #330 adds `g/real-part` and `g/imag-part` implementations for
  `sicmutils.structure.Structure` and `sicmutils.matrix.Matrix` instances. These
  pass through to the entries in the structure or matrix. #331 adds similar
  implementations for `g/make-rectangular` and `g/make-polar`.

- #327 adds `sicmutils.structure/sumr`, also aliased into `sicmutils.env` Given
  some function `f` and any number of isomorphic `structures`, `sumr` returns
  the sum of the results of applying `f` to each associated set of entries in
  each `structure`.

- #319 adds

  - symbolic boolean implementations for `sym:=`, `sym:and`, `sym:or` and
    `sym:not` with infix, latex and JavaScript renderers.
  - `sym:derivative`, for purely symbolic derivatives

  The boolean operators will act just like `=`, `and` and `or` on booleans, and
  appropriately respond if just one side is a boolean. If both sides are
  symbolic, These return a form like `(= a b)`, `(and a b)` or `(or a b)`.

  The functions currently live in `sicmutils.numsymb` only; access them via
  `(numsymb/symbolic-operator <sym>)`, where `<sym>` is one of `'=`, `'and`,
  `'or`, `'not` or `'derivative`.

- #304 aliases `sicmutils.operator/anticommutator`, `sicmutils.util/bigint?` and
  into `sicmutils.env`

  - implements `v/=` properly for sequences, `Differential`, `Complex`,
    `Structure` and `Matrix` instances

  - in `sicmutils.env`, `v/=` now overrides `clojure.core/=`. `v/=` should act
    identically to `clojure.core/=` everywhere; the difference is that its
    behavior is customizable, so we can make `Differential` instances equal to
    numbers, or complex numbers with a 0 imaginary part equal to real numbers
    with the same real part.

    `v/=` may not drop recursively down into, say, Clojure maps. Please open an
    issue if you find a case like this!

  - BIG CHANGE: `Literal` and `Structure` instances now KEEP their type under
    `g/simplify`. If you want to get the expression back out of its `Literal`
    wrapper, use `sicmutils.expression/expression-of`, also aliased into
    `sicmutils.env`.

    This means that you can no longer make comparisons like this:

```clojure
;; this worked before, and was used all over the tests (probably not in much
;; user code!)
(clojure.core/= '(* 3 x)
                (simplify (+ 'x 'x 'x)))
;;=> false
```

  Instead, use `v/=` (which is now aliased into `sicmutils.env`):

```clojure
;; `v/=` will do the right thing by unwrapping the literal expression on the
;; right:
(v/= '(+ x y) (+ 'x 'y))
;;=> true
```

- #305 adds `g/solve-linear` and `g/solve-linear-left` implementations between
  `sicmutils.structure/Structure` instances.

- #207:

  - adds missing implementations of `g/floor`, `g/ceiling`, `g/integer-part` and
    `g/fractional-part` for functions, both literal and abstract.

  - adds `g/solve-linear`, `g/solve-linear-left`, `g/solve-linear-right`.
    `(g/solve-linear-right a b)` returns `x` such that `a = x*b`, while
    `g/solve-linear` (and its alias, `g/solve-linear-left`) returns `x` such
    that `a*x = b`. These functions are implemented for:

    - `sicmutils.series.{Series, PowerSeries}`
    - all numeric types
    - functions, operators
    - `sicmutils.modint.ModInt`
    - `sicmutils.differential.Differential`, so you can differentiate through
      this operation

- #309: `sicmutils.util/bigint` is aliased as `sicmutils.env/bigint` in
  Clojurescript only. This is available natively in Clojure.

- #308 and #310 add:

  - `sicmutils.ratio/{numerator,denominator,ratio?,rationalize}` and are now
    aliased into `sicmutils.env` in Clojurescript. These are available natively
    in Clojure. `sicmutils.complex/complex?` is aliased into `sicmutils.env` for
    both platforms.

  - Proper superscript support in `->infix` and `->TeX` renderers.

- #306: Added the mathematical constants `phi` and `e` bound to, respectively,
  `sicmutils.env/{phi,euler}`.

### Differential Geometry

- #326 is a large PR that marks the start of a big push toward full
  implementation of the ideas in "Functional Differential Geometry". Here is the
  full list of changes:

  - `sicmutils.calculus.basis` gains a new `::coordinate-basis` type, along with
    `coordinate-basis?`, `basis->coordinate-system`, `basis->dimension`,
    `contract` and `make-constant-vector-field` from scmutils. More functions
    moved here.

  - In `sicmutils.calculus.coordinate`, `let-coordinates` and
    `using-coordinates` can now handle namespaced coordinate systems like
    `m/R2-rect` in their coordinate system position! Their docstrings are far
    better too.

  - `sicmutils.calculus.vector-field/coordinate-basis-vector-fields` was renamed
    to `coordinate-system->vector-basis`.

  - `sicmutils.calculus.form-field/coordinate-basis-oneform-fields` was renamed
    to `coordinate-system->oneform-basis`.

  - `sicmutils.calculus.manifold` gets a LOT of restructuring, and many new
    manifolds out of the box. Here's the full list of new functions:

    - `manifold-type`, `patch-names`, `coordinate-system-names`,
      `manifold-point?`, `typical-coords`, `typical-point`, `transfer-point`,
      `corresponding-velocities`
    - `zero-manifold-function`, `one-manifold-function`,
      `constant-manifold-function`

    And new manifolds and coordinate systems. Here's the full list of manifolds
    that are now present:

    - From the `Rn` family: `R1`, `R2`, `R3`, `R4`, `spacetime`
    - From `S2-type`: `S2`
    - From `Sn`: `S1`, `S2p`, `S3`
    - From `SO3-type`: `SO3`

    And coordinate systems, prefixed by their manifold in all cases:

    - `R1-rect`, `the-real-line` (alias for `R1-rect`)
    - `R2-rect`, `R2-polar`,
    - `R3-rect`, `R3-cyl`, `R3-spherical`,
    - `R4-rect`, `R4-cyl`,
    - `spacetime-rect`, `spacetime-sphere`

### Behavior changes, bug fixes

- #329 fixes a bug where the simplifier couldn't handle expressions like `(sqrt
  (literal-number 2))`, where literal numbers with no symbols were nested inside
  of symbolic expressions.

- #321 changes the default `TeX` rendering style for `down` tuples back to
  horizontal, undoing #283. @kloimhardt made a solid case that because `down`
  tuples represent row vectors, it's not helpful for building knowledge and
  intuition to only distinguish these with differently-shaped braces.
  Intuition-builders win!

- #320: `Operator` gains a new simplifier for its `name` field; the simplifier
  applies the associative rule to products and sums of operators, collapses
  (adjacent) products down into exponents, and removes instances of `identity`
  (the multiplicative identity for operators).

  `Operator` multiplication (function composition) is associative but NOT
  commutative, so the default simplifier is not appropriate.

  Before this change:

```clojure
sicmutils.env> (series/exp-series D)
#object[sicmutils.series.Series
  "(+ identity
      (* D identity)
      (* (/ 1 2) (* D (* D identity)))
      (* (/ 1 6) (* D (* D (* D identity)))) ...)"]
```

  After:

```clojure
sicmutils.env> (series/exp-series D)
#object[sicmutils.series.Series
  "(+ identity
      D
      (* (/ 1 2) (expt D 2))
      (* (/ 1 6) (expt D 3)) ...)"]
```

- #315: `g/log2` and `g/log10` on symbolic expressions now stay exact, instead
  of evaluating `(log 2)` or `(log 10)` and getting a non-simplifiable real
  number in the denominator:

```clojure
(g/log2 'x)
;;=> (/ (log x) (log 2))

(g/log10 'x)
;;=> (/ (log x) (log 10))
```

- #304:

  - implements `v/=` properly for sequences, `Differential`, `Complex`,
    `Structure` and `Matrix` instances

  - in `sicmutils.env`, `v/=` now overrides `clojure.core/=`. `v/=` should act
    identically to `clojure.core/=` everywhere; the difference is that its
    behavior is customizable, so we can make `Differential` instances equal to
    numbers, or complex numbers with a 0 imaginary part equal to real numbers
    with the same real part.

    `v/=` may not drop recursively down into, say, Clojure maps. Please open an
    issue if you find a case like this!

  - BIG CHANGE: `Literal` and `Structure` instances now KEEP their type under
    `g/simplify`. If you want to get the expression back out of its `Literal`
    wrapper, use `sicmutils.expression/expression-of`, also aliased into
    `sicmutils.env`.

    This means that you can no longer make comparisons like this:

```clojure
;; this worked before, and was used all over the tests (probably not in much
;; user code!)
(clojure.core/= '(* 3 x)
                (simplify (+ 'x 'x 'x)))
;;=> false
```

  Instead, use `v/=` (which is now aliased into `sicmutils.env`):

```clojure
;; `v/=` will do the right thing by unwrapping the literal expression on the
;; right:
(v/= '(+ x y) (+ 'x 'y))
;;=> true
```

- #207 fixes a bug where `sicmutils.function/compose` would fail when provided
  with no arguments. Now it appropriately returns `identity`.

- #310: `g/make-rectangular` and `g/make-polar` now return non-Complex numbers
  on the JVM if you pass `0` for the (respectively) imaginary or angle
  components. Previously this behavior only occurred on an integer 0; now it
  happens with 0.0 too, matching CLJS.

- #308 and #310: `->infix` now renders any symbol named as an upper and
  lowercase greek characters (`'alpha`, `'Phi` etc) as their proper unicode
  characters. `'ldots` renders to '...', and `'ell` renders to a pretty "ℓ",
  matching the TeX renderer.

## 0.16.0

> (If you have any questions about how to use any of the following, please ask us
> at our [Github Discussions](https://github.com/sicmutils/sicmutils/discussions)
> page!)

This release contains a few correctness fixes, a number of new
`sicmutils.generic` function implementations contributed by @pangloss, and a
large expansion of the namespaces available to SCI-hosted environments.

The themes of the release are:

- Many new functions and functionality for existing types
- Upgraded rendering for forms like nested partials
- Better and better documentation!
- Easier interop with interactive hosts via SCI

A major goal was to develop SICMUtils into an environment that could host all of
the exercises from the SICM textbook. We have many of those hosted at the
https://github.com/sicmutils/sicm-exercises repository, and they all work and
generate correctly rendered TeX!

The goals for the next release roll over from 0.15.0:

we'll focus on getting SICMUtils integrated with 2D and 3D rendering libraries
like [three.js](https://threejs.org), [babylon.js](https://www.babylonjs.com)
and [Quil](https://github.com/quil/quil). The long-term goal is for SICMUtils to
support the sort of workflow I described in ["The Dynamic
Notebook"](https://roadtoreality.substack.com/p/the-dynamic-notebook).

Out-of-the-box charting and animation primitives are missing and sorely needed.
Onward!

Detailed release notes:

### New Functions, Functionality

- #278 adds new generic `floor`, `ceiling`, `integer-part` and `fractional-part`
  generic functions, along with:

  - implementations for all types in the numeric tower - ratios, integers,
    reals, complex, and `Differential` (so derivatives of these functions work!)
  - symbolic expression implementations
  - symbolic implementations for `modulo` and `remainder`
  - new support for these four generics plus `modulo` and `remainder` in
    function compilation via `sicmutils.expression.compile` (#295)
  - rendering support by `->infix`, `->TeX`, `->Javascript` (#295)

  Thank you to @pangloss for this major contribution!

- division between two `Structure` instances `a` and `b` now (as of #297)
  returns a new structure instance `(/ a b)` that matches the contract `(= a (*
  b (/ a b)))`. Previously, the division would not necessarily contract with `b`
  to return `a`, resulting in problems with the double pendulum exercise of
  #296.

- #149 adds a `sicmutils.modint/modint?` predicate, and
  `sicmutils.modint/chinese-remainder`. The latter efficiently performs the
  [Chinese Remainder
  algorithm](https://en.wikipedia.org/wiki/Chinese_remainder_theorem) for
  solving systems of linear congruences. Available via
  `sicmutils.env/chinese-remainder`.

- `clojure.lang.Var` implements the `sicmutils.value/Value` protocol, allowing
  it to respond appropriately with its name to `v/freeze` (#298).

- Install `sicmutils.generic/{quotient,modulo,remainder,partial-derivative}`
  into `sicmutils.env` (#273). Thanks to @pangloss for pointing out that these
  were missing!

- #284 added:

  - new functions `sicmutils.mechanics.lagrange/acceleration-tuple` for creating
    the acceleration entry in a local tuple

  - `sicmutils.mechanics.lagrange/acceleration` for extracting the acceleration
    component of a local tuple

  - An upgraded `sicmutils.mechanics.lagrange/F->C` to handle local tuples of
    arbitrary length. This version of `F->C` is more general than the version
    from the textbook that was previously included.

  These are all aliased in `sicmutils.env`, along with a new `Γ-bar` alias for
  `sicmutils.mechanics.lagrange/Γ-bar`.

- #282 modifies the `sicmutils.value/freeze` implementation for Clojure vector
  to freeze vectors into the same representation as an `up` structure. This
  makes rendering these forms much more simple and matches the `scmutils`
  behavior.

- `sicmutils.structure.Structure` implements `clojure.lang.{Indexed, IReduce}`
  on the JVM, allowing it to act more like a vector (#282). (The CLJS
  implementation already did this.) `(vec (up 1 2 3))` now works correctly.

- `Series`, `PowerSeries` and `Operator` can hold metadata and respond properly
  to `meta` and `with-meta` (#265). `sicmutils.series/{->Series, ->PowerSeries}`
  and `sicmutils.operator/->Operator` all take a new arity for metadata.

### g/simplify changes

- `g/simplify` called with an argument `x` of type `Series`, `PowerSeries`,
  `Matrix`, `Operator`, `Complex` and `sicmutils.abstract.function/Function` now
  return an instance of type `x`, performing appropriate simplifications if
  possible. before #297 and #298, these operation would return bare symbols or
  sequences.

  A future release will make this change for `Structure` and `Literal` too, once
  #255 is resolved.

### Rendering, Docs

- #286 adds a batch of rules to `sicmutils.simplify.rules/canonicalize-partials`
  that act to gather up nested `partial` (derivative) applications into products
  and exponentiated partials. `->TeX` and `->infix` both produce better-looking
  forms with this change.

  This example shows how `g/simplify` can organize a nested application of many
  partial derivatives into a product:

```clojure
(let [f (literal-function 'f (-> (UP Real Real) Real))]
  (simplify
   (((partial 0)
     ((partial 1)
      ((partial 0) f))) (up 'x 'y))))
;;=> (((* (expt (partial 0) 2) (partial 1)) f) (up x y))
```

- #283 changes the default `TeX` rendering style for `down` tuples to vertical
  vs horizontal.

- Symbols like `'qprime` ending with `prime` or `primeprime` will render as `q'`
  or `q''` respectively in `TeX`, rather than the fully-spelled-out
  `\mathsf{qprime}` (#282).

- #280 adds a new `:equation` keyword argument to `sicmutils.render/->TeX`. If
  you pass a truthy value to `:equation`, the result will be wrapped in an
  equation environment. `:equation <string>` will insert a `\\label{<string>}`
  entry inside the equation environment.

    - `sicmutils.env/->tex-equation` is identical to `#(sicmutils.render/->TeX
      (g/simplify %) :equation true)`; If you pass a `:label` keyword argument
      to `->tex-equation` it will be forwarded to `->TeX`, creating the expected
      label entry.

- #279: Function aliases in `sicmutils.env` now properly mirror over docstrings
  and other `Var` metadata, thanks to
  [Potemkin](https://github.com/clj-commons/potemkin)'s `import-def`. This
  doesn't quite work in Clojurescript since we can't use `resolve` inside of a
  macro (special form!).

- Add a proper namespace to `demo.clj`, to make it easier to use outside of
  `lein repl` (#264).

### SCI Upgrades

- #289 adds many namespaces to `sicmutils.env.sci`:

  - `sicmutils.{complex,expression,modint,numsymb,polynomial,ratio,rational-function,util,value}`
  - `sicmutils.abstract.number`
  - `sicmutils.expression.analyze`
  - `sicmutils.numerical.elliptic`
  - `sicmutils.util.{aggregate,stream}`

  - #289 also introduces `sicmutils.function/*strict-arity-checks*` to allow the
    user to toggle whether or not to throw exceptions if the system thinks that
    arities are incompatible. It turns out that inside of an SCI environment,
    the usual tricks for detecting arities fail, causing errors in many
    expressions. To get around this, `*strict-arity-checks*` is FALSE by
    default.

### Behavior changes, bug fixes

- In JVM Clojure (as of #298), `sicmutils.expression.compile` defaults to
  `clojure.core/eval` to compile functions, while Clojurescript defaults to
  [SCI](https://github.com/borkdude/sci). The performance is much faster for
  numerical routines and worth the slightly different default behavior.

  To use to SCI compilation on the JVM, wrap your form in a binding:

  ```clojure
  (require '[sicmutils.expression.compile :as compile])

  (binding [compile/*mode* :sci]
    (my-compiler-triggering-function))
  ```

  To set the mode permanently, use `compile/set-compiler-mode!`:

  ```clojure
  (compile/set-compiler-mode! :sci)

  (my-compiler-triggering-function)
  ```

  The options allowed as of `0.16.0` are `:sci` and `:native`.

- #292 fixes a `StackOverflow` that would sometimes appear when comparing
  symbolic expressions to non-expressions. `(= (literal-number x) y)` now
  returns true if `(= x y)` (AND, in clj, if `y` is not a collection!), false
  otherwise. #255 is currently blocking pass-through equality with collections
  on the JVM. Thanks to @daslu for the report here!

- `sicmutils.modint/make` now verifies with a precondition that its two
  arguments are both `v/integral?` (#298). We need this constraint now that
  `g/modulo` is defined for more types.

- #285 fixes a bug that prevented `sin / cos` from simplifying into a `tan` in
  the numerator, and makes `seq:-` slightly more efficient (closing heisenbug
  #151).

## 0.15.0

> (If you have any questions about how to use any of the following, please ask us
> at our [Github Discussions](https://github.com/sicmutils/sicmutils/discussions)
> page!)

This release was focused on a small number of themes:

**Automatic differentiation**:

The goal for this cycle's automatic differentiation (AD) work was to expand the
set of functions and types that can play with AD. AD now works on functions that
return all Clojure sequences, maps, and vectors, in addition to SICMUtils types
like `Operator`, `Series`, `PowerSeries` and `Structure`. The system is now
fully extensible, so if you want to differentiate functions that return custom
records or Java collections, it's now no problem.

SICMUtils can now differentiate functions in Clojurescript that use comparison
operations like `<`, `=`, `<=` and friends. Clojure can't quite do this yet, but
you can differentiate through `v/compare` and `v/=` calls.

We can also differentiate functions that return other functions with no trouble;
only a few libraries can do this, and the behavior is subtle. Hold tight for
comprehensive docs describing this behavior.

New `Div`, `Grad`, `Curl` and `Lap` operators build on this foundation.

**SCI Integration**

To support safe execution inside of a browser-based Notebook or REPL
environment, SICMUtils now has full support for @borkdude's
[SCI](https://github.com/borkdude/sci), the Small Clojure Interpreter, via the
[sicmutils.sci](https://github.com/sicmutils/sicmutils/blob/master/src/sicmutils/env/sci.cljc)
namespace. Every function and macro in the library now works in SCI. (Thanks for
@borkdude and @mk for your help and contributions.

**Rendering**

@hcarvalhoalves made a number of contributions to the LaTeX and infix renderers;
`PowerSeries` and `Series` now render beautifully, as well as `=` and the
various inequality symbols. Expect a lot more action here as we move into more
browser-based notebook environments.

There's a lot more that went into this release; give the detailed notes below a
look for more details.

**What's coming next?**

The next release will focus on getting SICMUtils integrated with 2D and 3D
rendering libraries like [three.js](https://threejs.org),
[babylon.js](https://www.babylonjs.com) and
[Quil](https://github.com/quil/quil). The long-term goal is for SICMUtils to
support the sort of workflow I described in ["The Dynamic
Notebook"](https://roadtoreality.substack.com/p/the-dynamic-notebook). This will
require a big push on generic, pluggable representations for the various types
and expressions in the library.

Thanks again to @hcarvalhoalves and @mk for their contributions, and to @borkdude for
his help with SCI!

On to the detailed release notes:

### Automatic Differentiation

- New, literate `Differential` implementation lives at at
  `sicmutils.differential` (#221) (see [this
  page](https://samritchie.io/dual-numbers-and-automatic-differentiation/) for a
  readable version.) Notable changes to the original impl at
  `sicmutils.calculus.derivative` include:

  - We've changed our terminology from GJS's `finite-part`,
    `infinitesimal-part`, `make-x+dx` to the more modern `primal-part`,
    `tangent-part`, `bundle-element` that the Automatic Differentiation
    community has adopted. His comment is that he doesn't take terms from
    mathematics unless he's _sure_ that he's using it in the correct way; the
    safer way is to stick with his terms, but we go boldly forth with the
    masses.

  - A new `sicmutils.differential.IPerturbed` protocol makes it possible to
    extend the Automatic Differentiation (AD) system to be able to handle
    different Functor-shaped return values, like Java or JS lists and objects.
    See the [cljdoc page on Automatic
    Differentiation](https://cljdoc.org/d/sicmutils/sicmutils/CURRENT/doc/calculus/automatic-differentiation)
    for more detail.

    - #222 implements `d/IPerturbed` for Clojure maps, vectors and sequences;
      all are now valid return types for functions you pass to `D`.

    - #222 also implements `d/IPerturbed` for SICMUtils `Matrix`, `Structure`,
      `Series`, `PowerSeries` and `Operator`.

    - #223 implements `d/IPerturbed` for Clojure functions and multimethods,
      handling the attendant subtlety that fixes "Alexey's Amazing Bug".

  - `sicmutils.differential/{lift-1,lift-2,lift-n}` allow you to make custom
    operations differentiable, provided you can supply a derivative.

  - `Differential` implements `sicmutils.function/arity`, `IFn`, and can be
    applied to arguments if its coefficients are function values. `Differential`
    instances also `v/freeze` and `g/simplify` properly (by pushing these
    actions into their coefficients).

  - New `compare` and `equiv` implementations allow `Differential` instances to
    compare themselves with other objects using only their primal parts; this
    makes it possible to use functions like `<=`, `>`, `=` to do control flow
    during automatic differentiation. (Use `compare-full` and `eq` if you want
    to do full equality comparisons on primal and tangent components.)

  - related, `g/abs` is now implemented for `Differential` instances, making
    this function available in functions passed to `D`.

  - proper `numerical?`, `one?` and `identity?` implementations. The latter two
    only respond `true` if there are NO tangent components; This means that
    `one?` and `(= % 1)` will not agree.

  - The new implementation fixes a subtle bug with nested, higher order
    automatic differentiation - it's too subtle for the CHANGELOG, so please the
    "amazing" bug sections in `sicmutils.calculus.derivative-test` for proper
    exposition.

- #223 converts the implementation of `sicmutils.calculus.derivative/D` to use
  the new `Differential` type; this fixes "Alexey's Amazing Bug" and allows `D`
  to operate on higher order functions. For some function `f` that returns
  another function, `((D f) x)` will return a function that keeps `x` "alive"
  for the purposes of differentiation inside its body. See
  `sicmutils.calculus.derivative-test/amazing-bug` for an extended example.

- `sicmutils.generic/partial-derivative` gains a `Keyword` extension, so it can
  respond properly to `:name` and `:arity` calls (#221).

- `D` (or `sicmutils.generic/partial-derivative`) applied to a matrix of
  functions now takes the elementwise partials of every function in the matrix.
  (#218)

- #253 moves the derivative implementations (where relevant) onto the metadata
  of generic functions. You can access these by calling `(<generic-function>
  :dfdx)` or `(<generic-function> :dfdy)`, depending on whether the generic is
  unary or binary. #253 also changes the name of macro
  `sicmutils.generic/def-generic-function` to `sicmutils.generic/defgeneric`.

### Rendering

- `sicmutils.expression/Literal` instances now use `pr-str` to generate a string
  representation; this allows this type to wrap lazy-sequence expressions such
  as those returned from `g/simplify` (#259)

- `sicmutils.expression.render/->infix` and `sicmutils.expression.render/->TeX`
  now handle equality/inequality symbols (`=`, `>=`, `>`, ...) as infix (#257).

- `sicmutils.expression.render/*TeX-sans-serif-symbols*` binding to control if
  symbols longer than 1 char should have `\mathsf` applied (#258).

- `->infix`, `->TeX` and `->JavaScript` in `sicmutils.expression.render` can now
  accept unfrozen and unsimplified `Expression` instances (#241). This makes it
  a bit more convenient to use `->infix` and `->TeX` at the REPL, or in a
  Notebook environment. Additionally, the return values of renderers are always
  coerced to strings. (Previously, `(->infix 10)` would return a number
  directly.)

- `up` and `down` tuples from `sicmutils.structure` gain a proper `print-method`
  implementation (#229); these now render as `(up 1 2 3)` and `(down 1 2 3)`,
  instead of the former more verbose representation (when using `pr`.)

- `sicmutils.render/->infix` and `sicmutils.render/->TeX` will render `Series`
  and `PowerSeries` as an infinite sum (showing the first four terms).
  In the case of unnaplied `PowerSeries`, it will represent the unbound
  variable as `_` (#260).

### Performance Improvements

- `sicmutils.modint` gains more efficient implementations for `inverse`,
  `quotient`, `exact-divide` and `expt` on the JVM (#251).

### Comparison / Native Type Integration

- beefed up the Javascript numeric tower to allow objects like
  `sicmutils.differential/Differential`, `sicmutils.expression/Expression` and
  friends that WRAP numbers to compare properly using cljs-native `<`, `<=`,
  `=`, `>=` and `>` (#236)

- new `sicmutils.value/compare` function exposed in `sicmutils.env` returns a
  valid comparison bit between native numbers and numbers wrapped in
  `Differential` or `Expression` in both JVM Clojure and Clojurescript (#236).
  The behavior matches `clojure.core/compare` for all reals on the JVM; it
  doesn't in Clojurescript because native `compare` can't handle
  `goog.math.{Long,Integer}` or `js/BigInt`.

### Operator

- #219 introduces a number of changes to `Operator`'s behavior:

  - `Operator` is now a `deftype` (not a `defrecord`); the keyword lookup for
    its `:name`, `:arity`, `:context` and `:o` fields have been replaced by,
    respectively, `o/name`, `sicmutils.function/arity`, `o/context` and
    `o/procedure` functions. This change happened to allow `Operator` to
    implement protocols like `ILookup`.

  - Native `get` and `get-in` now act on `Operator`. Given an operator function
    `f`, `get` and `get-in` compose `#(get % k)`, or similar with `f`. This
    deferred action matches the effect of all sicmutils generics on functions.

  - Combining an operator and a non-operator via `+` and `-`, the non-operator
    was previously lifted into an operator that multiplied itself by the new
    operator's argument. As of #219, this "multiplication" uses the operator
    definition of multiplication - meaning, the new operator composes the
    non-operator with its argument. Where does this matter?

    Previously adding the non-operator `sicmutils.function/I` to the identity
    operator `I` would act like this:

    ```clojure
    (((g/+ o/identity f/I) f/I) 10)
    ;; => 110 == (+ 10 (* 10 10))
    ```

    Because `f/I` multiplied itself by its argument... resulting in `(* f/I f/I)
    == g/square`.

    After the change, you see this:

    ```clojure
    (((g/+ o/identity f/I) f/I) 10)
    ;; => 20
    ```

    because `f/I` composes with its argument.

  - `sicmutils.operator/identity-operator` has been renamed to
    `sicmutils.operator/identity`

  - `o/make-operator` now takes an explicit `context` map, instead of a
    multi-arity implementation with key-value pairs.

  - `Operator` now implements `g/negate`.

  - `g/cross-product` is no longer implemented for `Operator`. operators were
    introduced by GJS to act like "differential operators", can only add, negate
    and multiply (defined as composition). We will probably relax this in the
    future, and add more functions like `g/cross-product` that compose with the
    operator's output; but for now we're cleaning house, since this function
    isn't used anywhere.

  - In this same spirit, `Operator` instances can now only be divided by scalars
    (not functions anymore), reflecting the ring structure of a differential
    operator.

### Additions

- #224 adds new `Div`, `Grad`, `Curl` and `Lap` operators in
  `sicmutils.calculus.derivative` and installs them into `sicmutils.env`. #224
  also removes the `g/transpose` implementation for `Operator` instances, and
  exposes `sicmutils.calculus.derivative/taylor-series` to `sicmutils.env`.

- #222 adds `v/Value` implementations for Clojure sequences and maps. Maps and
  vectors implement `f/Arity` and return `[:between 1 2]. `zero?` and
  `zero-like` work on sequence entries and map values. Maps can specify their
  `v/kind` return value with a `:type` key, and some of the calculus
  implementations do already make use of this feature. `g/partial-derivative` on
  a Clojure Map passes through to its values.

- As of #232, `sicmutils.expression.compile/compile-univariate-fn` is now
  `compile-fn` (same change for the non-cached `compile-fn*` in the same
  namespace). The new implementation can compile arguments of any arity, not
  just arity == 1. The new version takes an arity parameter `n` that defaults to
  `(sicmutils.function/arity f)`.

- `sicmutils.function/arity` is now a protocol method, under the
  `sicmutils.function/IArity` protocol (#218). In addition to functions, `arity`
  now correctly responds to:

    - `sicmutils.matrix/Matrix`: calling `arity` on a matrix assumes that the
      matrix has function elements; the returned arity is the most general arity
      that all functions will respond to.
    - `sicmutils.operator/Operator`: returns the arity of the operator's wrapped
      function.
    - `sicmutils.series/Series`: `arity` on a `Series` assumes that the series
      contains functions as entries, and returns, conservatively, the arity of
      the first element of the series.
   - `sicmutils.series/PowerSeries`: `arity` returns `[:exactly 1]`, since
     `PowerSeries` are currently single variable.
   - vectors, and `sicmutils.structure/Structure`: `arity` on these collections
     assumes that the collection contains functions as entries, and returns the
     most general arity that is compatible with all of the function elements.

- New single-arity case for `sicmutils.structure/opposite` returns an identical
  structure with flipped orientation (#220). acts as `identity` for
  non-structures.

- Added missing `identity?`, `identity-like` for complex and rational numbers
  (#236)

- `sicmutils.env/ref` now accepts function and operators (#219). `(ref f 0 1)`,
  as an example, returns a new function `g` that acts like `f` but calls `(ref
  result 0 1)` on the result.

- The slightly more general `sicmutils.env/component` replaces
  `sicmutils.structure/component` in the `sicmutils.env` namespace (#219).
  `((component 0 1) x) == (ref x 0 1)`.

- New functions `sicmutils.function/{get,get-in}` added that act like the
  `clojure.core` versions; but given a function `f`, they compose `#(get % k)`,
  or similar with `f`. This deferred action matches the effect of all sicmutils
  generics on functions. (#218)

- `sicmutils.function/I` aliases `clojure.core/identity` (#218). #219 exposes
  `I` in `sicmutils.env`.

- `sicmutils.env.sci` contains an SCI context and namespace mapping sufficient
  to evaluate all of sicmutils, macros and all, inside of an
  [SCI](https://github.com/borkdude/sci) environment (#216). Huge thanks to
  @borkdude for support and @mk for implementing this!

- `sicmutils.numerical.elliptic` gains a full complement of elliptic integral
  utilities (#211):

  - Carlson symmetric forms of the elliptic integrals: `carlson-rd`,
    `carlson-rc`, `carlson-rj` (`carlson-rf` was already present)
  - Legendre elliptic integrals of the second and third forms, as the two-arity
    forms of `elliptic-e` and `elliptic-pi` (`elliptic-f` already existed)
  - the complete elliptic integrals via `elliptic-k` (first kind) and the
    single-arity forms of `elliptic-e` and `elliptic-pi`
  - `k-and-deriv` returns a pair of the complete elliptical integral of the first form,
    `elliptic-k`, and its derivative with respect to `k`.
  - `jacobi-elliptic-functions` ported from `scmutils` and Press's Numerical
    Recipes

### Fixes / Misc

- The operator returned by `sicmutils.calculus.derivative/partial` now has a
  proper name field like `(partial 0)`, instead of `:partial-derivative` (#223).

- #223 fixes a problem where `(operator * structure)` would return a structure
  of operators instead of an operator that closed over the multiplication.
  `::s/structure` is now properly a `::o/co-operator`, matching its status as a
  `::f/cofunction`.

- Fix a bug where `f/arity` would throw an exception with multiple-arity
  functions on the JVM (#240). It now responds properly with `[:between
  min-arity max-arity]`, or `[:at-least n]` if there is a variadic case too.

- #238 converts `sicmutils.abstract.function/Function` from a `defrecord` to a
  `deftype`, fixing a subtle bug where (empty f) was getting called in a nested
  derivative test.

- fixed bug with `g/dimension` for row and column matrices (#214). previously
  they returned `1` in both cases; now they return the total number of entries.

- #253 adds proper `:arglists` metadata for all generic functions.

## 0.14.0

- After the work below, `v/nullity?` renamed to `v/zero?`, and `v/unity?`
  renamed to `v/one?`
  ([#180](https://github.com/sicmutils/sicmutils/pull/180)). This
  affects the names listed in the CHANGELOG entries below.

### Miscellaneous

- expose `bootstrap-repl!` to Clojurescript, so that this is available in
  self-hosted CLJS (https://github.com/sicmutils/sicmutils/pull/157)

- modified `infix.cljc` to wrap forms in `displaystyle` and add proper carriage
  returns inside structures
  (https://github.com/sicmutils/sicmutils/pull/157)

- add `multidimensional-minimize` to the `sicmutils.env` namespace
  (https://github.com/sicmutils/sicmutils/pull/157)

- add more `sqrt` simplification rules to allow square roots to cancel out
  across a division boundary, with or without products in the numerator and
  denominator (https://github.com/sicmutils/sicmutils/pull/160)

- fix NPE bug that appears in nelder-mead, when callback isn't supplied
  (https://github.com/sicmutils/sicmutils/pull/162)

- Add `sqrt-expand` and `sqrt-contract`, to allow simplifications to push inside
  of square roots (https://github.com/sicmutils/sicmutils/pull/163)

- speed up power series multiplication by skipping work when either head term is
  zero (https://github.com/sicmutils/sicmutils/pull/166)

- File moves:
  - `sicmutils.polynomial-gcd`    => `sicmutils.polynomial.gcd`
  - `sicmutils.polynomial-factor` => `sicmutils.polynomial.factor`
  - `sicmutils.rules`             => `sicmutils.simplify.rules`
  - `sicmutils.analyze`           => `sicmutils.expression.analyze`
  - `sicmutils.infix`             => `sicmutils.expression.render`
  - `sicmutils.numerical.compile` => `sicmutils.expression.compile`

- `sicmutils.env/one?` now exposes/aliases `sicmutils.value/unity?`
  [#154](https://github.com/sicmutils/sicmutils/pull/154)

- Fixed [#93](https://github.com/sicmutils/sicmutils/issues/93) by
  adding an explicit `g/invert` implementation for polynomials in the rational
  fn namespace. The fix lives in
  [#169](https://github.com/sicmutils/sicmutils/pull/169).

- added `sicmutils.value/sqrt-machine-epsilon`
  ([#170](https://github.com/sicmutils/sicmutils/pull/170))

- fixed issues in `function.cljc` and `operator.cljc` where the Clojurescript
  `IFn` `-invoke` arguments shadowed either the `this` operator, or some
  parameter name in the deftype
  ([#169](https://github.com/sicmutils/sicmutils/pull/169))

- `g/sqrt` now maintains precision with Clojurescript's rational numbers.
  `(g/sqrt #sicm/ratio 9/4)` for example returns `#sicm/ratio 3/2`.
  ([#168](https://github.com/sicmutils/sicmutils/pull/168))

- `g/determinant` and `g/transpose` now act as identity for everything in the
  numeric tower, plus symbolic expressions
  ([#168](https://github.com/sicmutils/sicmutils/pull/168))

- `sicmutils.expression.Expression` is now `sicmutils.expression.Literal`; it
  has a new `meta` field, and is a `deftype` instead of a `defrecord`.
  ([#168](https://github.com/sicmutils/sicmutils/pull/168))
  - To get the internal expression, use `x/expression-of` instead of
    `:expression`.
  - to access the `type` field, use `x/literal-type` instead of `:type`

- 2-arity `g/atan`, `g/cross-product` and `g/gcd` now work for functions
  ([#168](https://github.com/sicmutils/sicmutils/pull/168))

- `Literal` now responds appropriately to `v/unity?` and `v/nullity?` if it
  wraps a numerical "0" or "1". `v/exact?` now returns true if the literal wraps
  an exact number ([#168](https://github.com/sicmutils/sicmutils/pull/168))

- `x/variables-in` now works with wrapped expressions; no more need to
  explicitly unwrap
  ([#168](https://github.com/sicmutils/sicmutils/pull/168))

- `x/walk-expression` renamed `x/evaluate`
  ([#168](https://github.com/sicmutils/sicmutils/pull/168))

- The new `x/substitute` performs substitutions on an _unwrapped_ expression
  ([#168](https://github.com/sicmutils/sicmutils/pull/168))

-  `x/compare` returns a comparator that works with unwrapped symbolic
   expression trees
   ([#168](https://github.com/sicmutils/sicmutils/pull/168)). The rules
   are that that types have the following ordering:
  - empty sequence is < anything (except another empty seq)
  - real < symbol < string < sequence
  - sequences compare element-by-element
  - Any types NOT in this list compare using hashes

- `g/transpose` now works properly for functions that act as linear maps. The
  defining relation is:

```clojure
(= (((transpose f) g) 'x)
   (g (f x)))
```

- added `g/determinant` implementation to functions
  ([#171](https://github.com/sicmutils/sicmutils/pull/171))

- Moved all `literal-function` machinery and definitions to
  `sicmutils.abstract.function`
  ([#171](https://github.com/sicmutils/sicmutils/pull/171)).
  `sicmutils.function` now contains only the generic method implementations for
  clojure functions and multimethods.

- Switched inheritance order for functions;
  `:sicmutils.abstract.function/function` (used to be
  `:sicmutils.function/function`) now inherits from `::v/function` instead of
  the other way around.
  ([#171](https://github.com/sicmutils/sicmutils/pull/171))

- Enhanced the `g/simplify` behavior for core functions that overlap with
  generic functions (`+`, `-`, `*`, `/`, `mod`, `quot`, `rem`, `neg?`). These
  now freeze to the same symbols as their generic counterparts.
  ([#173](https://github.com/sicmutils/sicmutils/pull/173))

- Add support for the hyperbolic trig functions `sinh`, `cosh`, `tanh`, `atanh`,
  `asinh` and `acosh` to `sicmutils.expression.render/->Javascript`.
  ([#174](https://github.com/sicmutils/sicmutils/pull/174))

- Add support for the hyperbolic trig functions `atanh`, `asinh` and `acosh` to
  `sicmutils.expression.compile`.
  ([#175](https://github.com/sicmutils/sicmutils/pull/175))

- `matrix.cljc` gains `m/nth-col` and `m/diagonal`
  ([#178](https://github.com/sicmutils/sicmutils/pull/178) introduces:)

- As of [#178](https://github.com/sicmutils/sicmutils/pull/178)
  introduces:, we have three new kinds for matrices. Square matrices return
  `::m/square-matrix`, and columns and rows return `::m/column-matrix` and
  `::row-matrix` respectively. These all derive from `::m/matrix`. This makes it
  easier to register methods or test specifically for these cases. We've also
  added `m/column?` and `m/row?` predicates to check for these cases.

- [#185](https://github.com/sicmutils/sicmutils/pull/185) specializes
  all matrix operations that return power series (trig operations and `g/exp` to
  `::square-matrix`).

- [#184](https://github.com/sicmutils/sicmutils/pull/184) modifies
  `v/exact?` on functions; `((v/exact? f) x) == (v/exact? (f x))` now, instead
  of false as before. `literal-function` forms now have a correct `v/one-like`
  implementation.

- clojure Vars now respond to function algebra
  ([#184](https://github.com/sicmutils/sicmutils/pull/184)). All
  functions implement `g/negative?`, `g/abs`, `g/quotient`, `g/remainder`,
  `g/modulo`, `g/dimension` and `g/exact-divide`, responding to the appropriate
  arities.

- `sicmutils.complex/complex` can now take any real type in its constructor, vs
  only numbers
  ([#184](https://github.com/sicmutils/sicmutils/pull/184)).

- `modint` instances now implement `v/freeze?`: `(sicmutils.modint/make 1 2)`
  freezes to that `(modint 1 2)`.
  ([#185](https://github.com/sicmutils/sicmutils/pull/185)).

- `v/eq` renamed to `v/=`.
  ([#186](https://github.com/sicmutils/sicmutils/pull/186)).

- `v/zero-like` on matrices now fills entries with appropriate `v/zero-like`
  versions of their existing types
  ([#188](https://github.com/sicmutils/sicmutils/pull/188))

- `v/Value` gains `identity-like` and `identity`
  ([#188](https://github.com/sicmutils/sicmutils/pull/188)). These are
  aliased into `sicmutils.env`. Implementations are installed on:

  - all numeric types, symbolic expressions, `Differential` (they return 1 of the appropriate type)
  - native and abstract functions, vars (they return an identity function)
  - operators (return an identity operator, same as `one-like`)
  - matrices (identity matrix, only works with `::m/square-matrix`)
  - `Polynomial` (only works on monomials for now, returns an identity polynomial)
  - `RationalFunction` (returns the identity poly divided by unit poly, so only
    works on monomials by extension)
  - `ModInt` (returns the same as `one-like`)
  - `Series` and `PowerSeries` (returns `[0 1 0 0 0 0...]`). This is slightly
    suspect in the case of `Series`, since `Series`, unlike `PowerSeries`, are
    general infinite sequences and not necessarily interpreted as polynomials.
    This decision follows `scmutils` convention.

- `sicmutils.complex/I` aliases `i`
  ([#189](https://github.com/sicmutils/sicmutils/pull/189))

- `matrix.cljc` has a new `by-cols` (analogous to `m/by-rows`), and `row` to
  generate a row matrix (analagous to `column`).
  [#197](https://github.com/sicmutils/sicmutils/pull/197) Also in
  `matrix.cljc`:

  - `num-rows`, `num-cols` access the row or column number without inspecting
    the deftype variables directly
  - `fmap-indexed`, like `fmap` but receives `i` and `j` indices as second and
    third arguments.
  -
  - `with-substituted-row`, for swapping out a single row in a matrix
  - `submatrix` generates a submatrix from low and high row and cols
  - `matrix-some` renamed to `some`: make sure to use a namespace prefix to
    avoid clashing with `clojure.core/some`.
  - new-matrix constructor `by-cols` (analogous to `by-rows`, takes a sequence
    of columns)
  - `row` constructor takes a sequence of values and returns a row matrix.
  - `by-rows*`, `by-cols*`, `row*` and `column*` are non-variadic versions of
    those functions. If you already have a sequence of rows, columns or
    elements, prefer these.
  - `up->row-matrix` => `down->row-matrix` and `row-matrix->up` =>
    `row-matrix->down`. A row is analogous to a `down`, so we make a change to
    reflect this.
  - `g/cross-product` between two `down` structures now returns a `down`.
  - `make-zero` generates a zero-valued matrix of the supplied dimensions.
  - `make-diagonal` generates a diagonal matrix containing the values of the
    supplied sequence.
  - `m/identity-like` returns an identity matrix (given a square matrix) with
    entries of identical type, but set appropriately to zero or one. This is
    installed as `v/one-like` and `v/identity-like`.
  - `v/identity?` now returns true for identity matrices, false otherwise.
    `v/one?` returns `false` for identity matrices! If it didn't, `(* 2 (I 10))`
    would return `2`, since `one?` signals multiplicative identity.

- `sicmutils.structure/up` and `sicmutils.structure/down` now have analogous
  `s/up*` and `s/down*` functions. These behave identically, but are
  non-variadic. If you already have a sequence you'd like to transform, prefer
  these ([#197](https://github.com/sicmutils/sicmutils/pull/197)).

- `sicmutils.value/kind-predicate` takes some item and returns a predicate that
  returns true if its argument has the same type (or inherits from it)
  ([#197](https://github.com/sicmutils/sicmutils/pull/197)).

- `sicmutils.function/arg-shift` and `sicmutils.function/arg-scale` take
  functions and return new functions that shift and scale their arguments
  (respectively) by the originally supplied shifts
  ([#197](https://github.com/sicmutils/sicmutils/pull/197)).

- `sicmutils.generic/factorial` computes the factorial of the supplied integer
  `n`.
  ([#197](https://github.com/sicmutils/sicmutils/pull/197)).

- Many new functions and constants exposed in `sicmutils.env` via
  [#197](https://github.com/sicmutils/sicmutils/pull/197):

  - `-pi` joins `pi` as a constant
  - `s:generate`, `m:generate`, `vector:generate` to generate matrices,
    structures and vectors
  - `constant-series`, from `series/constant`
  - `seq:print` and `seq:pprint`
  - `matrix-by-cols`, `row-matrix`, `v:make-basis-unit`
  - aliases for `sicmutils.function`'s `arity`, `arg-shift`, `arg-scale`
  - `dimension`, `factorial` aliased from `sicmutils.generic`
  - `derivative` aliased from `sicmutils.calculus.derivative`
  - `submatrix`, `up->column-matrix`, `down->row-matrix`,
    `row-matrix->{down,vector}`, `column-matrix->{up,vector}` aliased from
    `sicmutils.matrix`
  - `D-numeric` from `sicmutils.numerical.derivative`
  - `brent-min`, `brent-max`, `golden-section-min`, `golden-section-max`
  - `nelder-mead`
  - `sum` from `sicmutils.util.aggregate
  - `kind-predicate` from `sicmutils.value`

- Structures and matrices both gain the ability to do native `get-in`,
  `assoc-in` and `empty`. These work as expected, like a potentially nested
  vector. ([#193](https://github.com/sicmutils/sicmutils/pull/193))

- `matrix.cljc` gains `up->row-matrix`, `up->column-matrix`, `row-matrix->up`,
  `column-matrix->up`
  ([#193](https://github.com/sicmutils/sicmutils/pull/193))

- `structure.cljc` gains many features in
  ([#193](https://github.com/sicmutils/sicmutils/pull/193)):

  - `kronecker` and `basis-unit` for generating potentially infinite basis
    sequences
  - the ability to conj new items onto a structure: `(conj (up 1 2) 3) => (up 1
    2 3)`
  - The structure-preserving `map-chain` takes a 2-arg function and presents it
    with each element of a deeply nested structure, along with a vector of its
    "chain", the path into its location. The fn's return becomes the new item at
    that location.
  - `structure->prototype` generates a same-shape structure as its argument,
    with symbolic entries that display their location (preserving orientation).
  - `typical-object` returns a structure of the same shape and orientation as
    `s`, generated by substituting gensymmed symbols in for each entry.
  - `compatible-zero` returns a structure compatible for multiplication with `s`
    down to 0.
  - `transpose-outer` returns a new structure with the same orientation as the
    first element of `s`, filled with elements of the same orientation as `s`.
    Each element is generating by taking the first element of each entry in `s`,
    the the second, etc... In that sense this is similar to a traditional matrix
    transpose.
  - `dot-product` takes the dot product of two structures. They must be the same
    top-level orientation and dimension; beyond that, their entries are
    pairwise-multiplied and summed.
  - `inner-product` is the same, but the left structure is conjugated first.
  - `outer-product` now works multiple levels deep.
  - `vector-outer-product` and `vector-inner-product` are similar, but only
    enforce the top-level length; all internal structures are NOT flattened and
    must be compatible for `g/*`.
  - `compatible-for-contraction?` now searches recursively down into a
    structure; previously it only checked the top level.
  - The new `*allow-incompatible-multiplication*` dynamic variable is set to
    `true` by default. Set it false to force a setting where, when you multiply
    structures, they must be:
    - opposite orientation
    - every element of the right entry must be compatible for contraction with
      the left
  - structure multiplication with scalars, etc now respects ordering, just in
    case any multiplication is not commutative.
  - `sicmutils.generators` now holds generators for `up`, `down`, and
    `structure` generators; these produce potentially deeply nested structures.
    `up1`, `down1` and `structure1` generate only one level deep. Mix and match!
    See `structure_test.cljc` for many examples of how to use these.

### Literals

- `literal-matrix` fn generates a symbolic matrix
  (https://github.com/sicmutils/sicmutils/pull/169)
- `literal`, `literal-up` and `literal-down` generate symbolic structures
  (https://github.com/sicmutils/sicmutils/pull/169)

### Numeric Tower Adjustments

This release (courtesy of
[#168](https://github.com/sicmutils/sicmutils/pull/168)) brings
the numeric tower in line with the scmutils tower. Prior to this release, all
numbers, including complex, descended from `::x/numerical-expression`. Symbolic
expressions _also_ derived from this type! The problem this causes is that all
of generic implementations for the number types default to the symbolic
functions.

If I don't specify a `g/sec` method for numbers, for example, then `(g/sec 12)`
returns a symbolic `(/ 1 (cos 12))`, instead of actually evaluating the
expression.

The fix comes from these changes:

- `::v/number` now means, "the numeric tower ascending from integer -> rational
  -> real -> complex numbers. All of these types now respond `true` to
  `v/number?` (prior to this release, Complex numbers did NOT!)

- `::v/real` now means, "anything in the numeric tower except Complex". These
  all respond true to `v/real?`

- `::x/numeric-expression` has changed to `::x/numeric`, and now means "anything
  that responds to `::"v/number`, plus symbolic expressions, which now clearly
  _represent_ any number in the numeric tower. Query for these with `v/scalar?`

I can now make some comments that clear up my former misunderstandings:

- The `sicmutils.abstract.number` (I'll call this `an` here) namespace is
  responsible for installing generic implementations of all numeric methods for
  symbolic expressions and "literal numbers".

- the `an/literal-number` constructor promotes a number, symbol or symbolic
  expression up to `:xx/numeric`, which means that any operation you perform on
  it will pass it through the symbolic expressions defined in
  `sicmutils.numsymb`. A few notes on these expressions:

  - They will try to preserve exactness, but if they can't - ie, if you do
    something like `(cos (an/literal-number 2.2))` - the system will return
    `-.588`. If you call `(cos (an/literal-number 2))`, you'll get the
    expression `(cos 2)`, preserving exactness.

  - Symbols are automatically interpreted as "literal numbers".

  - The only ways to make a proper symbolic expression that works with the
    generics are:

    - Use the explicit `an/literal-number` constructor
    - pass a symbol to any generic arithmetic function
    - perform any unary or binary arithmetic operation on an existing symbolic
      expression.

  - `an/abstract-number?` returns true for symbolic expressions, anything
    wrapped in `literal-number` or symbols.

  - `literal-number?` only returns true for explicitly wrapped things and
    symbolic expressions, not symbols.

  - use `v/real?`, `v/number?` and `v/scalar?` to query the numeric tower.


- If you want to compare literal numbers and an expression like
  `(an/literal-number 12)`, use `v/=`. In Clojurescript, this will work with
  the built in `=` as well, since equality is implemented with a protocol that
  we can extend. For example:

```clojure
(v/= 12 (literal-number 12))
;;=> true

(= 12 (literal-number 12))
;; true in cljs, false in clj
```

If you keep the literal on the left side of `=`, this will work in both systems,
since we've overridden the `=` implementation for literals:

```clojure
(= (literal-number 12) 12)
;;=> true in both languages
```

This paves the way for the other abstract types that exist in `scmutils`, like
matrices, up and down tuples.

### New Generic Functions

This release brings us closer to the interface provided by `scmutils`.

PR [#193](https://github.com/sicmutils/sicmutils/pull/193) brings:

- `g/dot-product`, for scalars, differentials, structures, functions and
  row/column matrices
- `g/inner-product` for scalars, structures, functions and row/column matrices
- `g/outer-product` for functions, structures of length 3 and matrices, between
  a row and a column only
- `g/cross-product` now works for row/column matrices in addition to structures
  (and functions that accept these)

PR https://github.com/sicmutils/sicmutils/pull/169 brings:

- `g/exp2`, `g/exp10` for exponents with base 2 and 10
- `g/log2`, for base 2 logarithms
- `g/log10` for base 10 logs
- `g/gcd` and `g/lcm` are now exposed in `sicmutils.env`

[#178](https://github.com/sicmutils/sicmutils/pull/178) introduces:

- `g/dimension` for scalars (always 1), structures and matrices (square, column
  and row)
- `g/trace` returns the trace for square matrices and square structures

We now expose the following additional trigonometric functions in
`sicmutils.generic` (courtesy of
https://github.com/sicmutils/sicmutils/pull/154):

- `cosh`: hyperbolic cosine
- `sinh`: hyperbolic sine
- `tanh`: hyperbolic tangent, ie sinh/cosh
- `sech`: hyperbolic secant, ie 1/cosh
- `csch`: hyperbolic secant, ie 1/sinh
- `acosh`: inverse hyperbolic cosine, ie, `(= x (cosh (acosh x)))`
- `asinh`: inverse hyperbolic sine, ie, `(= x (sinh (asinh x)))`
- `atanh`: inverse hyperbolic tangent, ie, `(= x (tanh (atanh x)))`

These three methods existed in `sicmutils.env`, but not as extensible generics.
Now they're fully extensible:

- `cot`: cotangent, ie 1/tan
- `sec`: secant, ie 1/cos
- `csc`: cosecant, ie 1/sin

These all work with:

- real and complex numbers
- power series (missing a few implementations, operators and matrices are
  missing the same ones for this reason)
- matrices (square matrices return their power series expansions)
- operators (power series expansion of the operator)
- functions (where they create composition)
- symbolic expressions
- Derivatives and dual numbers! The new functions all work with `D`, the
  forward-mode automatic differentiation operator.

Additionally, four methods that lived in `sicmutils.generic` are now exposed as
generics:

- `real-part`
- `imag-part`
- `angle`
- `conjugate`

These now work on:

- _all_ numeric types, including symbolic expressions.
- functions
- structures (only `magnitude` and `conjugate`)
  - `magnitude` formerly didn't handle structures containing complex numbers by
    taking a proper inner product. This is fixed as of
    [#168](https://github.com/sicmutils/sicmutils/pull/168)

- PR [#189](https://github.com/sicmutils/sicmutils/pull/189) introduces:

  - `g/make-rectangular`, (build a complex number from real and imaginary parts)
  - `g/make-polar` (build a complex number from radius and angle)
  - note that these work with real numbers, symbolic numbers, functions and any
    combination of these.

These work with functions, real numbers and symbolic expressions (and any mix of
the three).

## 0.13.0

The main announcement for this release is _Clojurescript Support!_. Implementing
this resulted in a few upgrades along the way:

- more powerful numerics, specifically `definite-integral` and native
  minimization routines
- a generic numeric tower for Clojurescript
- Many more tests! The test coverage was great before, and it's stayed high as
  we've added new implementations.
- added explicit code coverage metrics via Codecov: [![Codecov branch](https://img.shields.io/codecov/c/github/littleredcomputer/sicmutils/master.svg?maxAge=3600)](https://codecov.io/github/littleredcomputer/sicmutils)

Here are more explicit details on the release.

### Misc

`generic.cljc` now includes a default implementation of:

- `expt` given a valid `mul`
- default `sub`, given a valid `add` and `negate`
- default `div`, given a valid `mul` and `invert`
- `Expression` and `Operator` both have better `print-method` implementations,
  so the repl experience feels more like `scmutils`
- `Operator` now has an `expn` method, which acts like `g/exp` on an operator
  but expands each term in order `n`.
- many, many more tests!

### Clojurescript Support

Full conversion of SICMUtils to Clojurescript. All functionality from v0.12.1
now works in both Clojure and Clojurescript!

Most of the conversion was straightforward. The major missing piece was a
numeric tower implementation for Clojurescript (complex numbers, ratios) that
bring it up to parity with Clojure:

- Add the `bigfraction` implementation from
  [fraction.js](https://www.npmjs.com/package/fraction.js) sicmutils.ratio for
  cross-platform ratio support (#99)
- Adds CLJS complex number support through [complex.js](https://github.com/infusion/Complex.js) (#41)
- `js/BigInt`, `goog.math.Long` and `goog.math.Integer` implementations round
  out the numeric tower (#45)

### Numerical Routines

The numerical routines in SICMUtils depend heavily on Apache Commons, which of
course only exists in Java. We had to implement much of the numerics code in
native Clojure. It's fast, efficient and functional. Give it a read if you're
curious about how these algorithms work.

- New, native minimization routines have replaced the Apache Commons implementations:

  - **Univariate Minimizers**
    - Port scipy's auto-bracketing + scmutils version (#104)
    - Port golden section search from scipy (#105)
    - Implement Brent's method for fn minimization in native clj (#106)

  - **Multivariate**
    - pure Clojure implementation of Nelder-Mead (#102)

- Native `definite-integral` numerics implementation, written as a series of
  computational essays:

  - **Basics**:
    - [Riemann Sums](https://github.com/littleredcomputer/sicmutils/blob/master/src/sicmutils/numerical/quadrature/riemann.cljc), all the way up through efficient, incremental, "accelerated" versions of these easy-to-understand methods:
    - [Midpoint method](https://github.com/littleredcomputer/sicmutils/blob/master/src/sicmutils/numerical/quadrature/midpoint.cljc), same development but shorter since it reuses functional abstractions. Also incremental, efficient, accelerated
    - [Trapezoid Method](https://github.com/littleredcomputer/sicmutils/blob/master/src/sicmutils/numerical/quadrature/trapezoid.cljc), same idea but for closed intervals.

  - **Sequence Acceleration / Extrapolation Methods**
    - [Polynomial interpolation](https://github.com/littleredcomputer/sicmutils/blob/master/src/sicmutils/polynomial/interpolate.cljc): the general thing that "richardson extrapolation" is doing below. Historically cool and used to accelerate arbitrary integration sequences
    - [Rational Function extrapolation](https://github.com/littleredcomputer/sicmutils/blob/master/src/sicmutils/rational_function/interpolate.cljc): used in bulirsch-stoer integration and ODE solving.
    - "[Richardson extrapolation](https://github.com/littleredcomputer/sicmutils/blob/master/src/sicmutils/polynomial/richardson.cljc)" is a special case, where we get more efficient by assuming that the x values for the polynomial interpolation go 1, 1/2, 1/4... and that we're extrapolating to 0.

  - **Higher-order Calculus:**
    - [Numerical derivatives](https://github.com/littleredcomputer/sicmutils/blob/master/src/sicmutils/numerical/derivative.cljc): derivatives using three kinds of central difference formulas... accelerated using Richardson extrapolation, with a nice technique for guarding against underflow.
    - [Simpson's Method](https://github.com/littleredcomputer/sicmutils/blob/master/src/sicmutils/numerical/quadrature/simpson.cljc)... fit a parabola to every slice. OR, "accelerate" the trapezoid method with one step of Richarsdson extrapolation!
    - [Simpson's 3/8 Method](https://github.com/littleredcomputer/sicmutils/blob/master/src/sicmutils/numerical/quadrature/simpson38.cljc): Same idea, but accelerate a sequence that triples its slices every iteration.
    - [Boole's Rule](https://github.com/littleredcomputer/sicmutils/blob/master/src/sicmutils/numerical/quadrature/boole.cljc): trapezoid method plus two steps of Richardson extrapolation. (Are you starting to see the pattern??)
    - [Romberg Integration](https://github.com/littleredcomputer/sicmutils/blob/master/src/sicmutils/numerical/quadrature/romberg.cljc): midpoint OR trapezoid, with as many steps of Richardson extrapolation as we can take!
    - [Milne's Rule](https://github.com/littleredcomputer/sicmutils/blob/master/src/sicmutils/numerical/quadrature/milne.cljc), MIDPOINT method, one step of extrapolation!
    - [Bulirsch-Stoer integration](https://github.com/littleredcomputer/sicmutils/blob/master/src/sicmutils/numerical/quadrature/bulirsch_stoer.cljc)... midpoint or trapezoid, with rational function extrapolation, as many steps as we can handle AND some custom step sizes.

  - **Combinators**:
    - [Variable Substitutions](https://github.com/littleredcomputer/sicmutils/blob/master/src/sicmutils/numerical/quadrature/substitute.cljc): implemented as functional wrappers that take an integrator and return a modified integrator.
    - [Improper Integrals](https://github.com/littleredcomputer/sicmutils/blob/master/src/sicmutils/numerical/quadrature/infinite.cljc): a template for a combinator that enables infinite endpoints on any integrator, using variable substitution on an appropriate, tunable range.
    - [Adaptive Integration](https://github.com/littleredcomputer/sicmutils/blob/master/src/sicmutils/numerical/quadrature/adaptive.cljc): a combinator that turns any of the integrators above into an "adaptive" integrator that's able to focus in on difficult regions.
  - And finally, "[Numerical Quadrature](https://github.com/littleredcomputer/sicmutils/blob/master/src/sicmutils/numerical/quadrature.cljc)", the namespace/essay that ties it all together.

- `sicmutils.numerical.compile` uses [SCI](https://github.com/borkdude/sci), the
  Small Clojure Interpreter, to generate compiled numerical code (#133)

- Implemented ODE solving using @littleredcomputer's
  [odex-js](https://github.com/littleredcomputer/odex-js) library (#135)

### Reader Literals

[data_readers.cljc](https://github.com/littleredcomputer/sicmutils/blob/master/src/data_readers.cljc)
provides 3 new data reader literals:

- `#sicm/ratio`

Use this with a ratio literal, like `#sicm/ratio 1/2`, or with a string like
`#sicm/ratio "1/4"`. If the denominator is `1` this literal will return a
`js/BigInt` in Clojurescript, or a Long in Clojure.

- `#sicm/bigint`

Use with a number literal, like, `#sicm/bigint 10`, or a string like
`#sicm/bigint "10000012"` to generate a `js/BigInt` in Clojurescript, or a
`clojure.lang.BigInt` in Clojure.

- `#sicm/complex`

Currently this only works with a string like `#sicm/complex "1 + 2i"`. In the
future it might work with a pair of `(real, complex)`, like:

    #sicm/complex [1 2]

### Power Serious, Power Serious

The Power Series implementation in `series.cljc` received an overhaul. The
implementation now follows Doug McIlroy's beautiful paper, ["Power Series, Power
Serious"](http://citeseerx.ist.psu.edu/viewdoc/download?doi=10.1.1.333.3156&rep=rep1&type=pdf).
Doug also has a 10-line version in Haskell on [his
website](https://www.cs.dartmouth.edu/~doug/powser.html).

The API now offers two types:

 - `Series`, which represents a generic infinite series of arbitrary values, and
 - `PowerSeries`, a series that represents a power series in a single
   variable; in other words, a series where the nth entry is interpreted as
   the coefficient of $x^n$:

    $$[a b c d ...] == $a + bx + cx^2 + dx^3 + ...$$

`series/series?` responds true to both. `series/power-series?` only responds
true to a `PowerSeries`.

To turn a `PowerSeries` into a `Series`, call it as a function with a single
argument, or pass the series and one argument to `series/value` to evaluate the
series using the above equation.

To turn a `Series` into a `PowerSeries`, call `series/->function`. None of the
functions discussed below can mix series types; you'll have to do the conversion
explicitly.

Each type supports the following generic operations:

- `*`, `+`, `-`, `/` between series and non-series
- `g/negate`, `g/invert`, `g/sqrt`, `g/expt` work as expected.
- `g/add` between series and non-series

`PowerSeries` additionally supports:

- `g/exp`, `g/cos`, `g/sin`, `g/asin`, `g/tan`
- `g/partial-derivative`, so `PowerSeries` works well with `D`

Each of these acts as function composition for the single variable function that
the `PowerSeries` represents. If `s` is a `PowerSeries` that applies as `(s x)`,
`(g/exp s)` returns a series that represents `(g/exp (s x))`.

There are many more new methods (see the namespace for full documentation):

- `starting-with` renamed to `series`
- `power-series`, analogous `series` but generates a `PowerSeries`
- `series*` and `power-series*` let you pass an explicit sequence
- `series/take` removed in favor of `clojure.core/take`, since both series
  objects act as sequences
- `generate` takes an additional optional argument to distinguish between series
  and power series
- `Series` now implements more of `v/Value`
- new `zero`, `one`, `identity` constants
- `constant` returns a constant power series
- `xpow` generates a series representing a bare power of `x`
- `->function` turns a `Series` into a `PowerSeries`
- `value`, `fmap` now handles both `Series` and `PowerSeries`
- `(inflate s n)` expands each term $x^i$ of `s` to $x^{in}$
- `compose` returns the functional composition of two `PowerSeries`
- `revert` returns the functional inverse of two `PowerSeries`
- `integral` returns a series representing the definite integral of the supplied
  `PowerSeries`, 0 => infinity (optionally takes an integration constant)

The namespace also provides many built-in `PowerSeries` instances:

- `exp-series`
- `sin-series`
- `cos-series`
- `tan-series`
- `sec-series`
- `asin-series`
- `acos-series`
- `atan-series`
- `acot-series`
- `sinh-series`
- `cosh-series`
- `tanh-series`
- `asinh-series`
- `atanh-series`
- `log1+x-series`
- `log1-x-series`
- `binomial-series`

And two `Series` (non-power):

- `fib-series`, the fibonacci sequence
- `catalan-series`, the [Catalan
  numbers](https://en.wikipedia.org/wiki/Catalan_number)

### Matrix Generic Operations

`::matrix` gained implementations for `exp`, `cos`, `sin`, `asin`, `tan`,
`acos`, `asin`; these now return taylor series expansions of the operator, where
multiplication is composition as before.

### Operator Generics

`Operator` gained implementations for `cos`, `sin`, `asin`, `tan`, `acos`,
`asin`; these now return taylor series expansions of the operator, where
multiplication is composition as before.

## [v0.21.1]

- Getting Github releases up to parity with the most recent release to Clojars.

## [v0.10.0]

- Did some refactoring and one breaking rename (Struct became Structure, since
  we don't abbreviate other deftypes). This also marks the point of departure
  for working with Functional Differential Geometry.


## [v0.9.8]

- This is the version that was current as of the talk @littleredcomputer gave at
  [Clojure/west 2017](2017.clojurewest.org), entitled "[Physics in
  Clojure](https://www.youtube.com/watch?v=7PoajCqNKpg)."<|MERGE_RESOLUTION|>--- conflicted
+++ resolved
@@ -2,12 +2,11 @@
 
 ## [unreleased]
 
-<<<<<<< HEAD
   - quaternions!
 
   - quaternions are implemented like vectors of length 4, and implement all
     appropriate Clojure protocols.
-=======
+
 - #276 adds an `integration-opts` to
   `sicmutils.mechanics.lagrange/Lagrangian-action`. All options are passed on to
   `definite-integral`. By default, `parametric-path-action` passes `:compile?
@@ -27,7 +26,6 @@
 
   - adds `sicmutils.series/function->`, for generating a Maclaurin series from a
     function.
->>>>>>> 617a54ae
 
 - #449:
 
