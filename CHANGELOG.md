# Changelog

## unreleased

<<<<<<< HEAD
- #490 adds `sicmutils.numerical.roots.bisect` with implementations of bisection
  search, secant search and a mixed method found in `scmutils`. These all live
  under a `bisect` function.

  The data structure returned is similar to the minimization functions in the
  `sicmutils.numeric.{unimin, multimin}` namespaces. As more root-finding
  methods come online this should all standardize nicely.
=======
- #489:

  - Installs `g/log` and `g/exp` for `js/BigInt` instances, enabling `g/log2` and
    `g/log10` in the mix.

  - Removes most `js*` calls using `coercive-=` and `js-mod`. This form is
    internal and should be avoided.
>>>>>>> 6156d04f

- #484 adds `sicmutils.polynomial/from-power-series`, for generating a
  polynomial instance from some prefix of a (univariate) power series.

## [0.21.1]

- #481:

  - fixes a long-standing (test-only) bug in `sicmutils.polynomial-test` around
    palindromic polynomials

  - Adds a new `x-degree` argument to `sicmutils.polynomial/univariate->dense`,
    for padding the result with zeros in the case that you want to guarantee a
    certain dense degree in the result.

- #480: `sicmutils.numerical.quadrature/definite-integral` now coerces the
  result of non-compiled integrands in cljs to double. This prevents the
  @kloimhardt bug where certain paths would produce `BigInt` instances and fail
  in quadrature calls.

- #477:

  - Adds tight integration with the
    [`clj-kondo`](https://github.com/clj-kondo/clj-kondo) linter via an exported
    clj-kondo configuration in the `resources` directory. All macros in the
    library now offer pleasant linting to users. This is especially helpful for
    the macros in `pattern.rule`, which now can offer live feedback to
    pattern-matching authors.

    See `doc/linting.md` for details on various warnings reported, and
    installation instructions for the clj-kondo config.

    Thanks to @borkdude for all of his help getting this working, and making
    this amazing project!

  - All linter errors and warnings are now addressed, fixed and silenced for the
    entire codebase, both `test` and `src` directories.

  - A new Github Action will run the linter for every PR and push to master, and
    annotate PRs with linter warnings and errors.

  - `com.gfredericks/test.chuck` dev dependency upgraded to `0.2.13` to grab its
    clj-kondo exported config.

  - I found the following bugs with the help of the linter:

    - Deleted the unused `sicmutils.differential/d:apply`.

    - Fixed a bug with `sicmutils.expression.render/->JavaScript` not using the
      second argument to `remainder`.

    - deleted `sicmutils.numerical.quadrature.common` in favor of
      `sicmutils.generic/infinite?`

    - Fixed a broken integrator in `sicmutils.numerical.quadrature.simpson38`,
      and fixed the tests to actually stress this code.

    - Fixed a bug where
      `sicmutils.numerical.quadrature.substitute/exponential-upper` was not
      actually using its input function!

    - unused `simplify` argument removed from
      `sicmutils.simplify.rules/non-negative-factors!` and all uses.

    - Bug fix in `sicmutils.special.elliptic/jacobi-elliptic-functions`; deep in
      the gnarly fn, one of the branches returned nil instead of its required
      values. Thank you, linter!

    - `pattern.rule` patterns can now handle spliced and unquote-spliced inputs in
      their symbol position.

    - `sicmutils.pattern/template` will no longer error in the 1-arity case when
      some form contains a binding entry like `(? (fn [m] ...))`. Instead, the
      function will be passed an empty map.

## [0.21.0]

- #474:

  - `g/quotient` now supports inexact inputs, as LONG as the inputs are equal up
    to sign. So `(g/quotient 1.2 -1.2)` now returns `-1` instead of throwing.

- #469:

  - `sicmutils.matrix` gains:

    - `literal-column-matrix`, `literal-row-matrix` for generating slightly
      tidier matrices of literal entries. (See `literal-matrix` for the prior
      option.)

    - `structure->matrix` converts 2 tensors into explicit matrices.

    - `s:solve-linear-left`, `s:solve-linear-right`, `s:divide-by-structure` act
      on 2 tensors. These live in the matrix namespace since they depend on
      conversions to and from tensors and matrices.

    - `make-diagonal` for generating diagonal matrices with a constant element
      along the diagonal.

    - `s->m`, `s:transpose` and `s:inverse` all gain new 2-arities
      that provides a sane default for `ls`.

    - More efficient matrix `invert` and `determinant` routines, plus functions
      to generate type specific custom matrix inversion and determinant routines
      via `classical-adjoint-formula`, `general-determinant`.

    - Linear equation solving via `solve`, `rsolve` and `cramers-rule`.

  - Implements new generics for matrices and structures:

    - diagonal matrices respond true to `v/=` with a scalar if all entries along
      the diagonal are equal to that scalar.

    - square matrices can now `g/+` and `g/-` with scalars; the scalar `c` is
      converted `(* c I)`, where `I` is an identity matrix of the same dimension
      as the square matrix.

    - `(g/acot M)` now expands the matrix `M` into a nice power series, more
      efficient than the previous default.

    - Thanks to `solve` and `cramers-rule`, the following `g/div` combinations
      now work: `matrix/scalar`, `scalar/square-matrix`,
      `column-matrix/square-matrix`, `row-matrix/square-matrix`,
      `up/square-matrix`, `down/square-matrix`, `matrix/square-matrix`.

    - new `solve-linear` implementations between square matrices and `up`
      `down`, row and column matrices, and between structures and scalars.

    - new `solve-linear-right` between row-matrix+square-matrix,
      down+square-matrix and scalar+structure.

  - Fixes an infinite loop with `sicmutils.matrix/some`.

  - Renames `square-structure->` to `two-tensor->`, and
    `square-structure-operation` to `two-tensor-operation`. These functions now
    work with rectangular 2 tensors, not just square.

  - `sicmutils.structure` gains `down-of-ups?`, `up-of-downs?`, `two-up?`,
    `two-down?`, `two-tensor?` and `two-tensor-info` for working with "2
    tensors", ie, structures that contain structural entries of matching
    orientation and size.

  - New `g/acot` generic method installed for Operator instances.

- #471:

  - installs the complex GCD implementation into the generic system and modifies
    it to work with real/complex pairs.

  - tweaks the default gcd implementation so that two identical values `x`, even
    if they are floating point, will return `x` from `(gcd x x)`. (default gcd
    in `sicmutils.euclid` can handle cases now where the terms are equal and of
    opposite sign.)

  - adds `exact-divide` handling of non-integral numbers when the inputs are
    either equal or of opposite sign.

- #398 adds a `sicmutils.generic/gcd` implementation for complex numbers,
  closing the long-standing #58. Thanks to @adamhaber for this!

- #461 adds `sicmutils.quaternion`, with a full arithmetic implementation and
  the beginnings of a rotation API. Quaternions are implemented like vectors of
  length 4, and implement all appropriate Clojure protocols. All arithmetic is
  compatible with all scalars and complex numbers.

  - Accessors: `get-r`, `real-part`, `get-i`, `get-j`, `get-k`, `complex-1`,
    `complex-2`, `->complex-pair`, `->vector`, `three-vector`

  - Predicates: `real?`, `zero?`, `one?`, `pure?`, `unit?`

  - Constants: `ZERO`, `ONE`, `I`, `J`, `K`

  - Reader literal `#sicm/quaternion` takes a 4-vector or a single entry.

  - Constructors: `make`, `from-complex`, `spherical`, `semipolar`,
    `multipolar`, `cylindrospherical`, `cylindrical`

  - More: `arity`, `evaluate`, `partial-derivative`, `magnitude-sq`,
    `normalize`, `commutator`

  - Transcendental functions: `exp` `log`, `cos`, `sin`, `tan` `sinh`, `cosh`,
    `tanh`. Many more transcendentals will work, thanks to their default
    implementations.

  - Arithmetic and generics: `+`, `-`, `*`, `/`, `dot-product`, `cross-product`,
    `conjugate`, `magnitude`, `expt`, `sqrt`, `simplify`, `infinite?`,
    `solve-linear-right`, `solve-linear`

  - Rotation-related: `from-angle-normal-axis`, `from-angle-axis`, `pitch`,
    `roll`, `yaw`, `->angle-axis`

- #468:

  - adds `sicmutils.polynomial/touchard`, implementing a constructor for the
    type of polynomial known as a "complete Bell polynomial" or ["Touchard
    polynomial"](https://en.wikipedia.org/wiki/Touchard_polynomials).

  - adds `sicmutils.special.factorial/bell` for computing the nth [Bell
    number](https://en.wikipedia.org/wiki/Bell_number)

  - `sicmutils.series/bell-series` returns an infinite sequence of bell numbers.

- #276 adds an `integration-opts` to
  `sicmutils.mechanics.lagrange/Lagrangian-action`. All options are passed on to
  `definite-integral`. By default, `parametric-path-action` passes `:compile?
  false`, since we do NOT want to compile the polynomial.

- #463 adds a new 1-arity to `sicmutils.matrix/characteristic-polynomial` that
  returns an actual polynomial instance. Creating this polynomial once and
  calling it many times is much more efficient. Closes #209.

  - `expt` called with a negative base and non-integral power now properly
    returns a complex number instead of `##NaN`.

  - symbolic `=` now behaves correctly and accumulates an expression of nested
    `and`s, vs before. The previous behavior would convert `(= 'a 'b 'c')` to
    `(= (= 'a 'b) 'c')`, which is NOT correct. (if `(= 'a 'b)` is true, then the
    expression evaluates to `false`, since `(= true 'c')` is false.)

  - adds `sicmutils.series/function->`, for generating a Maclaurin series from a
    function.

- #449:

  - All missing trigonometric functions have been filled in `sicmutils.generic`
    and aliased in `sicmutils.env`:

    - Inverse cotangent: `acot`
    - inverse secant: `asec`
    - inverse cosecant: `acsc`
    - hyperbolic (inverse hyperbolic) cotangent: `coth` and `acoth`
    - hyperbolic (and inverse hyperbolic) secant: `sech` and `asech`
    - hyperbolic (and inverse hyperbolic) cosecant: `csch` and `acsch`

    All of these have default implementations and derivatives defined. They'll
    work out of the box for all types with `atan` defined (and potentially
    `exp`, `sqrt` and `log`.)

    Thanks to John D Cook's ['Bootstrapping a minimal math
    library'](https://www.johndcook.com/blog/2021/01/05/bootstrapping-math-library/)
    for his inspiration on the defaults and implementation order of these new
    functions.

  - `expt` gains a new default implementation for non-native-integral powers,
    making `expt` work for any type with `exp`, `log` and `mul` defined.

  - `sqrt` gains a default implementation for all types implementing `exp`,
    `mul` and `log`.

  - All trig functions now have derivatives and docstrings.

  - New `sinc`, `tanc`, `sinhc`, `tanhc` functions live in `sicmutils.generic`
    and are aliased into `sicmutils.env`. These are generically defined as `(/
    (sin x) x)`, `(/ (tan x) x)` (and similar with `sinh` and `tanh`), with
    correct definitions for 0 and infinite-valued inputs.

    These functions all support derivatives as well.

  - New default `acot` implementation in `sicmutils.series`.

- #450:

  - Adds `sicmutils.series/harmonic-series`, the infinite series of [harmonic
    numbers](https://en.wikipedia.org/wiki/Harmonic_number)

  - moves `sicmutils.numerical.elliptic` to the `sicmutils.special` package, as
    `sicmutils.special.elliptic`.

  - New `sicmutils.special.factorial` namespace!
    `sicmutils.util.permute/factorial` moves here, and the forgotten duplicate
    `sicmutils.generic/factorial` is now gone.

    - New functions: `falling-factorial`, `rising-factorial`,
      `double-factorial`, `multi-factorial`, `subfactorial`,
      `binomial-coefficient`, `stirling-first-kind`, `stirling-second-kind`.

  - New `sicmutils.util.permute/multichoose` function, implementing the
    definition [described here](https://mathworld.wolfram.com/Multichoose.html).

  - better `number-of-combinations` impl in `sicmutils.util.permute`, using
    `sicmutils.special.factorial/falling-factorial`

  - sci bindings for`sicmutils.special.factorial`, `sicmutils.util.permute`.

- #458:

  - Default implementation of `g/negative?` returning `false` for literal
    numbers and symbols. This was required to get `g/abs` working for
    polynomials and rational functions with symbolic coefficients.

  - Polynomials and rational functions now correctly unwrap `Literal`
    coefficients in `->expression`. Without this, the resulting expressions
    would not correctly respond to `simplify` calls.

  - Slight efficiency improvement in
    `sicmutils.polynomial.gcd/->content+primitive`.

  - `sicmutils.rational-function/from-points` now correctly builds its function.
    Before, it was unhygienic; if `'x` appeared in the coefficients the results
    would be incorrect.

- #456:

  - `sicmutils.mechanics.lagrange/{Γ,Γ-bar}` are removed in favor of the
    existing `Gamma` and `Gamma-bar` functions. The `sicmutils.env` aliases are
    gone as well.

  - `sicmutils.mechanics.lagrange/Lagrange-interpolation-function` now returns
    an actual polynomial instance. Because polynomials support `IFn` and respond
    to the derivative operator `D`, this makes the `find-path` example on pages
    22/23 of SICM run about 5x faster.

  - Richardson extrapolation is now implemented as a functional fold. The
    exposition in `sicmutils.polynomial.richardson` discusses this; the
    namespaces gains `richardson-fold`, `richardson-sum` and `richardson-scan`.

- #455 makes `sicmutils.util.aggregate/scan` and
  `sicmutils.algebra.fold/fold->scan-fn` slightly more efficient by dropping the
  first element of the returned sequence before mapping the `present` function.

- #453:

  - Adds `sicmutils.polynomial/from-points` and
    `sicmutils.rational-function/from-points` for generating `Polynomial` and
    `RationalFunction` instances from sequences of points.

- #451:

  - new `sicmutils.algebra.fold` namespace:

    - New folds: `kahan-babushka-neumaier` (aliased as `kbn`),
      `kahan-babushka-klein` and and `kbk-n` macro for generating higher-order
      `kahan-babushka-klein` variants. `generic-sum-fold` folds using
      `sicmutils.generic/+`.

    - `sicmutils.util.aggregate/kahan-fold` now lives here, named `kahan`.

    - `fold->sum-fn` and `fold->scan-fn` generate functions like
      `sicmutils.util.aggregate.{sum,scan}` specialized to the supplied fold.
      See the docstrings for the multiple arities supported

    - fold primitives: `count`, `constant`, `min`, `max`.

    - fold combinator `join` allows compound folds to be built out of primitive
      folds.

  - Upgrades to `sicmutils.util.aggregate`:

    - `scanning-sum` renamed to `scan`

    - `halt-at` deleted in favor of the built-in `halt-when` that I didn't know
      about!

    - `scan` and `sum` now both use a dynamic binding, `*fold*`, to set the fold
      they use for aggregation. By default, this is set to the new
      `kahan-babushka-neumaier-fold`.

    - The three-arity version of `sum` now uses transducers, saving a pass over
      the input range.

    - `pairwise-sum` implements pairwise summation, an error-limiting technique
      for summing vectors. Use the dynamic binding `*cutoff*` to set where
      `pairwise-sum` bails out to normal summation.

  - Upgrades to `sicmutils.rational-function.polynomial`:

    - The folds in this namespace now follow the fold contract laid out in
      `sicmutils.algebra.fold`, implementing all three arities correctly.

    - I realized that the fold implementation here should /not/ return a full
      row every time it processes a previous row; a far better `present`
      implementation would return the best estimate so far. Then you could build
      a `scan` from that fold to see the estimates evolve lazily as new points
      are added. This has better performance, it turns out, than the original
      method!

    - added a bunch to the exposition to make the advantages clear.

  - Upgrades to `sicmutils.rational-function.interpolate`:

    - `fold` interface upgraded, similar to the polynomial interpolation notes.

    - New `bulirsch-stoer-fold`, `bulirsch-stoer-sum` and `bulirsch-stoer-scan`
      functions. These are similar to the `modified-**` versions but use the
      `bulirsch-stoer` algorithm, instead of `modified-bulirsch-stoer`.

    - `modified-bulirsch-stoer-fold-fn` renamed to
      `modified-bulirsch-stoer-fold`, to match the naming scheme of other
      "folds" in the library.

    - `modified-bulirsch-stoer-fold` renamed to `modified-bulirsch-stoer-sum`,
      to match the convention that "reducing a sequence with a fold" is called
      "summing" the sequence. I can see this changing down the road...

    See `context-opts` for instructions on how to enable
    `sicmutils.algebra.fold/kbk-n` in the SCI environment (you'll need to turn
    on access to `js/Math` or `java.lang.Math`).

  - Fixed a type inference warning in Clojurescript in `sicmutils.complex`.

  - Added support for `sicmutils.util.def` and its `fork` macro to the default
    SCI environment provided by SICMUtils. Helpful for macro-writing!

  - `sicmutils.numerical.quadrature.adaptive` now uses the dynamically bound
    `sicmutils.util.aggregate/*fold*` to accumulate its numerical integral
    pieces, instead of a hardcoded `kahan-sum`.

  - `sicmutils.numerical.quadrature.bulirsch-stoer` now uses the functional scan
    versions of polynomial and rational function interpolation, as these are a
    bit faster than the originals!

  - `sicmutils.util.stream/scan` deleted in favor of
    `sicmutils.util.aggregate/scan` with a dynamic binding for `*fold*` to
    customize.

- #448:

  - new `g/infinite?` generic with implementations for all numeric types,
    complex numbers, `differential` instances. Defaults to `false` for all other
    types. (Also aliased into `sicmutils.env/infinite?`).

  - The infix, TeX and JavaScript renderers (`->infix`, `->TeX` and
    `->JavaScript`) all properly render `##Inf` and `##-Inf`. Infix uses the
    Unicode symbol ∞, while `->TeX` uses the LaTeX command `\infty`.
    Javascript's `Infinity` stands in for `##Inf` in generated JS code.

  - Complex numbers now respond `true` to `g/negative?` if their imaginary
    component is zero and real component is negative, false otherwise.

  - `g/+`, `g/-`, `g//` now no longer short circuit if there is a NUMERIC zero
    on either side. This was causing bugs in cases where we allow, say, a scalar
    to be added to a quaternion, and auto-convert the scalar right there (so it
    adds only to the real part). OR in cases, like in the matrix PR, where we
    convert the scalar in addition to `<scalar>*I*`.

    - This caused some problems with `sicmutils.matrix` tests that were not well
      typed.

  - The default `expt` implementation is now available as a function to call
    directly (`sicmutils.generic/default-expt`) without going through the
    dispatch system.

- #447 contains a grab-bag of fixes and additions, many related to complex
  numbers:

  - Use `Math/E` instead of `(Math/exp 1)` for euler's constant in
    `sicmutils.env`.

  - Fix bug in `sicmutils.calculus.indexed`, in a case where either input was
    missing an `up` or `down`index type.

  - symbolic `dot-product` and `inner-product`

  - `inner-product` now defaults to `dot-product` for scalar instances. This is
    correct for all numeric types we currently have, since `complex` is the only
    tough case, and it has real coefficients.

  - simplify now does NOT freeze expressions before simplifying. This allows
    complex numbers to survive simplification, since they freeze to `(complex
    <re> <im>)`.

    - big rewrite in `sicmutils.simplify.rules`, to convert all of the frozen
      matchers like `(complex 1 2)` into matchers that actually bind to a
      complex number.

    - more rules in `complex-trig`, it can now handle bigger products inside of
      `sin` and `cos` multiplied by `I`.

  - Various improvements to `sicmutils.complex`:

    - complex implementations for `dot-product` between complex and real types

    - Fixed reflection warnings with `ComplexFormat`in complex parsing code

    - complex `zero?` now returns true for inputs like `(complex -0.0 -0.0)`,
      where a negative zero lives in the real or imaginary slots

    - new `sicmutils.complex/-I` binding, set to `(g/negate c/I)`

    - `g/expt` for complex numbers optimizes the inputs equal to `I` by
      returning exact 1, -1, `I` or `-I` depending on the input. This applies to
      `g/square` and `g/cube` as well.

- #445 fixes a bug where structures and other seq-able types were interpreted as
  sequence matchers.

  In `pattern.match` and all rules, things that respond true to `sequential?`
  but not `seq?` or `vector?` (many of the sicmutils types, like structures and
  the upcoming Quaternion type) were being converted to `seq` and treated as
  sequence matchers vs literal matchers. This no longer happens, and structures
  etc are treated as literal matchers.

- #443:

  - Implements `IKVReduce` and `Reversible` for structures. This enables `rseq`
    and `reduce-kv` to work with structures.

  - Removes a `reduced` shortcut condition in `sicmutils.generic/*` that was
    causing multiplications of the form `(* 0 0 (up 0 0))` to shortcut and
    return `0` instead of the appropriate structural form.

  - the `atan` implementation for symbolic numbers is now careful not to return
    a floating point number in the case of a 0 argument in the second position.
    Additionally, it now returns symbolic `pi` or 0 in the case of `0` in the y
    argument for positive and negative `x` argument, respectively, and symbolic
    `(/ pi 2)` or `(- (/ pi 2))` for a 0 `x` argument and respective positive or
    negative `y` argument.

- #442 fixes #441 by upgrading the implementations of
  `sicmutils.util.permute/{factorial,number-of-combinations}` to be able to
  handle large inputs. Thanks to @swapneils for the report.

- #440:

  - Modifies `(g/exp 0)` to return an exact 1, vs the previous `1.0`.

  - Fixes a bug in `sicmutils.rules/exp-contract` leftover from the port from
    Scheme. Thanks to @adamhaber for pointing this out!

- #438:

  - converts `doall` calls to `run!`, `dorun`, `doseq` or `mapv` where
    applicable. In cases where we were trying to force side effects (mostly in
    the tests), this change prevents the environment from retaining the full
    sequence. This will save memory!

  - adds missing tests from `connection.scm` to
    `sicmutils.calculus.connection-test`, stressing pages 205 - 213 from MTW,
    Gravitation.

- #434: allow pattern matching forms to successfully bind to `nil` or `false`.

- #397: `sicmutils.calculus.manifold/typical-coords` now returns generated
  coordinate symbols that start with the same symbol as the coordinate system's
  prototype, like:

```clj
(typical-coords R2-polar)
;;=> (up x065308 x165309)

(typical-coords
 (with-coordinate-prototype R2-polar (up 'r 'theta)))
;;=> (up r65312 theta65313)
```

## 0.20.1

- #396:

  - fixes a bug in the SCI version of `define-coordinates` which didn't allow
    any rebinding of manifolds.

  - Removes the `bindings` key from `sicmutils.env.sci/context-opts`.
    https://github.com/babashka/sci/issues/637 is a bug with variable rebinding
    that occurs when `:bindings` is in play. Instead of relying on this key,
    evaluate `(require '[sicmutils.env :refer :all])` against your SCI
    environment to get all bindings.

  - bumps the default version of SCI to 0.2.7.

## 0.20.0

- #348:

  - Adds a new single arity version of
    `sicmutils.util.permute/permutation-parity`, which returns the parity of a
    permutation relative to its sorted version.

  - `sicmutils.complex/complex` can now take a single string argument in both
    Clojure and Clojurescript.

  - Expands the complex number literal parser to take these forms, in addition
    to the previously-supported string argument:

```clj
#sicm/complex [1.2 3.6]    ;; 1.2+3.6i
#sicm/complex [1.2]        ;; 1.2
#sicm/complex 1.4          ;; 1.4
#sicm/complex "1.2 + 3.6i" ;; 1.2+3.6i
```

- #394 fixes a bug with derivatives of functions that returned a map... but
  where the map was actually meant to represent some other type, by holding a
  `:type` key. We do this for manifold families and manifold points, as two
  examples. Now, instead of recursing into the values, the system will correctly
  throw an error. (You can fix this by using a `defrecord` instead of a map and
  implementing `sicmutils.differential/IPerturbed`.)

- #393:

  - Forms like `(let-coordinates [(up x y) R2-rect] ...)` will now work even if
    `up` is not present in the environment. Previously this syntax was valid,
    but only if `up` had been imported.

  - Adds the `sicmutils.calculus.coordinate/define-coordinates` macro, also
    aliased into `sicmutils.env`. This macro allows you to write forms like

```clj
(define-coordinates (up t x y z) spacetime-rect)
(define-coordinates [r theta] R2-polar)
```

  and install set of bindings for a manifold's coordinate functions, basis
  vector fields and basis form fields into a namespace. This is used liberally
  in Functional Differential Geometry. (You might still prefer `let-coordinates`
  for temporary binding installation.)

  - Converts many of the `sicmutils.fdg` test namespaces to use the new
    `define-coordinates` macro, making for a presentation closer to the book's.

  - Fixes a Clojurescript warning in `sicmutils.util` warning due to
    redefinition of `clojure.core/uuid`

- #386:

  - Aliases `sicmutils.mechanics.hamilton/phase-space-derivative` into
    `sicmutils.env`, and adds `sicmutils.sr.frames/base-frame-maker`. The latter
    function makes it easier to write reference frames like `the-ether`, as with
    the `home` variable in chapter 11 of FDG.

  - Adds all code listings from chapters 10 and 11 of FDG as
    `sicmutils.fdg.{ch9,ch10}-test`.

- #384:

  - Adds `sicmutils.fdg.ch9-test`, with tests for all forms from FDG's 9th
    chapter.

  - Tests from `sicmutils.fdg.einstein-test` now all work, and quite fast. The
    functions in this namespace comprise some of the exercises from FDG chapter
    9. (Einstein's Field Equations hung until this PR... getting these working
    is a huge achievement for me, and, in some sense, the final milestone of the
    Big Port from scmutils.)

  - Adds `sicmutils.function/memoize`, a metadata-and-function-arity preserving
    version of `clojure.core/memoize`.

  - in `sicmutils.calculus.indexed`, `with-argument-types` and
    `with-index-types` now both correctly set the arity of the returned
    function, in addition to the argument types or indices.
    `sicmutils.function/arity` will now work correctly with indexed or typed
    functions.

  - Adds new `manifold?` and `manifold-family?` functions in `sicmutils.env` and
    `sicmutils.calculus.manifold`. These are enabled by new `:type
    :sicmutils.calculus.manifold/{manifold,manifold-family}` keys in the
    appropriate structures in the manifold namespace. Manifolds and manifold
    families will now respond with these keywords to `sicmutils.value/kind`.

  - The `sicmutils.calculus.manifold/ICoordinateSystem` now has a `uuid`
    function, for internal comparison of coordinate systems. This is here so
    that points can cache coordinate system representations by UUID. Before this
    change, changing the coordinate prototype, or attaching metadata to a
    coordinate system would break its cache entry in manifold points. (This was
    the killer for the Einstein Field Equations!)

  - `sicmutils.calculus.manifold/{coordinate-prototype,with-coordinate-prototype}`
     now store and retrieve the coordinate prototype from metadata. This plus
     the previous change allows manifold points to correctly cache their
     coordinate representations.

  - `sicmutils.calculus.manifold/manifold` acts as identity on manifolds now.
    Previously it only worked on coordinate systems.

- #382:

  - Makes the `name` argument to `sicmutils.operator/make-operator` optional.
    `name` now defaults to `'???`.

  - adds tests for all code forms in Chapter 8 of FDG.

- #376 adds more type hints to the `ratio.cljc` namespace. This fully solves the
  advanced compilation issues we were seeing.

- #374: Demos, thanks to @sigmaxipi!

- #379 fixes typos in a couple of the equations in `richardson.cljc`, closing
  #377. Thanks to @leifp for the report.

- Features, tests and bugfixes from #381:

  - `sicmutils.calculus.coordinate/generate` moves to
    `sicmutils.calculus.manifold/c:generate`; this supports a bugfix where
    1-dimensional manifolds like `R1-rect`, aka `the-real-line`, return a
    coordinate prototype of a single element like `t` instead of a structure
    with a single entry, like `(up t)`. Thanks to @phasetr for the bug report
    that led to this fix, and @gjs for finding and fixing the bug.

  - `same.ish/Approximate` implemented for `sicmutils.structure/Structure`,
    allowing `ish?` comparison of `up` and `down` structures with approximate
    entries. Require `sicmutils.generator` for this feature. (NOTE: because
    protocols are implemented for the LEFT argument, `(ish? <vector> (down
    ...))` will still return true if the values are approximately equal, even
    though a `<vector>` is technically an `up` and should NOT equal a `down`. Do
    an explicit conversion to `up` using `sicmutils.structure/vector->up` if
    this distinction is important.)

  - `same.ish/Approximate` now defers to `sicmutils.value/=` for equality
    between `Symbol` and other types. This lets `ish?` handle equality between
    symbols like `'x` and literal expressions that happen to wrap a single
    symbol.

  - `Cartan->Cartan-over-map` now does NOT compose `(differential map)` with its
    internal Cartan forms. This fixed a bug in a code listing in section 7.3 of
    FDG.

  - Section 7.3 of FDG implemented as tests in `sicmutils.fdg.ch7-test`.

  - Many new tests and explorations ported over from `covariant-derivative.scm`.
    These live in `sicmutils.calculus.covariant-test`.

  - timeout exceptions resulting from full GCD are now caught in tests using
    `sicmutils.simplify/hermetic-simplify-fixture`. Previously, setting a low
    timeout where simplification failed would catch and move on in normal work,
    but fail in tests where fixtures were applied.

## 0.19.2

Yet another incremental release, this time to bump the `Fraction.js` dependency.
The new `cljsjs` dependency has code compatible with advanced compilation.

- #372 bumps the `Fraction.js` dependency to `4.1.1`.

## 0.19.1

This is an incremental bugfix release to get Clojurescript advanced compilation
into shape.

- #371:

  - fixes a subtle bug with extern inference on `fraction.js/bigfraction.js`.
    Thanks to @sigmaxipi for this report!

  - removes overridden factory constructors like `->Polynomial`. I had
    originally done this for functions that held a metadata field, so that the
    user could leave it out and have it default to `nil`... but advanced Closure
    compilation can't understand the `ns-unmap` call, so it has to go.

  - Many unary functions on `Operator`, `Structure`, `Series`, `PowerSeries`,
    `Polynomial` and `RationalFunction` now preserve metadata. Binary functions
    between two instances of any of these still return a new object with
    metadata == `nil`.

## 0.19.0

> (If you have any questions about how to use any of the following, please ask us
> at our [Github Discussions](https://github.com/sicmutils/sicmutils/discussions)
> page!)

This release focused on improving the expressiveness and performance of the
three simplification engines in SICMUtils:

  - `sicmutils.polynomial` and `sicmutils.rational-function` are now quite well
    fleshed out, with full polynomial and rational function APIs and many
    generics.

  - The polynomial and rational function _simplifiers_ work by round-tripping
    expressions through these types, depending on each namespace to emit
    symbolic expressions in "canonical form". This process is now much faster!
    On one important Bianchi Identity benchmark in `sicmutils.fdg.bianchi-test`,
    one test that formerly took close to 30 minutes now runs in 30 seconds, and
    all see a 60-fold improvement.

  - By default, these simplifiers emit expressions with all terms multiplied
    out; the new `factor` function in `sicmutils.env` lets you factor
    expressions, overriding this default.

  - The rule-based simplifier is now based on a powerful pattern matching
    engine, implemented in `pattern.match` and `pattern.rule`.
    `sicmutils.simplify.rules` now contains every rule and possible
    customization from the original scmutils codebase.

There is a _lot_ in this release, all motivated by performance. Please read on
for the detailed notes, and enjoy version 0.19.0!

### Rule-Based Simplifier Overhaul

- #353 introduces a powerful new simplifier, ported from the `new-simplify`
  procedure in `simplify/rules.scm` of the scmutils library. There are now a
  BUNCH of new rulesets and rule simplifiers in `sicmutils.simplify.rules`!

  The next step with these is to massage them into separate bundles of rules
  that users can mix and match into custom simplifiers for objects like abstract
  matrices, abstract bra and ket structures, up and down, booleans (for
  representing equations and inequalities) and so on.

- #349 introduces a new pattern matching system, built out of matcher
  combinators. All of the rules in `sicmutils.simplify.rules` now use the new
  syntax offered by the library. Some notes:

  - `pattern.match` defines a number of "matcher combinators"; these are
    functions that take a map of bindings, a data input and a success
    continuation and either succeed by calling their continuation, or fail. Out
    of the box, the library provides `fail`, `pass`, `with-frame`,
    `update-frame`, `predicate`, `frame-predicate`, `eq`, `bind`, `match-when`,
    `match-if`, `or`, `and`, `not`, `segment` and `sequence`.

  - Additionally, any combinator that takes another combinator can ALSO take a
    pattern form like `'?x`. See `pattern.syntax` for the full, rich range of
    syntax allowed. These are all functions, so you'll have to quote your
    symbols at this stage.

  - Passing a matcher combinator to `pattern.match/matcher` to generate a
    matcher object. This is a function from some `data` input to a map of
    bindings on success, or an explicit `pattern.match/failure` object on
    failure. Test for failure with `pattern.match/failed?`.

  - A combination of a matcher and a "consequence function" is called a "rule".
    A consequence is a function that takes a binding map and either returns a
    new result or fails by returning `nil` or `false`. (Don't worry, you can
    succeed with these values too by wrapping them in `sicmutils.rule/succeed`.)

    Rules are the heart of the whole simplification mechanism in sicmutils! To
    learn about how to build these, see the documentation for `pattern*`,
    `pattern`, `consequence`, `template`, `rule*`and `rule`.

  - `pattern.rule` gives you some starter rules, and many combinators you can
    use to build more and more powerful and complex sets of rules. These are
    `pass`, `fail`, `predicate`, `return`, `branch`, `choice*`, `choice`,
    `pipe*`, `pipe`, `n-times`, `attempt`, `guard`, `iterated`, `while`,
    `until`, `fixed-point` and `trace`.

  - Rules are nice for rewriting entire expressions recursively, from the bottom
    up or top down. This is called "term rewriting". A big motivation for this
    rewrite was to make it easy to build custom term rewriters for types like
    abstract matrices or abstract up and down structures. You can use your rules
    to rewrite structures recursively with `bottom-up`, `top-down`,
    `iterated-bottom-up` and `iterated-top-down`. `ruleset*`, `ruleset`,
    `rule-simplifier` and `term-rewriting` capture some common patterns the
    library uses to go from rules => term rewriters.

  - If you want ideas about how to use the pattern matching library to rewrite
    expressions, see `sicmutils.simplify.rules` for many examples.

- #354 adds SCI support for all macros and functions in the new pattern matching
  namespaces, and adds these to the namespaces exposed via `sicmutils.env.sci`.

### Rational Function, Polynomial Simplifiers

- #341 takes on a large rewrite of the rational function and polynomial
  simplfiers. One goal of this project was to improve the performance of the
  Bianchi Identities in `sicmutils.fdg.bianchi-test`, and I'm happy to say that
  they are now a good bit faster than the original scmutils implementation.

  `sicmutils.polynomial` and `sicmutils.rational-function` are now solid data
  structures of their own, with many operations installed into the generic
  system. These are now valuable and useful outside of their role in the
  simplifier.

  This was a large project, and many small improvements and bugfixes snuck in.
  Here is the full list:

  - `v/kind` now works for `sorted-map` instances.

  - GCD in Clojurescript is now fast and efficient between all combinations of
    `js/BigInt` and `js/Number`, and in Clojure between all combinations of
    `clojure.lang.BigInt`, `BigInteger`, `Long` and `Integer`.

  - on the JVM, GCD now works properly with rational numbers. Previously
    anything non-integral would return `1`; now `(gcd 1/2 1/3)` properly returns
    `1/6`.

  - `g/exact-divide` now succeeds for all non-exact `::v/scalar` types (symbols,
    floats, etc) either if the denominator is zero, or if the two arguments are
    equal. Else, it throws, just like before.

  - A multi-arity call to `sicmutils.generic/*` now stops if it encounters a
    0, rather than attempting to multiply all remaining items by 0.

  - The default function for `sicmutils.generic/lcm` protects against overflow
    by dividing only a single one of its arguments `a` and `b` by `(gcd a b)`.

  - `(g/lcm 0 0)` now properly returns 0.

  - New `sicmutils.util.aggregate/{monoid,group}` functions let you build
    multi-arity aggregations out of binary combination functions, with an option
    to bail early at "annihilator" values, like 0 for multiplication.

  - New multi-arity `lcm` and `gcd` implementations for symbolic expressions
    appropriately handle `0` and `1` on either side, as well as the case where
    both arguments are equal.

  - In the `sicmutils.numsymb` namespace, thanks to `monoid` and `group`, the
    `'*`, `'/`, `'-`, `'+`, `'or`, `'and`, `'gcd`, `'lcm` and `'=` operations
    now have efficient multi-arity implementations that stop computing when they
    receive an annihilator, like `0` for multiplication or `true` for `or`.
    Access these via `(sicmutils.numsymb/symbolic-operator <symbol>)`.

  - `sicmutils.series/PowerSeries` gains `arg-scale` and `arg-shift` functions;
    these are identical to `sicmutils.function/arg-{scale,shift}`, but preserve
    the `PowerSeries` type. (#367 proposes making these functions generic.)

  - New `sicmutils.ratio/IRational` protocol, with `numerator` and `denominator`
    functions implemented for ratios and for the `RationalFunction` data type.
    These two are now exposed in `sicmutils.env`.

  - `sicmutils.simplify.rules/*divide-numbers-through-simplify?*` is now `true`
    by default; numbers in the denominator will now automatically pull up into
    the numerator. All tests now reflect this setting.

  - Any analyzer generated from `sicmutils.expression.analyze` can now act on
    both bare, unwrapped expressions (raw lists etc) and on
    `sicmutils.expression.Literal` instances. This means that you can now call
    `sicmutils.simplify/{*rf-simplify*,*poly-simplify*}` as functions and
    canonicalize some form with either simplifier without triggering a full
    simplification. A small win, but ice.

  - `sicmutils.polynomial.factor` got a major rewrite, and now exposes a few
    functions like `poly->factored-expression`, `factor-expression` and
    `factor`.

      - `factor` is _tremendously useful_! Call `factor` (it's aliased into
        `sicmutils.env`) on any expression to factor out all possible terms.
        This makes it much easier to see where there is some cancellation
        lurking, in, say, some expression you know should equal zero (a
        residual).

  - bugfix: `sicmutils.expression.Literal` instances now compare their contained
    expression via `sicmutils.value/=`.

  - `sicmutils.rules/constant-elimination` can now eliminate constants from
    expressions with any arity, not just binary forms.


  Now, the three big namespaces... `sicmutils.polynomial`,
  `sicmutils.rational-function` and `sicmutils.polynomial.gcd` all got a big
  overhaul.

  - `sicmutils.polynomial` notes:

    - `Polynomial` uses a new sparse representation for its "power product"
      term; this, plus an arithmetic rewrite, makes the whole system much faster
      for larger numbers of variables (for all #s, really).

    - `Polynomial` instances implement many more Clojure(script) protocols. They
      can hold metadata; they can be evaluated as functions of their
      indeterminates, and `seq` now returns a sequence of terms.

    - `Polynomial` extends `sicmutils.function/IArity` and
      `differential/IPerturbed`, so you can use `sicmutils.function/arity`, and
      take derivatives of functions that return polynomials.

    - In their arithmetic, `Polynomial` instances will drop down to bare
      coefficients whenever some multiplication or addition removes all
      indeterminates. All binary arithmetic exposed in the namespace can handle
      non-`Polynomial` instances on either or both sides, so this is fine.
      Coefficients are treated as constant polynomials.

    - The namespace holds many new functions. Some choice ones are:

      - constructors: `make`, `constant`, `linear`, `c*xn`, `identity`, and
        `new-variables`

      - accessor functions: `arity`, `degree`, `coefficients`, `leading-term`,
        `leading-coefficient`, `leading-exponents`, `leading-base-coefficient`,
        `trailing-coefficient`, `lowest-degree`

      - predicates: `monomial?`, `monic?`, `univariate?`, `multivariate?`,
        `negative?`

      - functions to generate new polynomials: `map-coefficients`,
        `map-exponents`, `scale`, `scale-l`, `normalize`, `reciprocal`,
        `drop-leading-term`, `contract` and `extend` alongside `contractible?`,
        `lower-arity`, `raise-arity`, `with-lower-arity`, `arg-scale`,
        `arg-shift`

      - arithmetic: `negate`, `abs`, `add`, `sub`, `mul`, `square`, `cube`,
        `expt`, `divide` along with `divisible?`, `evenly-divide`,
        `pseudo-remainder`, and _lots_ of functions installed into the generic
        arithmetic system.

      - different ways to evaluate polynomials: `evaluate`, `horner-with-error`

      - calculus! `partial-derivative` and `partial-derivatives` are alive and
        well, and work with the `D` operator.

      - Functions to get in and out of polynomials from other types:
        `univariate->dense`, `->power-series`, `expression->`, `->expression`

  - `sicmutils.polynomial.gcd` also got a rewrite; it's fairly clear to read
    now, and prepared for the eventual addition of the sparse multivariate GCD
    routine that scmutils uses. There are some efficiency gains here too that
    let us turn a number of tests back on, or demote them from `:long` markers.

  - `sicmutils.rational-function` notes:

    - `RationalFunction` instances implement many more Clojure(script)
      protocols. They can hold metadata; they can be evaluated as functions of
      their indeterminates, and `seq` now returns a pair of `numerator`,
      `denominator`.

    - `RationalFunction` extends `sicmutils.function/IArity` and
      `sicmutils.ratio/IRational`, so our generic `arity`, `numerator` and
      `denominator` work on these instances.

    - Here are some new functions from the `RationalFunction` namespace:

      - constructor: `make`, drops to polynomial or coefficient where needed
        just like `Polynomial` functions

      - functions to generate new rational functions: `arg-scale`, `arg-shift`

      - predicates: `negative?`

      - arithmetic: `negate`, `abs`, `add`, `sub`, `mul`, `square`, `cube`,
        `expt`, `invert`, `div`, `gcd`, and many functions installed into the
        generic arithmetic system.

      - evaluation via `evaluate`

      - calculus! `partial-derivative` and `partial-derivatives` are alive and
        well, and work with the `D` operator.

      - Functions to get in and out of rational functions from symbolic
        expressions: `expression->`, `->expression`.

### New Functions, Performance Improvements

- #358:

  - Adds a more efficient `literal-derivative` implementation to
    `sicmutils.abstract.function`, making the Bianchi identity benchmarks run
    40% faster.

  - In Clojurescript, `Range` instances now implement `sicmutils.value.Value`
    and `sicmutils.differential.IPerturbed`, allowing them to be returned from
    derivative-taking functions

  - Major, unexpected performance improvement - it turns out
    `sicmutils.value/number?` was quite slow in Clojure (less so in
    Clojurescript). Changing this function from an `isa?` check to a series of
    explicit `instance?` checks cut the build time in half. This makes the
    numeric tower less extensible... but it wasn't terribly extensible to start
    with, and needs some attention to make it so. A big win!

  - The Bianchi identity benchmarks have all been updated to reflect the big
    performance improvements achieved here, thanks to the wonderful
    [Tufte](https://github.com/ptaoussanis/tufte) profiling library from
    @ptaoussanis. The remaining very slow piece in the simplifier is the
    implementation of `g/add` for polynomial instances. #341 will improve this
    situation.

- #360 introduces a number of performance improvements to the
  `sicmutils.differential.Differential` implementation, primarily in `terms:+`
  and `terms:*`. thanks again to @ptaoussanis and the
  [Tufte](https://github.com/ptaoussanis/tufte) profiling library for helping me
  track these down.

- #357:

  - Adds the ability to do incremental simplification, every time an operation
    is performed involving a symbolic expression. Bind
    `sicmutils.numsymb/*incremental-simplifier*` to a function from raw
    expression -> raw expression, like `sicmutils.simplify/simplify-expression`
    or any of the rules in `sicmutils.simplify.rules` to enable this behavior.

  - Expands the `sicmutils.expression.analyze` API with the functions
    `default-simplifier`, `expression-simplifier`, `initializer`,
    `expression-analyzer` and `auxiliary-variable-fetcher`. See the [API
    documentation](https://cljdoc.org/d/sicmutils/sicmutils/CURRENT/api/sicmutils.expression.analyze)
    for detailed notes on how to do interactive expression analysis and
    simplification with these new tools.

  - by default, each simplification pass uses both rational function _and_
    polynomial canonicalization. This brings the simplifier into line with the
    scmutils simplifier.

- #353:

  - Adds a new `sicmutils.util.logic` namespace with an `assume!` function that
    allows rules to log assumptions when some simplification like `(sqrt (square
    x))` might have to choose one of multiple possible simplifications
    (`(non-negative? x)`, in this example).

    This function simply logs the assumption for now, instead of performing any
    checks. now. Turn off assumption logging with the dynamic variable
    `*log-assumptions?*` in that namespace.

  - new `sicmutils.value/almost-integral?` returns true if its argument is VERY
    close to an integral value, false otherwise.

- Efficient `symmetric-difference` implementation in `sicmutils.util.vector-set`
  (#346)

### Bug fixes, file moves, misc

- #369:

  - Removes JVM dependencies on Guava and nrepl.

  - Removes `sicmutils.env/sicmutils-repl-init`; this is only used by `lein
    repl`, and we now accomplish the same task with the `:repl-options` entry in
    `project.clj`.

  - Makes `sicmutils.polynomial.{factor,gcd}` available to SCI via the
    `sicmutils.env.sci` namespace

  - moves a few namespaces to more valid locations, now that the rational
    function and polynomial namespaces are tidied:

    - `sicmutils.numerical.interpolate.polynomial` ->
      `sicmutils.polynomial.interpolate`

    - `sicmutils.numerical.interpolate.richardson` ->
      `sicmutils.polynomial.richardson`

    - `sicmutils.numerical.interpolate.rational` ->
      `sicmutils.rational-function.interpolate`

- #358:

  - Converts the Clojurescript test build and REPL command from `lein-cljsbuild`
    to `shadow-cljs`. This enables more formerly-slow tests for Clojurescript;
    these are now fast enough to run, thanks to the performance improvements
    described below.

  - Upgrades our [Timbre](https://github.com/ptaoussanis/timbre) logging
    dependency to version 5.1.2, and [SCI](https://github.com/borkdude/sci) to
    0.2.5

- #353:

  - `expression->stream`, `expression->string`, `print-expression`, `pe` move
    from `sicmutils.simplify` to `sicmutils.expression`, and are now aliased in
    `sicmutils.env`.

  - `pattern.rule/guard` now fails if its rule argument fails; previously it
    wrapped the result in `attempt`, and would return its original input on
    failure.

  - fixed a heisenbug in `sicmutils.expression.analyze/make-analyzer` where, in
    Clojurescript, using expressions containing a `js/BigInt` as a hashmap key
    caused certain simplifications to fail. (This is vague, but the bug was
    _really_ subtle.) The fix was to make sure we freeze keys in the symbol
    cache. This is now noted in the function body.

## 0.18.0

> (If you have any questions about how to use any of the following, please ask us
> at our [Github Discussions](https://github.com/sicmutils/sicmutils/discussions)
> page!)

This release focused on porting over all of the material required to run every
piece of code from Sussman and Wisdom's ["Functional Differential
Geometry"](http://xahlee.info/math/i/functional_geometry_2013_sussman_14322.pdf).
The namespaces are lightly documented; the situation is better than the original
library, but will only get better as I work through the material and add
commentary.

There is a huge amount of functionality and material here! We can run many
examples from general and special relativity, and the tests are full of
exercises from the classic ["Gravitation" book by Misner, Thorne and Wheeler
(MTW)](https://www.amazon.com/Gravitation-Charles-W-Misner/dp/0691177791).

Notable changes from the rest of the library:

- `Operator` instances are slightly more efficient with their addition and
  multiplication, handling `zero?` and `one?` cases appropriately

- `Structure`s can now hold metadata

- We've extended the SICMUtils generics to Clojure's Map and Set data
  structures. These can now combine with `+`. Maps are treated as sparse
  infinite-dimensional vector spaces, and can multiply with symbolic or numeric
  scalars.

- `ModInt` instances are now correctly equal to numbers (when those numbers mod
  down to the `ModInt` instance's residue).

### What's next?

The next major change will be an overhaul of the simplifier to make it work fast
enough to solve Einstein's field equations in a reasonable amount of time, maybe
even in the browser. Polynomial GCD is slow, but
[#341](https://github.com/sicmutils/sicmutils/pull/341) will make it fast.

On to the detailed notes!

### Functional Differential Geometry

- From #339:

  - The new `sicmutils.calculus.covariant/Lie-D` can compute the Lie derivative
    for coordinates.

  - `sicmutils.calculus.frame` lets us create relativistic reference frames for
    investigating special relativity problems. This namespace aliases the
    following functions into `sicmutils.env`: 'frame?', `make-event`, `event?`,
    `claim`, `coords->event`, `event->coords`, `ancestor-frame`, `frame-name`,
    `frame-owner` and `frame-maker`.

  - `sicmutils.calculus.hodge-star` implements the Hodge star operator from
    chapter 10 of Functional Differential Geometry, plus Gram Schmidt
    orthonormalization. This namespace aliases the following functions into
    `sicmutils.env`: `Gram-Schmidt`, `orthonormalize` and `Hodge-star`.

  - `sicmutils.calculus.indexed` ports over the scmutils work on indexed objects
    and typed functions. This namespace aliases the following functions into
    `sicmutils.env`: `argument-types`, `with-argument-types`, `index-types`,
    `with-index-types`, `typed->indexed`, `indexed->typed`, `typed->structure`,
    `structure->typed`, `i:outer-product` and `i:contract`.

  - `sicmutils.calculus.manifold` gains `coordinate-system?`, which
    (predictably) returns true if its argument is a coordinate system, false
    otherwise. `chart` and `point` also take relativistic reference frames in
    addition to coordinate systems; the returned function converts to and from
    coordinates and events, rather than coordinates and manifold points.

  - `Div`, `Grad`, `Curl` and `Lap` move from `sicmutils.calculus.derivative` to
    `sicmutils.calculus.vector-calculus`. This namespace also contains versions
    of these operators from Functional Differential Geometry. This namespace
    aliases the following functions into `sicmutils.env`: `divergence`, `curl`,
    `gradient` and `Laplacian` (along with the others mentioned).

  - lots of new namespaces available in `sicmutils.env.sci`, soon to be deployed
    to Nextjournal: `sicmutils.calculus.{hodge-star, indexed, vector-calculus}`,
    and `sicmutils.sr.{boost,frames}`.

  - `sicmutils.sr.boost` describes boosts from special relativity, covered in
    chapter 11 of Functional Differential Geometry. This namespace aliases the
    following functions into `sicmutils.env`: `make-four-tuple`,
    `four-tuple->ct`, `four-tuple->space`, `proper-time-interval`,
    `proper-space-interval`, `general-boost`, `general-boost2` and
    `extended-rotation`.

  - `sicmutils.sr.frames` implements relativistic reference frames from special
    relativity, covered in chapter 11 of Functional Differential Geometry. This
    namespace aliases the following functions into `sicmutils.env`:
    `make-SR-coordinates`, `SR-coordinates?`, `SR-name`, `make-SR-frame`,
    `the-ether`, `boost-direction`, `v:c`, `coordinate-origin`, `add-v:cs` and
    `add-velocities`.

- From #338:

  - `sicmutils.fdg.bianchi-test` verifies the Bianchi identities; this was a
    challenge posed by GJS, and getting it working exposed a few bugs and
    triggered the rest of the work in this PR. Thank you, GJS!

  - `covariant-derivative` now properly handles the case of functions with
    argument types attached.

  - added `covariant-differential` to `sicmutils.calculus.covariant`.

  - aliased all functions from various namespaces in `sicmutils.calculus` into
    `sicmutils.env`.

  - adds `sicmutils.calculus.metric`, with the following functions exposed in
    `sicmutils.env`:

      - `coordinate-system->metric-components`, `coordinate-system->metric`,
        `coordinate-system->inverse-metric`, `literal-metric`,
        `components->metric`, `metric->components`,
        `metric->inverse-components`, `metric-over-map`, `lower`,
        `vector-field->oneform-field`, `drop1`, `raise`,
        `oneform-field->vector-field`, `raise1`, `drop2`, `raise2`,
        `trace2down`, `trace2up`, `sharpen`, `S2-metric`

      - `sicmutils.calculus.metric/invert` is exposed as `metric:invert` to
        match the scmutils naming scheme.

  - adds `sicmutils.calculus.connection`, with the following functions exposed
    in `sicmutils.env`:

    - `make-Christoffel-1`, `metric->Christoffel-1`, `metric->Christoffel-2`,
      `literal-Christoffel-1`, `literal-Christoffel-2`, `metric->connection-1`,
      `metric->connection-2`, `literal-Cartan`, `structure-constant`

- #337:

  - adds `sicmutils.calculus.curvature`, with these new functions and many tests
    from the classic "Gravitation" book: `Riemann-curvature`, `Riemann`,
    `Ricci`, `torsion-vector`, `torsion` and `curvature-components`

  - form fields now have NO identity operator, since they multiply by wedge, not
    composition.

- #328 adds many utilities for "Functional Differential Geometry".

  - vector fields, in `sicmutils.calculus.vector-field`:

    - new functions: `basis-components->vector-field`,
      `vector-field->basis-components`

    - vector fields now implement `v/zero?` and `v/zero-like` by returning
      proper vector fields.

  - form fields, in `sicmutils.calculus.vector-field`:

    - new functions: `nform-field?`, `basis-components->oneform-field`,
    `oneform-field->basis-components` and `function->oneform-field` (aliased as
    `differential-of-function`)

    - `Alt`, `alt-wedge` provide alternate wedge product definitions

    - form fields now implement `v/zero?` and `v/zero-like` by returning
      proper form fields that retain their rank.

    - form fields now correctly multiply via `*` by using
      `sicmutils.calculus.form-field/wedge`, instead of composition.

  - maps between manifolds, in `sicmutils.calculus.map`:

    - new function: `pushforward-function`

    - `differential` becomes `differential-of-map`, aliased back as `differential`

  - `sicmutils.calculus.covariant` gains new functions: `Cartan?`,
    `Christoffel?`, `Cartan->Christoffel`, `symmetrize-Christoffel`,
    `symmetrize-Cartan`, `Cartan->Cartan-over-map`, `geodesic-equation`,
    `parallel-transport-equation`.

  - `sicmutils.calculus.covariant/vector-field-Lie-derivative` can now handle
    structural inputs.

### New Functions, Functionality

- From #342:

  - Added `sicmutils.calculus.derivative/D-as-matrix` and
    `sicmutils.matrix/as-matrix`, ported from scmutils.

  - converted `sicmutils.modint.ModInt` to a `deftype`; this allows `ModInt`
    instances to be `=` to non-`ModInt` numbers on the right, if the right side
    is equal to the residue plus any integer multiple of the modulus. `v/=`
    gives us this behavior with numbers on the LEFT too, and `ModInt` on the
    right.

    - This change means that `:i` and `:m` won't return the residue and modulus
      anymore. `sicmutils.modint` gains new `residue` and `modulus` functions to
      access these attributes.

  - The JVM version of sicmutils gains more efficient `gcd` implementations
    for `Integer` and `Long` (in addition to the existing native `BigInteger`
    `gcd`), thanks to our existing Apache Commons-Math dependency.

  - `sicmutils.structure/dual-zero` aliases `compatible-zero` to match the
    scmutils interface. Both are now aliased into `sicmutils.env`.

  - `Structure` instances can now hold metadata (#339).

- From #339:

  - In `sicmutils.mechanics.rotation`:

    - gains aliases for `R{xyz}` in `rotate-x`, `rotate-y` and `rotate-z`.

    - `R{x,y,z}-matrix` now alias `rotate-{x,y,z}-matrix`.

    - Added new functions `angle-axis->rotation-matrix` and the mysterious,
      undocumented `wcross->w` from scmutils

    - `rotate-{x,y,z}-tuple` are now aliased into `sicmutils.env`.

  - `Operator` instances now ignore the right operator in operator-operator
    addition if the left operator passes a `v/zero?` test. Contexts are still
    appropriately merged.

  - in `sicmutils.simplify.rules`, the `sqrt-contract` ruleset now takes a
    simplifier argument and attempts to use it to simplify expressions internal
    to a square root. As an example, if two square roots in a product simplify
    to the same expression, we can drop the wrapping square root; otherwise
    multiplication is pushed under the root as before.

    - Added a missing rule in `simplify-square-roots` that handles roots of
      exponents with odd powers.

  - `sicmutils.matrix` changes:

    - `generate` has a new 2-arity version; if you supply a single dimension the
      returned matrix is square.

    - `diagonal?` returns true if its argument is a diagonal matrix, false
      otherwise.

  - A new namespace, `sicmutils.util.permute`:

    - `factorial` moved here from `sicmutils.generic`. It's still aliased into
      `sicmutils.env`.

    - new functions: `permutations`, `combinations`, `cartesian-product`,
      `list-interchanges`, `permutation-parity`, `permutation-interchanges`,
      `permute`, `sort-and-permute`, `subpermute`, `number-of-permutations`,
      `number-of-combinations`. See the tests for usage examples.

- From #338:

  - `(* <structure> <operator>)` multiplication pushes operator multiplication
    into the structure, rather than converting a structure into an operator.

- #337:

  - If you combine `Operator` instances with non-equal `:subtype` fields, the
    returned operator now keeps the parent subtype (or throws if one is not a
    subtype of the other).

  - `Operator` instances now ignore any `identity?`-passing operator on the left
    or right side of operator-operator multiplication. Contexts are still
    appropriately merged.

  - Similarly, `Operator` addition ignores `zero?` operators on the left or
    right side, and subtraction ignores `zero?` operators on the right right.

- #328:

  - Closes #249; operators now verify compatible contexts on multiplication.

  - `Operator` instances can now provides custom `zero?`, `one?`, `identity?`,
    `zero-like`, `one-like` and `identity-like` implementations by setting a
    function of a single (operator-typed) argument to a keyword like `:zero?` in
    their context. the identity operator returns `true` for `identity?`, and
    `false` for `one?` so that it isn't stripped by the `g/*` function.

  - structures implement the 0-arity case of IFn now.

- #335 implements `g/make-rectangular`, `g/make-polar` `g/real-part` and
  `g/imag-part` for clojure's Map data structure. Maps are treated as sparse
  vectors, any missing key on either side of `make-rectangular` or
  `make-polar`is treated as a 0 (rather than an error because the keys don't
  match, as in vectors).

- #334 adds implementations of `g/add` and the `sicmutils.value.Value` protocol
  for clojure's Set data structure. Addition is defined as set union, and
  `(zero-like <set>)` returns the empty set.

- #334 implements `g/add`, `g/negate` and `g/sub` for Clojure's Map data
  structure. Map addition is defined as a merge using `g/add` on clashing
  values; `g/sub` is the same, but any values on the right side not on the left
  side are negated.

  Maps can also be multiplied with scalars (commutatively) or divided (scalar on
  the right side only) by scalars. This, plus the commutative group property
  declared above, mean that Clojure's maps are sparse vector spaces over
  anything that responds true to `sicmutils.value/scalar?`... currently anything
  in the numeric tower up to complex, along with symbolic expressions and
  `Differential` instances.

## 0.17.0

> (If you have any questions about how to use any of the following, please ask us
> at our [Github Discussions](https://github.com/sicmutils/sicmutils/discussions)
> page!)

This release starts the work of porting all of GJS and JW's "Functional
Differential Geometry" to SICMUtils. The Differential Geometry section below
describes the many new manifolds, coordinate systems and functions for
interacting with these that we've gained.

The main big change in 0.17.0 that `simplify` no longer changes the type of its
input; simplified expressions _remain_ expressions.

`solve-linear`, `solve-linear-left` and `solve-linear-right` round out the
stable of generics ported from scmutils.

They're not fully installed yet, but we've laid the groundwork for a new literal
boolean type. This can represent equalities and inequalities, and will be
excellent for equation solving.

Enjoy the release!

### New Functions, Functionality

- #330 adds `g/real-part` and `g/imag-part` implementations for
  `sicmutils.structure.Structure` and `sicmutils.matrix.Matrix` instances. These
  pass through to the entries in the structure or matrix. #331 adds similar
  implementations for `g/make-rectangular` and `g/make-polar`.

- #327 adds `sicmutils.structure/sumr`, also aliased into `sicmutils.env` Given
  some function `f` and any number of isomorphic `structures`, `sumr` returns
  the sum of the results of applying `f` to each associated set of entries in
  each `structure`.

- #319 adds

  - symbolic boolean implementations for `sym:=`, `sym:and`, `sym:or` and
    `sym:not` with infix, latex and JavaScript renderers.
  - `sym:derivative`, for purely symbolic derivatives

  The boolean operators will act just like `=`, `and` and `or` on booleans, and
  appropriately respond if just one side is a boolean. If both sides are
  symbolic, These return a form like `(= a b)`, `(and a b)` or `(or a b)`.

  The functions currently live in `sicmutils.numsymb` only; access them via
  `(numsymb/symbolic-operator <sym>)`, where `<sym>` is one of `'=`, `'and`,
  `'or`, `'not` or `'derivative`.

- #304 aliases `sicmutils.operator/anticommutator`, `sicmutils.util/bigint?` and
  into `sicmutils.env`

  - implements `v/=` properly for sequences, `Differential`, `Complex`,
    `Structure` and `Matrix` instances

  - in `sicmutils.env`, `v/=` now overrides `clojure.core/=`. `v/=` should act
    identically to `clojure.core/=` everywhere; the difference is that its
    behavior is customizable, so we can make `Differential` instances equal to
    numbers, or complex numbers with a 0 imaginary part equal to real numbers
    with the same real part.

    `v/=` may not drop recursively down into, say, Clojure maps. Please open an
    issue if you find a case like this!

  - BIG CHANGE: `Literal` and `Structure` instances now KEEP their type under
    `g/simplify`. If you want to get the expression back out of its `Literal`
    wrapper, use `sicmutils.expression/expression-of`, also aliased into
    `sicmutils.env`.

    This means that you can no longer make comparisons like this:

```clojure
;; this worked before, and was used all over the tests (probably not in much
;; user code!)
(clojure.core/= '(* 3 x)
                (simplify (+ 'x 'x 'x)))
;;=> false
```

  Instead, use `v/=` (which is now aliased into `sicmutils.env`):

```clojure
;; `v/=` will do the right thing by unwrapping the literal expression on the
;; right:
(v/= '(+ x y) (+ 'x 'y))
;;=> true
```

- #305 adds `g/solve-linear` and `g/solve-linear-left` implementations between
  `sicmutils.structure/Structure` instances.

- #207:

  - adds missing implementations of `g/floor`, `g/ceiling`, `g/integer-part` and
    `g/fractional-part` for functions, both literal and abstract.

  - adds `g/solve-linear`, `g/solve-linear-left`, `g/solve-linear-right`.
    `(g/solve-linear-right a b)` returns `x` such that `a = x*b`, while
    `g/solve-linear` (and its alias, `g/solve-linear-left`) returns `x` such
    that `a*x = b`. These functions are implemented for:

    - `sicmutils.series.{Series, PowerSeries}`
    - all numeric types
    - functions, operators
    - `sicmutils.modint.ModInt`
    - `sicmutils.differential.Differential`, so you can differentiate through
      this operation

- #309: `sicmutils.util/bigint` is aliased as `sicmutils.env/bigint` in
  Clojurescript only. This is available natively in Clojure.

- #308 and #310 add:

  - `sicmutils.ratio/{numerator,denominator,ratio?,rationalize}` and are now
    aliased into `sicmutils.env` in Clojurescript. These are available natively
    in Clojure. `sicmutils.complex/complex?` is aliased into `sicmutils.env` for
    both platforms.

  - Proper superscript support in `->infix` and `->TeX` renderers.

- #306: Added the mathematical constants `phi` and `e` bound to, respectively,
  `sicmutils.env/{phi,euler}`.

### Differential Geometry

- #326 is a large PR that marks the start of a big push toward full
  implementation of the ideas in "Functional Differential Geometry". Here is the
  full list of changes:

  - `sicmutils.calculus.basis` gains a new `::coordinate-basis` type, along with
    `coordinate-basis?`, `basis->coordinate-system`, `basis->dimension`,
    `contract` and `make-constant-vector-field` from scmutils. More functions
    moved here.

  - In `sicmutils.calculus.coordinate`, `let-coordinates` and
    `using-coordinates` can now handle namespaced coordinate systems like
    `m/R2-rect` in their coordinate system position! Their docstrings are far
    better too.

  - `sicmutils.calculus.vector-field/coordinate-basis-vector-fields` was renamed
    to `coordinate-system->vector-basis`.

  - `sicmutils.calculus.form-field/coordinate-basis-oneform-fields` was renamed
    to `coordinate-system->oneform-basis`.

  - `sicmutils.calculus.manifold` gets a LOT of restructuring, and many new
    manifolds out of the box. Here's the full list of new functions:

    - `manifold-type`, `patch-names`, `coordinate-system-names`,
      `manifold-point?`, `typical-coords`, `typical-point`, `transfer-point`,
      `corresponding-velocities`
    - `zero-manifold-function`, `one-manifold-function`,
      `constant-manifold-function`

    And new manifolds and coordinate systems. Here's the full list of manifolds
    that are now present:

    - From the `Rn` family: `R1`, `R2`, `R3`, `R4`, `spacetime`
    - From `S2-type`: `S2`
    - From `Sn`: `S1`, `S2p`, `S3`
    - From `SO3-type`: `SO3`

    And coordinate systems, prefixed by their manifold in all cases:

    - `R1-rect`, `the-real-line` (alias for `R1-rect`)
    - `R2-rect`, `R2-polar`,
    - `R3-rect`, `R3-cyl`, `R3-spherical`,
    - `R4-rect`, `R4-cyl`,
    - `spacetime-rect`, `spacetime-sphere`

### Behavior changes, bug fixes

- #329 fixes a bug where the simplifier couldn't handle expressions like `(sqrt
  (literal-number 2))`, where literal numbers with no symbols were nested inside
  of symbolic expressions.

- #321 changes the default `TeX` rendering style for `down` tuples back to
  horizontal, undoing #283. @kloimhardt made a solid case that because `down`
  tuples represent row vectors, it's not helpful for building knowledge and
  intuition to only distinguish these with differently-shaped braces.
  Intuition-builders win!

- #320: `Operator` gains a new simplifier for its `name` field; the simplifier
  applies the associative rule to products and sums of operators, collapses
  (adjacent) products down into exponents, and removes instances of `identity`
  (the multiplicative identity for operators).

  `Operator` multiplication (function composition) is associative but NOT
  commutative, so the default simplifier is not appropriate.

  Before this change:

```clojure
sicmutils.env> (series/exp-series D)
#object[sicmutils.series.Series
  "(+ identity
      (* D identity)
      (* (/ 1 2) (* D (* D identity)))
      (* (/ 1 6) (* D (* D (* D identity)))) ...)"]
```

  After:

```clojure
sicmutils.env> (series/exp-series D)
#object[sicmutils.series.Series
  "(+ identity
      D
      (* (/ 1 2) (expt D 2))
      (* (/ 1 6) (expt D 3)) ...)"]
```

- #315: `g/log2` and `g/log10` on symbolic expressions now stay exact, instead
  of evaluating `(log 2)` or `(log 10)` and getting a non-simplifiable real
  number in the denominator:

```clojure
(g/log2 'x)
;;=> (/ (log x) (log 2))

(g/log10 'x)
;;=> (/ (log x) (log 10))
```

- #304:

  - implements `v/=` properly for sequences, `Differential`, `Complex`,
    `Structure` and `Matrix` instances

  - in `sicmutils.env`, `v/=` now overrides `clojure.core/=`. `v/=` should act
    identically to `clojure.core/=` everywhere; the difference is that its
    behavior is customizable, so we can make `Differential` instances equal to
    numbers, or complex numbers with a 0 imaginary part equal to real numbers
    with the same real part.

    `v/=` may not drop recursively down into, say, Clojure maps. Please open an
    issue if you find a case like this!

  - BIG CHANGE: `Literal` and `Structure` instances now KEEP their type under
    `g/simplify`. If you want to get the expression back out of its `Literal`
    wrapper, use `sicmutils.expression/expression-of`, also aliased into
    `sicmutils.env`.

    This means that you can no longer make comparisons like this:

```clojure
;; this worked before, and was used all over the tests (probably not in much
;; user code!)
(clojure.core/= '(* 3 x)
                (simplify (+ 'x 'x 'x)))
;;=> false
```

  Instead, use `v/=` (which is now aliased into `sicmutils.env`):

```clojure
;; `v/=` will do the right thing by unwrapping the literal expression on the
;; right:
(v/= '(+ x y) (+ 'x 'y))
;;=> true
```

- #207 fixes a bug where `sicmutils.function/compose` would fail when provided
  with no arguments. Now it appropriately returns `identity`.

- #310: `g/make-rectangular` and `g/make-polar` now return non-Complex numbers
  on the JVM if you pass `0` for the (respectively) imaginary or angle
  components. Previously this behavior only occurred on an integer 0; now it
  happens with 0.0 too, matching CLJS.

- #308 and #310: `->infix` now renders any symbol named as an upper and
  lowercase greek characters (`'alpha`, `'Phi` etc) as their proper unicode
  characters. `'ldots` renders to '...', and `'ell` renders to a pretty "ℓ",
  matching the TeX renderer.

## 0.16.0

> (If you have any questions about how to use any of the following, please ask us
> at our [Github Discussions](https://github.com/sicmutils/sicmutils/discussions)
> page!)

This release contains a few correctness fixes, a number of new
`sicmutils.generic` function implementations contributed by @pangloss, and a
large expansion of the namespaces available to SCI-hosted environments.

The themes of the release are:

- Many new functions and functionality for existing types
- Upgraded rendering for forms like nested partials
- Better and better documentation!
- Easier interop with interactive hosts via SCI

A major goal was to develop SICMUtils into an environment that could host all of
the exercises from the SICM textbook. We have many of those hosted at the
https://github.com/sicmutils/sicm-exercises repository, and they all work and
generate correctly rendered TeX!

The goals for the next release roll over from 0.15.0:

we'll focus on getting SICMUtils integrated with 2D and 3D rendering libraries
like [three.js](https://threejs.org), [babylon.js](https://www.babylonjs.com)
and [Quil](https://github.com/quil/quil). The long-term goal is for SICMUtils to
support the sort of workflow I described in ["The Dynamic
Notebook"](https://roadtoreality.substack.com/p/the-dynamic-notebook).

Out-of-the-box charting and animation primitives are missing and sorely needed.
Onward!

Detailed release notes:

### New Functions, Functionality

- #278 adds new generic `floor`, `ceiling`, `integer-part` and `fractional-part`
  generic functions, along with:

  - implementations for all types in the numeric tower - ratios, integers,
    reals, complex, and `Differential` (so derivatives of these functions work!)
  - symbolic expression implementations
  - symbolic implementations for `modulo` and `remainder`
  - new support for these four generics plus `modulo` and `remainder` in
    function compilation via `sicmutils.expression.compile` (#295)
  - rendering support by `->infix`, `->TeX`, `->Javascript` (#295)

  Thank you to @pangloss for this major contribution!

- division between two `Structure` instances `a` and `b` now (as of #297)
  returns a new structure instance `(/ a b)` that matches the contract `(= a (*
  b (/ a b)))`. Previously, the division would not necessarily contract with `b`
  to return `a`, resulting in problems with the double pendulum exercise of
  #296.

- #149 adds a `sicmutils.modint/modint?` predicate, and
  `sicmutils.modint/chinese-remainder`. The latter efficiently performs the
  [Chinese Remainder
  algorithm](https://en.wikipedia.org/wiki/Chinese_remainder_theorem) for
  solving systems of linear congruences. Available via
  `sicmutils.env/chinese-remainder`.

- `clojure.lang.Var` implements the `sicmutils.value/Value` protocol, allowing
  it to respond appropriately with its name to `v/freeze` (#298).

- Install `sicmutils.generic/{quotient,modulo,remainder,partial-derivative}`
  into `sicmutils.env` (#273). Thanks to @pangloss for pointing out that these
  were missing!

- #284 added:

  - new functions `sicmutils.mechanics.lagrange/acceleration-tuple` for creating
    the acceleration entry in a local tuple

  - `sicmutils.mechanics.lagrange/acceleration` for extracting the acceleration
    component of a local tuple

  - An upgraded `sicmutils.mechanics.lagrange/F->C` to handle local tuples of
    arbitrary length. This version of `F->C` is more general than the version
    from the textbook that was previously included.

  These are all aliased in `sicmutils.env`, along with a new `Γ-bar` alias for
  `sicmutils.mechanics.lagrange/Γ-bar`.

- #282 modifies the `sicmutils.value/freeze` implementation for Clojure vector
  to freeze vectors into the same representation as an `up` structure. This
  makes rendering these forms much more simple and matches the `scmutils`
  behavior.

- `sicmutils.structure.Structure` implements `clojure.lang.{Indexed, IReduce}`
  on the JVM, allowing it to act more like a vector (#282). (The CLJS
  implementation already did this.) `(vec (up 1 2 3))` now works correctly.

- `Series`, `PowerSeries` and `Operator` can hold metadata and respond properly
  to `meta` and `with-meta` (#265). `sicmutils.series/{->Series, ->PowerSeries}`
  and `sicmutils.operator/->Operator` all take a new arity for metadata.

### g/simplify changes

- `g/simplify` called with an argument `x` of type `Series`, `PowerSeries`,
  `Matrix`, `Operator`, `Complex` and `sicmutils.abstract.function/Function` now
  return an instance of type `x`, performing appropriate simplifications if
  possible. before #297 and #298, these operation would return bare symbols or
  sequences.

  A future release will make this change for `Structure` and `Literal` too, once
  #255 is resolved.

### Rendering, Docs

- #286 adds a batch of rules to `sicmutils.simplify.rules/canonicalize-partials`
  that act to gather up nested `partial` (derivative) applications into products
  and exponentiated partials. `->TeX` and `->infix` both produce better-looking
  forms with this change.

  This example shows how `g/simplify` can organize a nested application of many
  partial derivatives into a product:

```clojure
(let [f (literal-function 'f (-> (UP Real Real) Real))]
  (simplify
   (((partial 0)
     ((partial 1)
      ((partial 0) f))) (up 'x 'y))))
;;=> (((* (expt (partial 0) 2) (partial 1)) f) (up x y))
```

- #283 changes the default `TeX` rendering style for `down` tuples to vertical
  vs horizontal.

- Symbols like `'qprime` ending with `prime` or `primeprime` will render as `q'`
  or `q''` respectively in `TeX`, rather than the fully-spelled-out
  `\mathsf{qprime}` (#282).

- #280 adds a new `:equation` keyword argument to `sicmutils.render/->TeX`. If
  you pass a truthy value to `:equation`, the result will be wrapped in an
  equation environment. `:equation <string>` will insert a `\\label{<string>}`
  entry inside the equation environment.

    - `sicmutils.env/->tex-equation` is identical to `#(sicmutils.render/->TeX
      (g/simplify %) :equation true)`; If you pass a `:label` keyword argument
      to `->tex-equation` it will be forwarded to `->TeX`, creating the expected
      label entry.

- #279: Function aliases in `sicmutils.env` now properly mirror over docstrings
  and other `Var` metadata, thanks to
  [Potemkin](https://github.com/clj-commons/potemkin)'s `import-def`. This
  doesn't quite work in Clojurescript since we can't use `resolve` inside of a
  macro (special form!).

- Add a proper namespace to `demo.clj`, to make it easier to use outside of
  `lein repl` (#264).

### SCI Upgrades

- #289 adds many namespaces to `sicmutils.env.sci`:

  - `sicmutils.{complex,expression,modint,numsymb,polynomial,ratio,rational-function,util,value}`
  - `sicmutils.abstract.number`
  - `sicmutils.expression.analyze`
  - `sicmutils.numerical.elliptic`
  - `sicmutils.util.{aggregate,stream}`

  - #289 also introduces `sicmutils.function/*strict-arity-checks*` to allow the
    user to toggle whether or not to throw exceptions if the system thinks that
    arities are incompatible. It turns out that inside of an SCI environment,
    the usual tricks for detecting arities fail, causing errors in many
    expressions. To get around this, `*strict-arity-checks*` is FALSE by
    default.

### Behavior changes, bug fixes

- In JVM Clojure (as of #298), `sicmutils.expression.compile` defaults to
  `clojure.core/eval` to compile functions, while Clojurescript defaults to
  [SCI](https://github.com/borkdude/sci). The performance is much faster for
  numerical routines and worth the slightly different default behavior.

  To use to SCI compilation on the JVM, wrap your form in a binding:

  ```clojure
  (require '[sicmutils.expression.compile :as compile])

  (binding [compile/*mode* :sci]
    (my-compiler-triggering-function))
  ```

  To set the mode permanently, use `compile/set-compiler-mode!`:

  ```clojure
  (compile/set-compiler-mode! :sci)

  (my-compiler-triggering-function)
  ```

  The options allowed as of `0.16.0` are `:sci` and `:native`.

- #292 fixes a `StackOverflow` that would sometimes appear when comparing
  symbolic expressions to non-expressions. `(= (literal-number x) y)` now
  returns true if `(= x y)` (AND, in clj, if `y` is not a collection!), false
  otherwise. #255 is currently blocking pass-through equality with collections
  on the JVM. Thanks to @daslu for the report here!

- `sicmutils.modint/make` now verifies with a precondition that its two
  arguments are both `v/integral?` (#298). We need this constraint now that
  `g/modulo` is defined for more types.

- #285 fixes a bug that prevented `sin / cos` from simplifying into a `tan` in
  the numerator, and makes `seq:-` slightly more efficient (closing heisenbug
  #151).

## 0.15.0

> (If you have any questions about how to use any of the following, please ask us
> at our [Github Discussions](https://github.com/sicmutils/sicmutils/discussions)
> page!)

This release was focused on a small number of themes:

**Automatic differentiation**:

The goal for this cycle's automatic differentiation (AD) work was to expand the
set of functions and types that can play with AD. AD now works on functions that
return all Clojure sequences, maps, and vectors, in addition to SICMUtils types
like `Operator`, `Series`, `PowerSeries` and `Structure`. The system is now
fully extensible, so if you want to differentiate functions that return custom
records or Java collections, it's now no problem.

SICMUtils can now differentiate functions in Clojurescript that use comparison
operations like `<`, `=`, `<=` and friends. Clojure can't quite do this yet, but
you can differentiate through `v/compare` and `v/=` calls.

We can also differentiate functions that return other functions with no trouble;
only a few libraries can do this, and the behavior is subtle. Hold tight for
comprehensive docs describing this behavior.

New `Div`, `Grad`, `Curl` and `Lap` operators build on this foundation.

**SCI Integration**

To support safe execution inside of a browser-based Notebook or REPL
environment, SICMUtils now has full support for @borkdude's
[SCI](https://github.com/borkdude/sci), the Small Clojure Interpreter, via the
[sicmutils.sci](https://github.com/sicmutils/sicmutils/blob/master/src/sicmutils/env/sci.cljc)
namespace. Every function and macro in the library now works in SCI. (Thanks for
@borkdude and @mk for your help and contributions.

**Rendering**

@hcarvalhoalves made a number of contributions to the LaTeX and infix renderers;
`PowerSeries` and `Series` now render beautifully, as well as `=` and the
various inequality symbols. Expect a lot more action here as we move into more
browser-based notebook environments.

There's a lot more that went into this release; give the detailed notes below a
look for more details.

**What's coming next?**

The next release will focus on getting SICMUtils integrated with 2D and 3D
rendering libraries like [three.js](https://threejs.org),
[babylon.js](https://www.babylonjs.com) and
[Quil](https://github.com/quil/quil). The long-term goal is for SICMUtils to
support the sort of workflow I described in ["The Dynamic
Notebook"](https://roadtoreality.substack.com/p/the-dynamic-notebook). This will
require a big push on generic, pluggable representations for the various types
and expressions in the library.

Thanks again to @hcarvalhoalves and @mk for their contributions, and to @borkdude for
his help with SCI!

On to the detailed release notes:

### Automatic Differentiation

- New, literate `Differential` implementation lives at at
  `sicmutils.differential` (#221) (see [this
  page](https://samritchie.io/dual-numbers-and-automatic-differentiation/) for a
  readable version.) Notable changes to the original impl at
  `sicmutils.calculus.derivative` include:

  - We've changed our terminology from GJS's `finite-part`,
    `infinitesimal-part`, `make-x+dx` to the more modern `primal-part`,
    `tangent-part`, `bundle-element` that the Automatic Differentiation
    community has adopted. His comment is that he doesn't take terms from
    mathematics unless he's _sure_ that he's using it in the correct way; the
    safer way is to stick with his terms, but we go boldly forth with the
    masses.

  - A new `sicmutils.differential.IPerturbed` protocol makes it possible to
    extend the Automatic Differentiation (AD) system to be able to handle
    different Functor-shaped return values, like Java or JS lists and objects.
    See the [cljdoc page on Automatic
    Differentiation](https://cljdoc.org/d/sicmutils/sicmutils/CURRENT/doc/calculus/automatic-differentiation)
    for more detail.

    - #222 implements `d/IPerturbed` for Clojure maps, vectors and sequences;
      all are now valid return types for functions you pass to `D`.

    - #222 also implements `d/IPerturbed` for SICMUtils `Matrix`, `Structure`,
      `Series`, `PowerSeries` and `Operator`.

    - #223 implements `d/IPerturbed` for Clojure functions and multimethods,
      handling the attendant subtlety that fixes "Alexey's Amazing Bug".

  - `sicmutils.differential/{lift-1,lift-2,lift-n}` allow you to make custom
    operations differentiable, provided you can supply a derivative.

  - `Differential` implements `sicmutils.function/arity`, `IFn`, and can be
    applied to arguments if its coefficients are function values. `Differential`
    instances also `v/freeze` and `g/simplify` properly (by pushing these
    actions into their coefficients).

  - New `compare` and `equiv` implementations allow `Differential` instances to
    compare themselves with other objects using only their primal parts; this
    makes it possible to use functions like `<=`, `>`, `=` to do control flow
    during automatic differentiation. (Use `compare-full` and `eq` if you want
    to do full equality comparisons on primal and tangent components.)

  - related, `g/abs` is now implemented for `Differential` instances, making
    this function available in functions passed to `D`.

  - proper `numerical?`, `one?` and `identity?` implementations. The latter two
    only respond `true` if there are NO tangent components; This means that
    `one?` and `(= % 1)` will not agree.

  - The new implementation fixes a subtle bug with nested, higher order
    automatic differentiation - it's too subtle for the CHANGELOG, so please the
    "amazing" bug sections in `sicmutils.calculus.derivative-test` for proper
    exposition.

- #223 converts the implementation of `sicmutils.calculus.derivative/D` to use
  the new `Differential` type; this fixes "Alexey's Amazing Bug" and allows `D`
  to operate on higher order functions. For some function `f` that returns
  another function, `((D f) x)` will return a function that keeps `x` "alive"
  for the purposes of differentiation inside its body. See
  `sicmutils.calculus.derivative-test/amazing-bug` for an extended example.

- `sicmutils.generic/partial-derivative` gains a `Keyword` extension, so it can
  respond properly to `:name` and `:arity` calls (#221).

- `D` (or `sicmutils.generic/partial-derivative`) applied to a matrix of
  functions now takes the elementwise partials of every function in the matrix.
  (#218)

- #253 moves the derivative implementations (where relevant) onto the metadata
  of generic functions. You can access these by calling `(<generic-function>
  :dfdx)` or `(<generic-function> :dfdy)`, depending on whether the generic is
  unary or binary. #253 also changes the name of macro
  `sicmutils.generic/def-generic-function` to `sicmutils.generic/defgeneric`.

### Rendering

- `sicmutils.expression/Literal` instances now use `pr-str` to generate a string
  representation; this allows this type to wrap lazy-sequence expressions such
  as those returned from `g/simplify` (#259)

- `sicmutils.expression.render/->infix` and `sicmutils.expression.render/->TeX`
  now handle equality/inequality symbols (`=`, `>=`, `>`, ...) as infix (#257).

- `sicmutils.expression.render/*TeX-sans-serif-symbols*` binding to control if
  symbols longer than 1 char should have `\mathsf` applied (#258).

- `->infix`, `->TeX` and `->JavaScript` in `sicmutils.expression.render` can now
  accept unfrozen and unsimplified `Expression` instances (#241). This makes it
  a bit more convenient to use `->infix` and `->TeX` at the REPL, or in a
  Notebook environment. Additionally, the return values of renderers are always
  coerced to strings. (Previously, `(->infix 10)` would return a number
  directly.)

- `up` and `down` tuples from `sicmutils.structure` gain a proper `print-method`
  implementation (#229); these now render as `(up 1 2 3)` and `(down 1 2 3)`,
  instead of the former more verbose representation (when using `pr`.)

- `sicmutils.render/->infix` and `sicmutils.render/->TeX` will render `Series`
  and `PowerSeries` as an infinite sum (showing the first four terms).
  In the case of unnaplied `PowerSeries`, it will represent the unbound
  variable as `_` (#260).

### Performance Improvements

- `sicmutils.modint` gains more efficient implementations for `inverse`,
  `quotient`, `exact-divide` and `expt` on the JVM (#251).

### Comparison / Native Type Integration

- beefed up the Javascript numeric tower to allow objects like
  `sicmutils.differential/Differential`, `sicmutils.expression/Expression` and
  friends that WRAP numbers to compare properly using cljs-native `<`, `<=`,
  `=`, `>=` and `>` (#236)

- new `sicmutils.value/compare` function exposed in `sicmutils.env` returns a
  valid comparison bit between native numbers and numbers wrapped in
  `Differential` or `Expression` in both JVM Clojure and Clojurescript (#236).
  The behavior matches `clojure.core/compare` for all reals on the JVM; it
  doesn't in Clojurescript because native `compare` can't handle
  `goog.math.{Long,Integer}` or `js/BigInt`.

### Operator

- #219 introduces a number of changes to `Operator`'s behavior:

  - `Operator` is now a `deftype` (not a `defrecord`); the keyword lookup for
    its `:name`, `:arity`, `:context` and `:o` fields have been replaced by,
    respectively, `o/name`, `sicmutils.function/arity`, `o/context` and
    `o/procedure` functions. This change happened to allow `Operator` to
    implement protocols like `ILookup`.

  - Native `get` and `get-in` now act on `Operator`. Given an operator function
    `f`, `get` and `get-in` compose `#(get % k)`, or similar with `f`. This
    deferred action matches the effect of all sicmutils generics on functions.

  - Combining an operator and a non-operator via `+` and `-`, the non-operator
    was previously lifted into an operator that multiplied itself by the new
    operator's argument. As of #219, this "multiplication" uses the operator
    definition of multiplication - meaning, the new operator composes the
    non-operator with its argument. Where does this matter?

    Previously adding the non-operator `sicmutils.function/I` to the identity
    operator `I` would act like this:

    ```clojure
    (((g/+ o/identity f/I) f/I) 10)
    ;; => 110 == (+ 10 (* 10 10))
    ```

    Because `f/I` multiplied itself by its argument... resulting in `(* f/I f/I)
    == g/square`.

    After the change, you see this:

    ```clojure
    (((g/+ o/identity f/I) f/I) 10)
    ;; => 20
    ```

    because `f/I` composes with its argument.

  - `sicmutils.operator/identity-operator` has been renamed to
    `sicmutils.operator/identity`

  - `o/make-operator` now takes an explicit `context` map, instead of a
    multi-arity implementation with key-value pairs.

  - `Operator` now implements `g/negate`.

  - `g/cross-product` is no longer implemented for `Operator`. operators were
    introduced by GJS to act like "differential operators", can only add, negate
    and multiply (defined as composition). We will probably relax this in the
    future, and add more functions like `g/cross-product` that compose with the
    operator's output; but for now we're cleaning house, since this function
    isn't used anywhere.

  - In this same spirit, `Operator` instances can now only be divided by scalars
    (not functions anymore), reflecting the ring structure of a differential
    operator.

### Additions

- #224 adds new `Div`, `Grad`, `Curl` and `Lap` operators in
  `sicmutils.calculus.derivative` and installs them into `sicmutils.env`. #224
  also removes the `g/transpose` implementation for `Operator` instances, and
  exposes `sicmutils.calculus.derivative/taylor-series` to `sicmutils.env`.

- #222 adds `v/Value` implementations for Clojure sequences and maps. Maps and
  vectors implement `f/Arity` and return `[:between 1 2]. `zero?` and
  `zero-like` work on sequence entries and map values. Maps can specify their
  `v/kind` return value with a `:type` key, and some of the calculus
  implementations do already make use of this feature. `g/partial-derivative` on
  a Clojure Map passes through to its values.

- As of #232, `sicmutils.expression.compile/compile-univariate-fn` is now
  `compile-fn` (same change for the non-cached `compile-fn*` in the same
  namespace). The new implementation can compile arguments of any arity, not
  just arity == 1. The new version takes an arity parameter `n` that defaults to
  `(sicmutils.function/arity f)`.

- `sicmutils.function/arity` is now a protocol method, under the
  `sicmutils.function/IArity` protocol (#218). In addition to functions, `arity`
  now correctly responds to:

    - `sicmutils.matrix/Matrix`: calling `arity` on a matrix assumes that the
      matrix has function elements; the returned arity is the most general arity
      that all functions will respond to.
    - `sicmutils.operator/Operator`: returns the arity of the operator's wrapped
      function.
    - `sicmutils.series/Series`: `arity` on a `Series` assumes that the series
      contains functions as entries, and returns, conservatively, the arity of
      the first element of the series.
   - `sicmutils.series/PowerSeries`: `arity` returns `[:exactly 1]`, since
     `PowerSeries` are currently single variable.
   - vectors, and `sicmutils.structure/Structure`: `arity` on these collections
     assumes that the collection contains functions as entries, and returns the
     most general arity that is compatible with all of the function elements.

- New single-arity case for `sicmutils.structure/opposite` returns an identical
  structure with flipped orientation (#220). acts as `identity` for
  non-structures.

- Added missing `identity?`, `identity-like` for complex and rational numbers
  (#236)

- `sicmutils.env/ref` now accepts function and operators (#219). `(ref f 0 1)`,
  as an example, returns a new function `g` that acts like `f` but calls `(ref
  result 0 1)` on the result.

- The slightly more general `sicmutils.env/component` replaces
  `sicmutils.structure/component` in the `sicmutils.env` namespace (#219).
  `((component 0 1) x) == (ref x 0 1)`.

- New functions `sicmutils.function/{get,get-in}` added that act like the
  `clojure.core` versions; but given a function `f`, they compose `#(get % k)`,
  or similar with `f`. This deferred action matches the effect of all sicmutils
  generics on functions. (#218)

- `sicmutils.function/I` aliases `clojure.core/identity` (#218). #219 exposes
  `I` in `sicmutils.env`.

- `sicmutils.env.sci` contains an SCI context and namespace mapping sufficient
  to evaluate all of sicmutils, macros and all, inside of an
  [SCI](https://github.com/borkdude/sci) environment (#216). Huge thanks to
  @borkdude for support and @mk for implementing this!

- `sicmutils.numerical.elliptic` gains a full complement of elliptic integral
  utilities (#211):

  - Carlson symmetric forms of the elliptic integrals: `carlson-rd`,
    `carlson-rc`, `carlson-rj` (`carlson-rf` was already present)
  - Legendre elliptic integrals of the second and third forms, as the two-arity
    forms of `elliptic-e` and `elliptic-pi` (`elliptic-f` already existed)
  - the complete elliptic integrals via `elliptic-k` (first kind) and the
    single-arity forms of `elliptic-e` and `elliptic-pi`
  - `k-and-deriv` returns a pair of the complete elliptical integral of the first form,
    `elliptic-k`, and its derivative with respect to `k`.
  - `jacobi-elliptic-functions` ported from `scmutils` and Press's Numerical
    Recipes

### Fixes / Misc

- The operator returned by `sicmutils.calculus.derivative/partial` now has a
  proper name field like `(partial 0)`, instead of `:partial-derivative` (#223).

- #223 fixes a problem where `(operator * structure)` would return a structure
  of operators instead of an operator that closed over the multiplication.
  `::s/structure` is now properly a `::o/co-operator`, matching its status as a
  `::f/cofunction`.

- Fix a bug where `f/arity` would throw an exception with multiple-arity
  functions on the JVM (#240). It now responds properly with `[:between
  min-arity max-arity]`, or `[:at-least n]` if there is a variadic case too.

- #238 converts `sicmutils.abstract.function/Function` from a `defrecord` to a
  `deftype`, fixing a subtle bug where (empty f) was getting called in a nested
  derivative test.

- fixed bug with `g/dimension` for row and column matrices (#214). previously
  they returned `1` in both cases; now they return the total number of entries.

- #253 adds proper `:arglists` metadata for all generic functions.

## 0.14.0

- After the work below, `v/nullity?` renamed to `v/zero?`, and `v/unity?`
  renamed to `v/one?`
  ([#180](https://github.com/sicmutils/sicmutils/pull/180)). This
  affects the names listed in the CHANGELOG entries below.

### Miscellaneous

- expose `bootstrap-repl!` to Clojurescript, so that this is available in
  self-hosted CLJS (https://github.com/sicmutils/sicmutils/pull/157)

- modified `infix.cljc` to wrap forms in `displaystyle` and add proper carriage
  returns inside structures
  (https://github.com/sicmutils/sicmutils/pull/157)

- add `multidimensional-minimize` to the `sicmutils.env` namespace
  (https://github.com/sicmutils/sicmutils/pull/157)

- add more `sqrt` simplification rules to allow square roots to cancel out
  across a division boundary, with or without products in the numerator and
  denominator (https://github.com/sicmutils/sicmutils/pull/160)

- fix NPE bug that appears in nelder-mead, when callback isn't supplied
  (https://github.com/sicmutils/sicmutils/pull/162)

- Add `sqrt-expand` and `sqrt-contract`, to allow simplifications to push inside
  of square roots (https://github.com/sicmutils/sicmutils/pull/163)

- speed up power series multiplication by skipping work when either head term is
  zero (https://github.com/sicmutils/sicmutils/pull/166)

- File moves:
  - `sicmutils.polynomial-gcd`    => `sicmutils.polynomial.gcd`
  - `sicmutils.polynomial-factor` => `sicmutils.polynomial.factor`
  - `sicmutils.rules`             => `sicmutils.simplify.rules`
  - `sicmutils.analyze`           => `sicmutils.expression.analyze`
  - `sicmutils.infix`             => `sicmutils.expression.render`
  - `sicmutils.numerical.compile` => `sicmutils.expression.compile`

- `sicmutils.env/one?` now exposes/aliases `sicmutils.value/unity?`
  [#154](https://github.com/sicmutils/sicmutils/pull/154)

- Fixed [#93](https://github.com/sicmutils/sicmutils/issues/93) by
  adding an explicit `g/invert` implementation for polynomials in the rational
  fn namespace. The fix lives in
  [#169](https://github.com/sicmutils/sicmutils/pull/169).

- added `sicmutils.value/sqrt-machine-epsilon`
  ([#170](https://github.com/sicmutils/sicmutils/pull/170))

- fixed issues in `function.cljc` and `operator.cljc` where the Clojurescript
  `IFn` `-invoke` arguments shadowed either the `this` operator, or some
  parameter name in the deftype
  ([#169](https://github.com/sicmutils/sicmutils/pull/169))

- `g/sqrt` now maintains precision with Clojurescript's rational numbers.
  `(g/sqrt #sicm/ratio 9/4)` for example returns `#sicm/ratio 3/2`.
  ([#168](https://github.com/sicmutils/sicmutils/pull/168))

- `g/determinant` and `g/transpose` now act as identity for everything in the
  numeric tower, plus symbolic expressions
  ([#168](https://github.com/sicmutils/sicmutils/pull/168))

- `sicmutils.expression.Expression` is now `sicmutils.expression.Literal`; it
  has a new `meta` field, and is a `deftype` instead of a `defrecord`.
  ([#168](https://github.com/sicmutils/sicmutils/pull/168))
  - To get the internal expression, use `x/expression-of` instead of
    `:expression`.
  - to access the `type` field, use `x/literal-type` instead of `:type`

- 2-arity `g/atan`, `g/cross-product` and `g/gcd` now work for functions
  ([#168](https://github.com/sicmutils/sicmutils/pull/168))

- `Literal` now responds appropriately to `v/unity?` and `v/nullity?` if it
  wraps a numerical "0" or "1". `v/exact?` now returns true if the literal wraps
  an exact number ([#168](https://github.com/sicmutils/sicmutils/pull/168))

- `x/variables-in` now works with wrapped expressions; no more need to
  explicitly unwrap
  ([#168](https://github.com/sicmutils/sicmutils/pull/168))

- `x/walk-expression` renamed `x/evaluate`
  ([#168](https://github.com/sicmutils/sicmutils/pull/168))

- The new `x/substitute` performs substitutions on an _unwrapped_ expression
  ([#168](https://github.com/sicmutils/sicmutils/pull/168))

-  `x/compare` returns a comparator that works with unwrapped symbolic
   expression trees
   ([#168](https://github.com/sicmutils/sicmutils/pull/168)). The rules
   are that that types have the following ordering:
  - empty sequence is < anything (except another empty seq)
  - real < symbol < string < sequence
  - sequences compare element-by-element
  - Any types NOT in this list compare using hashes

- `g/transpose` now works properly for functions that act as linear maps. The
  defining relation is:

```clojure
(= (((transpose f) g) 'x)
   (g (f x)))
```

- added `g/determinant` implementation to functions
  ([#171](https://github.com/sicmutils/sicmutils/pull/171))

- Moved all `literal-function` machinery and definitions to
  `sicmutils.abstract.function`
  ([#171](https://github.com/sicmutils/sicmutils/pull/171)).
  `sicmutils.function` now contains only the generic method implementations for
  clojure functions and multimethods.

- Switched inheritance order for functions;
  `:sicmutils.abstract.function/function` (used to be
  `:sicmutils.function/function`) now inherits from `::v/function` instead of
  the other way around.
  ([#171](https://github.com/sicmutils/sicmutils/pull/171))

- Enhanced the `g/simplify` behavior for core functions that overlap with
  generic functions (`+`, `-`, `*`, `/`, `mod`, `quot`, `rem`, `neg?`). These
  now freeze to the same symbols as their generic counterparts.
  ([#173](https://github.com/sicmutils/sicmutils/pull/173))

- Add support for the hyperbolic trig functions `sinh`, `cosh`, `tanh`, `atanh`,
  `asinh` and `acosh` to `sicmutils.expression.render/->Javascript`.
  ([#174](https://github.com/sicmutils/sicmutils/pull/174))

- Add support for the hyperbolic trig functions `atanh`, `asinh` and `acosh` to
  `sicmutils.expression.compile`.
  ([#175](https://github.com/sicmutils/sicmutils/pull/175))

- `matrix.cljc` gains `m/nth-col` and `m/diagonal`
  ([#178](https://github.com/sicmutils/sicmutils/pull/178) introduces:)

- As of [#178](https://github.com/sicmutils/sicmutils/pull/178)
  introduces:, we have three new kinds for matrices. Square matrices return
  `::m/square-matrix`, and columns and rows return `::m/column-matrix` and
  `::row-matrix` respectively. These all derive from `::m/matrix`. This makes it
  easier to register methods or test specifically for these cases. We've also
  added `m/column?` and `m/row?` predicates to check for these cases.

- [#185](https://github.com/sicmutils/sicmutils/pull/185) specializes
  all matrix operations that return power series (trig operations and `g/exp` to
  `::square-matrix`).

- [#184](https://github.com/sicmutils/sicmutils/pull/184) modifies
  `v/exact?` on functions; `((v/exact? f) x) == (v/exact? (f x))` now, instead
  of false as before. `literal-function` forms now have a correct `v/one-like`
  implementation.

- clojure Vars now respond to function algebra
  ([#184](https://github.com/sicmutils/sicmutils/pull/184)). All
  functions implement `g/negative?`, `g/abs`, `g/quotient`, `g/remainder`,
  `g/modulo`, `g/dimension` and `g/exact-divide`, responding to the appropriate
  arities.

- `sicmutils.complex/complex` can now take any real type in its constructor, vs
  only numbers
  ([#184](https://github.com/sicmutils/sicmutils/pull/184)).

- `modint` instances now implement `v/freeze?`: `(sicmutils.modint/make 1 2)`
  freezes to that `(modint 1 2)`.
  ([#185](https://github.com/sicmutils/sicmutils/pull/185)).

- `v/eq` renamed to `v/=`.
  ([#186](https://github.com/sicmutils/sicmutils/pull/186)).

- `v/zero-like` on matrices now fills entries with appropriate `v/zero-like`
  versions of their existing types
  ([#188](https://github.com/sicmutils/sicmutils/pull/188))

- `v/Value` gains `identity-like` and `identity`
  ([#188](https://github.com/sicmutils/sicmutils/pull/188)). These are
  aliased into `sicmutils.env`. Implementations are installed on:

  - all numeric types, symbolic expressions, `Differential` (they return 1 of the appropriate type)
  - native and abstract functions, vars (they return an identity function)
  - operators (return an identity operator, same as `one-like`)
  - matrices (identity matrix, only works with `::m/square-matrix`)
  - `Polynomial` (only works on monomials for now, returns an identity polynomial)
  - `RationalFunction` (returns the identity poly divided by unit poly, so only
    works on monomials by extension)
  - `ModInt` (returns the same as `one-like`)
  - `Series` and `PowerSeries` (returns `[0 1 0 0 0 0...]`). This is slightly
    suspect in the case of `Series`, since `Series`, unlike `PowerSeries`, are
    general infinite sequences and not necessarily interpreted as polynomials.
    This decision follows `scmutils` convention.

- `sicmutils.complex/I` aliases `i`
  ([#189](https://github.com/sicmutils/sicmutils/pull/189))

- `matrix.cljc` has a new `by-cols` (analogous to `m/by-rows`), and `row` to
  generate a row matrix (analagous to `column`).
  [#197](https://github.com/sicmutils/sicmutils/pull/197) Also in
  `matrix.cljc`:

  - `num-rows`, `num-cols` access the row or column number without inspecting
    the deftype variables directly
  - `fmap-indexed`, like `fmap` but receives `i` and `j` indices as second and
    third arguments.
  -
  - `with-substituted-row`, for swapping out a single row in a matrix
  - `submatrix` generates a submatrix from low and high row and cols
  - `matrix-some` renamed to `some`: make sure to use a namespace prefix to
    avoid clashing with `clojure.core/some`.
  - new-matrix constructor `by-cols` (analogous to `by-rows`, takes a sequence
    of columns)
  - `row` constructor takes a sequence of values and returns a row matrix.
  - `by-rows*`, `by-cols*`, `row*` and `column*` are non-variadic versions of
    those functions. If you already have a sequence of rows, columns or
    elements, prefer these.
  - `up->row-matrix` => `down->row-matrix` and `row-matrix->up` =>
    `row-matrix->down`. A row is analogous to a `down`, so we make a change to
    reflect this.
  - `g/cross-product` between two `down` structures now returns a `down`.
  - `make-zero` generates a zero-valued matrix of the supplied dimensions.
  - `make-diagonal` generates a diagonal matrix containing the values of the
    supplied sequence.
  - `m/identity-like` returns an identity matrix (given a square matrix) with
    entries of identical type, but set appropriately to zero or one. This is
    installed as `v/one-like` and `v/identity-like`.
  - `v/identity?` now returns true for identity matrices, false otherwise.
    `v/one?` returns `false` for identity matrices! If it didn't, `(* 2 (I 10))`
    would return `2`, since `one?` signals multiplicative identity.

- `sicmutils.structure/up` and `sicmutils.structure/down` now have analogous
  `s/up*` and `s/down*` functions. These behave identically, but are
  non-variadic. If you already have a sequence you'd like to transform, prefer
  these ([#197](https://github.com/sicmutils/sicmutils/pull/197)).

- `sicmutils.value/kind-predicate` takes some item and returns a predicate that
  returns true if its argument has the same type (or inherits from it)
  ([#197](https://github.com/sicmutils/sicmutils/pull/197)).

- `sicmutils.function/arg-shift` and `sicmutils.function/arg-scale` take
  functions and return new functions that shift and scale their arguments
  (respectively) by the originally supplied shifts
  ([#197](https://github.com/sicmutils/sicmutils/pull/197)).

- `sicmutils.generic/factorial` computes the factorial of the supplied integer
  `n`.
  ([#197](https://github.com/sicmutils/sicmutils/pull/197)).

- Many new functions and constants exposed in `sicmutils.env` via
  [#197](https://github.com/sicmutils/sicmutils/pull/197):

  - `-pi` joins `pi` as a constant
  - `s:generate`, `m:generate`, `vector:generate` to generate matrices,
    structures and vectors
  - `constant-series`, from `series/constant`
  - `seq:print` and `seq:pprint`
  - `matrix-by-cols`, `row-matrix`, `v:make-basis-unit`
  - aliases for `sicmutils.function`'s `arity`, `arg-shift`, `arg-scale`
  - `dimension`, `factorial` aliased from `sicmutils.generic`
  - `derivative` aliased from `sicmutils.calculus.derivative`
  - `submatrix`, `up->column-matrix`, `down->row-matrix`,
    `row-matrix->{down,vector}`, `column-matrix->{up,vector}` aliased from
    `sicmutils.matrix`
  - `D-numeric` from `sicmutils.numerical.derivative`
  - `brent-min`, `brent-max`, `golden-section-min`, `golden-section-max`
  - `nelder-mead`
  - `sum` from `sicmutils.util.aggregate
  - `kind-predicate` from `sicmutils.value`

- Structures and matrices both gain the ability to do native `get-in`,
  `assoc-in` and `empty`. These work as expected, like a potentially nested
  vector. ([#193](https://github.com/sicmutils/sicmutils/pull/193))

- `matrix.cljc` gains `up->row-matrix`, `up->column-matrix`, `row-matrix->up`,
  `column-matrix->up`
  ([#193](https://github.com/sicmutils/sicmutils/pull/193))

- `structure.cljc` gains many features in
  ([#193](https://github.com/sicmutils/sicmutils/pull/193)):

  - `kronecker` and `basis-unit` for generating potentially infinite basis
    sequences
  - the ability to conj new items onto a structure: `(conj (up 1 2) 3) => (up 1
    2 3)`
  - The structure-preserving `map-chain` takes a 2-arg function and presents it
    with each element of a deeply nested structure, along with a vector of its
    "chain", the path into its location. The fn's return becomes the new item at
    that location.
  - `structure->prototype` generates a same-shape structure as its argument,
    with symbolic entries that display their location (preserving orientation).
  - `typical-object` returns a structure of the same shape and orientation as
    `s`, generated by substituting gensymmed symbols in for each entry.
  - `compatible-zero` returns a structure compatible for multiplication with `s`
    down to 0.
  - `transpose-outer` returns a new structure with the same orientation as the
    first element of `s`, filled with elements of the same orientation as `s`.
    Each element is generating by taking the first element of each entry in `s`,
    the the second, etc... In that sense this is similar to a traditional matrix
    transpose.
  - `dot-product` takes the dot product of two structures. They must be the same
    top-level orientation and dimension; beyond that, their entries are
    pairwise-multiplied and summed.
  - `inner-product` is the same, but the left structure is conjugated first.
  - `outer-product` now works multiple levels deep.
  - `vector-outer-product` and `vector-inner-product` are similar, but only
    enforce the top-level length; all internal structures are NOT flattened and
    must be compatible for `g/*`.
  - `compatible-for-contraction?` now searches recursively down into a
    structure; previously it only checked the top level.
  - The new `*allow-incompatible-multiplication*` dynamic variable is set to
    `true` by default. Set it false to force a setting where, when you multiply
    structures, they must be:
    - opposite orientation
    - every element of the right entry must be compatible for contraction with
      the left
  - structure multiplication with scalars, etc now respects ordering, just in
    case any multiplication is not commutative.
  - `sicmutils.generators` now holds generators for `up`, `down`, and
    `structure` generators; these produce potentially deeply nested structures.
    `up1`, `down1` and `structure1` generate only one level deep. Mix and match!
    See `structure_test.cljc` for many examples of how to use these.

### Literals

- `literal-matrix` fn generates a symbolic matrix
  (https://github.com/sicmutils/sicmutils/pull/169)
- `literal`, `literal-up` and `literal-down` generate symbolic structures
  (https://github.com/sicmutils/sicmutils/pull/169)

### Numeric Tower Adjustments

This release (courtesy of
[#168](https://github.com/sicmutils/sicmutils/pull/168)) brings
the numeric tower in line with the scmutils tower. Prior to this release, all
numbers, including complex, descended from `::x/numerical-expression`. Symbolic
expressions _also_ derived from this type! The problem this causes is that all
of generic implementations for the number types default to the symbolic
functions.

If I don't specify a `g/sec` method for numbers, for example, then `(g/sec 12)`
returns a symbolic `(/ 1 (cos 12))`, instead of actually evaluating the
expression.

The fix comes from these changes:

- `::v/number` now means, "the numeric tower ascending from integer -> rational
  -> real -> complex numbers. All of these types now respond `true` to
  `v/number?` (prior to this release, Complex numbers did NOT!)

- `::v/real` now means, "anything in the numeric tower except Complex". These
  all respond true to `v/real?`

- `::x/numeric-expression` has changed to `::x/numeric`, and now means "anything
  that responds to `::"v/number`, plus symbolic expressions, which now clearly
  _represent_ any number in the numeric tower. Query for these with `v/scalar?`

I can now make some comments that clear up my former misunderstandings:

- The `sicmutils.abstract.number` (I'll call this `an` here) namespace is
  responsible for installing generic implementations of all numeric methods for
  symbolic expressions and "literal numbers".

- the `an/literal-number` constructor promotes a number, symbol or symbolic
  expression up to `:xx/numeric`, which means that any operation you perform on
  it will pass it through the symbolic expressions defined in
  `sicmutils.numsymb`. A few notes on these expressions:

  - They will try to preserve exactness, but if they can't - ie, if you do
    something like `(cos (an/literal-number 2.2))` - the system will return
    `-.588`. If you call `(cos (an/literal-number 2))`, you'll get the
    expression `(cos 2)`, preserving exactness.

  - Symbols are automatically interpreted as "literal numbers".

  - The only ways to make a proper symbolic expression that works with the
    generics are:

    - Use the explicit `an/literal-number` constructor
    - pass a symbol to any generic arithmetic function
    - perform any unary or binary arithmetic operation on an existing symbolic
      expression.

  - `an/abstract-number?` returns true for symbolic expressions, anything
    wrapped in `literal-number` or symbols.

  - `literal-number?` only returns true for explicitly wrapped things and
    symbolic expressions, not symbols.

  - use `v/real?`, `v/number?` and `v/scalar?` to query the numeric tower.


- If you want to compare literal numbers and an expression like
  `(an/literal-number 12)`, use `v/=`. In Clojurescript, this will work with
  the built in `=` as well, since equality is implemented with a protocol that
  we can extend. For example:

```clojure
(v/= 12 (literal-number 12))
;;=> true

(= 12 (literal-number 12))
;; true in cljs, false in clj
```

If you keep the literal on the left side of `=`, this will work in both systems,
since we've overridden the `=` implementation for literals:

```clojure
(= (literal-number 12) 12)
;;=> true in both languages
```

This paves the way for the other abstract types that exist in `scmutils`, like
matrices, up and down tuples.

### New Generic Functions

This release brings us closer to the interface provided by `scmutils`.

PR [#193](https://github.com/sicmutils/sicmutils/pull/193) brings:

- `g/dot-product`, for scalars, differentials, structures, functions and
  row/column matrices
- `g/inner-product` for scalars, structures, functions and row/column matrices
- `g/outer-product` for functions, structures of length 3 and matrices, between
  a row and a column only
- `g/cross-product` now works for row/column matrices in addition to structures
  (and functions that accept these)

PR https://github.com/sicmutils/sicmutils/pull/169 brings:

- `g/exp2`, `g/exp10` for exponents with base 2 and 10
- `g/log2`, for base 2 logarithms
- `g/log10` for base 10 logs
- `g/gcd` and `g/lcm` are now exposed in `sicmutils.env`

[#178](https://github.com/sicmutils/sicmutils/pull/178) introduces:

- `g/dimension` for scalars (always 1), structures and matrices (square, column
  and row)
- `g/trace` returns the trace for square matrices and square structures

We now expose the following additional trigonometric functions in
`sicmutils.generic` (courtesy of
https://github.com/sicmutils/sicmutils/pull/154):

- `cosh`: hyperbolic cosine
- `sinh`: hyperbolic sine
- `tanh`: hyperbolic tangent, ie sinh/cosh
- `sech`: hyperbolic secant, ie 1/cosh
- `csch`: hyperbolic secant, ie 1/sinh
- `acosh`: inverse hyperbolic cosine, ie, `(= x (cosh (acosh x)))`
- `asinh`: inverse hyperbolic sine, ie, `(= x (sinh (asinh x)))`
- `atanh`: inverse hyperbolic tangent, ie, `(= x (tanh (atanh x)))`

These three methods existed in `sicmutils.env`, but not as extensible generics.
Now they're fully extensible:

- `cot`: cotangent, ie 1/tan
- `sec`: secant, ie 1/cos
- `csc`: cosecant, ie 1/sin

These all work with:

- real and complex numbers
- power series (missing a few implementations, operators and matrices are
  missing the same ones for this reason)
- matrices (square matrices return their power series expansions)
- operators (power series expansion of the operator)
- functions (where they create composition)
- symbolic expressions
- Derivatives and dual numbers! The new functions all work with `D`, the
  forward-mode automatic differentiation operator.

Additionally, four methods that lived in `sicmutils.generic` are now exposed as
generics:

- `real-part`
- `imag-part`
- `angle`
- `conjugate`

These now work on:

- _all_ numeric types, including symbolic expressions.
- functions
- structures (only `magnitude` and `conjugate`)
  - `magnitude` formerly didn't handle structures containing complex numbers by
    taking a proper inner product. This is fixed as of
    [#168](https://github.com/sicmutils/sicmutils/pull/168)

- PR [#189](https://github.com/sicmutils/sicmutils/pull/189) introduces:

  - `g/make-rectangular`, (build a complex number from real and imaginary parts)
  - `g/make-polar` (build a complex number from radius and angle)
  - note that these work with real numbers, symbolic numbers, functions and any
    combination of these.

These work with functions, real numbers and symbolic expressions (and any mix of
the three).

## 0.13.0

The main announcement for this release is _Clojurescript Support!_. Implementing
this resulted in a few upgrades along the way:

- more powerful numerics, specifically `definite-integral` and native
  minimization routines
- a generic numeric tower for Clojurescript
- Many more tests! The test coverage was great before, and it's stayed high as
  we've added new implementations.
- added explicit code coverage metrics via Codecov: [![Codecov branch](https://img.shields.io/codecov/c/github/littleredcomputer/sicmutils/master.svg?maxAge=3600)](https://codecov.io/github/littleredcomputer/sicmutils)

Here are more explicit details on the release.

### Misc

`generic.cljc` now includes a default implementation of:

- `expt` given a valid `mul`
- default `sub`, given a valid `add` and `negate`
- default `div`, given a valid `mul` and `invert`
- `Expression` and `Operator` both have better `print-method` implementations,
  so the repl experience feels more like `scmutils`
- `Operator` now has an `expn` method, which acts like `g/exp` on an operator
  but expands each term in order `n`.
- many, many more tests!

### Clojurescript Support

Full conversion of SICMUtils to Clojurescript. All functionality from v0.12.1
now works in both Clojure and Clojurescript!

Most of the conversion was straightforward. The major missing piece was a
numeric tower implementation for Clojurescript (complex numbers, ratios) that
bring it up to parity with Clojure:

- Add the `bigfraction` implementation from
  [fraction.js](https://www.npmjs.com/package/fraction.js) sicmutils.ratio for
  cross-platform ratio support (#99)
- Adds CLJS complex number support through [complex.js](https://github.com/infusion/Complex.js) (#41)
- `js/BigInt`, `goog.math.Long` and `goog.math.Integer` implementations round
  out the numeric tower (#45)

### Numerical Routines

The numerical routines in SICMUtils depend heavily on Apache Commons, which of
course only exists in Java. We had to implement much of the numerics code in
native Clojure. It's fast, efficient and functional. Give it a read if you're
curious about how these algorithms work.

- New, native minimization routines have replaced the Apache Commons implementations:

  - **Univariate Minimizers**
    - Port scipy's auto-bracketing + scmutils version (#104)
    - Port golden section search from scipy (#105)
    - Implement Brent's method for fn minimization in native clj (#106)

  - **Multivariate**
    - pure Clojure implementation of Nelder-Mead (#102)

- Native `definite-integral` numerics implementation, written as a series of
  computational essays:

  - **Basics**:
    - [Riemann Sums](https://github.com/littleredcomputer/sicmutils/blob/master/src/sicmutils/numerical/quadrature/riemann.cljc), all the way up through efficient, incremental, "accelerated" versions of these easy-to-understand methods:
    - [Midpoint method](https://github.com/littleredcomputer/sicmutils/blob/master/src/sicmutils/numerical/quadrature/midpoint.cljc), same development but shorter since it reuses functional abstractions. Also incremental, efficient, accelerated
    - [Trapezoid Method](https://github.com/littleredcomputer/sicmutils/blob/master/src/sicmutils/numerical/quadrature/trapezoid.cljc), same idea but for closed intervals.

  - **Sequence Acceleration / Extrapolation Methods**
    - [Polynomial interpolation](https://github.com/littleredcomputer/sicmutils/blob/master/src/sicmutils/polynomial/interpolate.cljc): the general thing that "richardson extrapolation" is doing below. Historically cool and used to accelerate arbitrary integration sequences
    - [Rational Function extrapolation](https://github.com/littleredcomputer/sicmutils/blob/master/src/sicmutils/rational_function/interpolate.cljc): used in bulirsch-stoer integration and ODE solving.
    - "[Richardson extrapolation](https://github.com/littleredcomputer/sicmutils/blob/master/src/sicmutils/polynomial/richardson.cljc)" is a special case, where we get more efficient by assuming that the x values for the polynomial interpolation go 1, 1/2, 1/4... and that we're extrapolating to 0.

  - **Higher-order Calculus:**
    - [Numerical derivatives](https://github.com/littleredcomputer/sicmutils/blob/master/src/sicmutils/numerical/derivative.cljc): derivatives using three kinds of central difference formulas... accelerated using Richardson extrapolation, with a nice technique for guarding against underflow.
    - [Simpson's Method](https://github.com/littleredcomputer/sicmutils/blob/master/src/sicmutils/numerical/quadrature/simpson.cljc)... fit a parabola to every slice. OR, "accelerate" the trapezoid method with one step of Richarsdson extrapolation!
    - [Simpson's 3/8 Method](https://github.com/littleredcomputer/sicmutils/blob/master/src/sicmutils/numerical/quadrature/simpson38.cljc): Same idea, but accelerate a sequence that triples its slices every iteration.
    - [Boole's Rule](https://github.com/littleredcomputer/sicmutils/blob/master/src/sicmutils/numerical/quadrature/boole.cljc): trapezoid method plus two steps of Richardson extrapolation. (Are you starting to see the pattern??)
    - [Romberg Integration](https://github.com/littleredcomputer/sicmutils/blob/master/src/sicmutils/numerical/quadrature/romberg.cljc): midpoint OR trapezoid, with as many steps of Richardson extrapolation as we can take!
    - [Milne's Rule](https://github.com/littleredcomputer/sicmutils/blob/master/src/sicmutils/numerical/quadrature/milne.cljc), MIDPOINT method, one step of extrapolation!
    - [Bulirsch-Stoer integration](https://github.com/littleredcomputer/sicmutils/blob/master/src/sicmutils/numerical/quadrature/bulirsch_stoer.cljc)... midpoint or trapezoid, with rational function extrapolation, as many steps as we can handle AND some custom step sizes.

  - **Combinators**:
    - [Variable Substitutions](https://github.com/littleredcomputer/sicmutils/blob/master/src/sicmutils/numerical/quadrature/substitute.cljc): implemented as functional wrappers that take an integrator and return a modified integrator.
    - [Improper Integrals](https://github.com/littleredcomputer/sicmutils/blob/master/src/sicmutils/numerical/quadrature/infinite.cljc): a template for a combinator that enables infinite endpoints on any integrator, using variable substitution on an appropriate, tunable range.
    - [Adaptive Integration](https://github.com/littleredcomputer/sicmutils/blob/master/src/sicmutils/numerical/quadrature/adaptive.cljc): a combinator that turns any of the integrators above into an "adaptive" integrator that's able to focus in on difficult regions.
  - And finally, "[Numerical Quadrature](https://github.com/littleredcomputer/sicmutils/blob/master/src/sicmutils/numerical/quadrature.cljc)", the namespace/essay that ties it all together.

- `sicmutils.numerical.compile` uses [SCI](https://github.com/borkdude/sci), the
  Small Clojure Interpreter, to generate compiled numerical code (#133)

- Implemented ODE solving using @littleredcomputer's
  [odex-js](https://github.com/littleredcomputer/odex-js) library (#135)

### Reader Literals

[data_readers.cljc](https://github.com/littleredcomputer/sicmutils/blob/master/src/data_readers.cljc)
provides 3 new data reader literals:

- `#sicm/ratio`

Use this with a ratio literal, like `#sicm/ratio 1/2`, or with a string like
`#sicm/ratio "1/4"`. If the denominator is `1` this literal will return a
`js/BigInt` in Clojurescript, or a Long in Clojure.

- `#sicm/bigint`

Use with a number literal, like, `#sicm/bigint 10`, or a string like
`#sicm/bigint "10000012"` to generate a `js/BigInt` in Clojurescript, or a
`clojure.lang.BigInt` in Clojure.

- `#sicm/complex`

Currently this only works with a string like `#sicm/complex "1 + 2i"`. In the
future it might work with a pair of `(real, complex)`, like:

    #sicm/complex [1 2]

### Power Serious, Power Serious

The Power Series implementation in `series.cljc` received an overhaul. The
implementation now follows Doug McIlroy's beautiful paper, ["Power Series, Power
Serious"](http://citeseerx.ist.psu.edu/viewdoc/download?doi=10.1.1.333.3156&rep=rep1&type=pdf).
Doug also has a 10-line version in Haskell on [his
website](https://www.cs.dartmouth.edu/~doug/powser.html).

The API now offers two types:

 - `Series`, which represents a generic infinite series of arbitrary values, and
 - `PowerSeries`, a series that represents a power series in a single
   variable; in other words, a series where the nth entry is interpreted as
   the coefficient of $x^n$:

    $$[a b c d ...] == $a + bx + cx^2 + dx^3 + ...$$

`series/series?` responds true to both. `series/power-series?` only responds
true to a `PowerSeries`.

To turn a `PowerSeries` into a `Series`, call it as a function with a single
argument, or pass the series and one argument to `series/value` to evaluate the
series using the above equation.

To turn a `Series` into a `PowerSeries`, call `series/->function`. None of the
functions discussed below can mix series types; you'll have to do the conversion
explicitly.

Each type supports the following generic operations:

- `*`, `+`, `-`, `/` between series and non-series
- `g/negate`, `g/invert`, `g/sqrt`, `g/expt` work as expected.
- `g/add` between series and non-series

`PowerSeries` additionally supports:

- `g/exp`, `g/cos`, `g/sin`, `g/asin`, `g/tan`
- `g/partial-derivative`, so `PowerSeries` works well with `D`

Each of these acts as function composition for the single variable function that
the `PowerSeries` represents. If `s` is a `PowerSeries` that applies as `(s x)`,
`(g/exp s)` returns a series that represents `(g/exp (s x))`.

There are many more new methods (see the namespace for full documentation):

- `starting-with` renamed to `series`
- `power-series`, analogous `series` but generates a `PowerSeries`
- `series*` and `power-series*` let you pass an explicit sequence
- `series/take` removed in favor of `clojure.core/take`, since both series
  objects act as sequences
- `generate` takes an additional optional argument to distinguish between series
  and power series
- `Series` now implements more of `v/Value`
- new `zero`, `one`, `identity` constants
- `constant` returns a constant power series
- `xpow` generates a series representing a bare power of `x`
- `->function` turns a `Series` into a `PowerSeries`
- `value`, `fmap` now handles both `Series` and `PowerSeries`
- `(inflate s n)` expands each term $x^i$ of `s` to $x^{in}$
- `compose` returns the functional composition of two `PowerSeries`
- `revert` returns the functional inverse of two `PowerSeries`
- `integral` returns a series representing the definite integral of the supplied
  `PowerSeries`, 0 => infinity (optionally takes an integration constant)

The namespace also provides many built-in `PowerSeries` instances:

- `exp-series`
- `sin-series`
- `cos-series`
- `tan-series`
- `sec-series`
- `asin-series`
- `acos-series`
- `atan-series`
- `acot-series`
- `sinh-series`
- `cosh-series`
- `tanh-series`
- `asinh-series`
- `atanh-series`
- `log1+x-series`
- `log1-x-series`
- `binomial-series`

And two `Series` (non-power):

- `fib-series`, the fibonacci sequence
- `catalan-series`, the [Catalan
  numbers](https://en.wikipedia.org/wiki/Catalan_number)

### Matrix Generic Operations

`::matrix` gained implementations for `exp`, `cos`, `sin`, `asin`, `tan`,
`acos`, `asin`; these now return taylor series expansions of the operator, where
multiplication is composition as before.

### Operator Generics

`Operator` gained implementations for `cos`, `sin`, `asin`, `tan`, `acos`,
`asin`; these now return taylor series expansions of the operator, where
multiplication is composition as before.

## [v0.12.1]

- Getting Github releases up to parity with the most recent release to Clojars.

## [v0.10.0]

- Did some refactoring and one breaking rename (Struct became Structure, since
  we don't abbreviate other deftypes). This also marks the point of departure
  for working with Functional Differential Geometry.


## [v0.9.8]

- This is the version that was current as of the talk @littleredcomputer gave at
  [Clojure/west 2017](2017.clojurewest.org), entitled "[Physics in
  Clojure](https://www.youtube.com/watch?v=7PoajCqNKpg)."<|MERGE_RESOLUTION|>--- conflicted
+++ resolved
@@ -2,7 +2,6 @@
 
 ## unreleased
 
-<<<<<<< HEAD
 - #490 adds `sicmutils.numerical.roots.bisect` with implementations of bisection
   search, secant search and a mixed method found in `scmutils`. These all live
   under a `bisect` function.
@@ -10,7 +9,7 @@
   The data structure returned is similar to the minimization functions in the
   `sicmutils.numeric.{unimin, multimin}` namespaces. As more root-finding
   methods come online this should all standardize nicely.
-=======
+
 - #489:
 
   - Installs `g/log` and `g/exp` for `js/BigInt` instances, enabling `g/log2` and
@@ -18,7 +17,6 @@
 
   - Removes most `js*` calls using `coercive-=` and `js-mod`. This form is
     internal and should be avoided.
->>>>>>> 6156d04f
 
 - #484 adds `sicmutils.polynomial/from-power-series`, for generating a
   polynomial instance from some prefix of a (univariate) power series.
