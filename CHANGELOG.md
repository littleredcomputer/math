--- conflicted
+++ resolved
@@ -2,7 +2,6 @@
 
 ## [Unreleased]
 
-<<<<<<< HEAD
 - New, literate `Differential` implementation lives at at
   `sicmutils.differential` (#221) (see [this
   page](https://samritchie.io/dual-numbers-and-automatic-differentiation/) for a
@@ -47,7 +46,7 @@
 
 - `sicmutils.generic/partial-derivative` gains a `Keyword` extension, so it can
   respond properly to `:name` and `:arity` calls (#221).
-=======
+
 - Added missing `identity?`, `identity-like` for complex and rational numbers
   (#236)
 
@@ -62,7 +61,6 @@
   The behavior matches `clojure.core/compare` for all reals on the JVM; it
   doesn't in Clojurescript because native `compare` can't handle
   `goog.math.{Long,Integer}` or `js/BigInt`.
->>>>>>> 21162e65
 
 - New single-arity case for `sicmutils.structure/opposite` returns an identical
   structure with flipped orientation (#220). acts as `identity` for
