# Changelog

## unreleased

<<<<<<< HEAD
- #497:

  - `sicmutils.expression.compile/compile-state-fn` and its non-memoized version
    can now take an explicit `:mode` argument; this will override the
    dynamically bound `*mode*`.

    Invalid modes supplied via `:mode` will cause `compile-state-fn` to throw an
    exception.

  - Fixes a bug where non-numeric operations `up` and `down` were applied at
    compile time, throwing an error.
=======
- #498: replace all long-form GPL headers with `"SPDX-License-Identifier:
  GPL-3.0"`.
>>>>>>> ce763b31

- #496:

  - replaces the function values in `sicmutils.expression.compile` with symbols;
    I hadn't realized before that substituting in symbolic `Math/sqrt`, for
    example, was possible, vs a `#(Math/sqrt %)` function value. Compiled
    functions are now faster!

    A simulation run of the double pendulum example in the [clerk-demo
    repository](https://github.com/nextjournal/clerk-demo/blob/20a404a271bea29ef98ee4e60a05e54345aa43ba/notebooks/sicmutils.clj)
    now runs in 700ms vs the former 2.2 seconds, a major win.

  - Function compilation now pre-simplifies numerical forms encountered inside a
    function, like `(/ 1 2)`, instead of letting them be evaluated on every fn
    call.

  - All numerical forms encountered in function compilation are now converted to
    either `double` on the JVM or `js/Number` in javascript; this way no
    `BigInt` values etc are left around.

  - In `sicmutils.expression.compile`:

    - gains a new, validating `compiler-mode` function for fetching the compiler
      function.

    - `set-compiler-mode!` now actually works. It never did!

  - New `:source` compile mode that returns a source code form. You can either
    call `eval` on this or call `sci-eval` to get an SCI-evaluated function with
    all proper bindings in place.

  - `compile-state-fn` now takes an optional options map, with support for
    `:flatten?` and `:generic-params?` keywords. These can be used to tune the
    shape of the function returned by `compile-state-fn`.

- #485:

  - Bumps the JDK version for Github Actions to 17 from 8.

  - Adds a development dependency on Nextjournal's
    [Clerk](https://github.com/nextjournal/clerk) library, and begins the
    process of massaging various namespaces into proper literate essays
    display-able with Clerk. To run these, start a REPL and follow the
    instructions in `dev/user.clj`.

    - `sicmutils.calculus.derivative` and `sicmutils.differential` are now

  - Bumps the shadow-cljs dependency to version `2.17.4`, and the included
    `cljs` version to `1.11.4`. `sicmutils.collection` properly handles the new
    cljs `IntegerRange` class.

  - `sicmutils.polynomial.factor` now memoizes `poly->factored-expression` by
    default. If polynomial GCD fails inside that function the computation now
    proceeds with a warning instead of failing.

- #492 updates the `clj-kondo` linters to emit custom warnings with _all_
  metadata from the original token, not just `:row` and `:col`. This fixes the
  ability to override or ignore individual warnings.

- #490 adds `sicmutils.numerical.roots.bisect` with implementations of bisection
  search, secant search and a mixed method found in `scmutils`. These all live
  under a `bisect` function.

  The data structure returned is similar to the minimization functions in the
  `sicmutils.numeric.{unimin, multimin}` namespaces. As more root-finding
  methods come online this should all standardize nicely.

- #491 adds `sicmutils.mechanics.rotation/M->Euler`, for converting from a
  rotation matrix to a triple of Euler angles. Now we can successfully round
  trip.

- #489:

  - Installs `g/log` and `g/exp` for `js/BigInt` instances, enabling `g/log2` and
    `g/log10` in the mix.

  - Removes most `js*` calls using `coercive-=` and `js-mod`. This form is
    internal and should be avoided.

- #484 adds `sicmutils.polynomial/from-power-series`, for generating a
  polynomial instance from some prefix of a (univariate) power series.

## [0.21.1]

- #481:

  - fixes a long-standing (test-only) bug in `sicmutils.polynomial-test` around
    palindromic polynomials

  - Adds a new `x-degree` argument to `sicmutils.polynomial/univariate->dense`,
    for padding the result with zeros in the case that you want to guarantee a
    certain dense degree in the result.

- #480: `sicmutils.numerical.quadrature/definite-integral` now coerces the
  result of non-compiled integrands in cljs to double. This prevents the
  @kloimhardt bug where certain paths would produce `BigInt` instances and fail
  in quadrature calls.

- #477:

  - Adds tight integration with the
    [`clj-kondo`](https://github.com/clj-kondo/clj-kondo) linter via an exported
    clj-kondo configuration in the `resources` directory. All macros in the
    library now offer pleasant linting to users. This is especially helpful for
    the macros in `pattern.rule`, which now can offer live feedback to
    pattern-matching authors.

    See `doc/linting.md` for details on various warnings reported, and
    installation instructions for the clj-kondo config.

    Thanks to @borkdude for all of his help getting this working, and making
    this amazing project!

  - All linter errors and warnings are now addressed, fixed and silenced for the
    entire codebase, both `test` and `src` directories.

  - A new Github Action will run the linter for every PR and push to master, and
    annotate PRs with linter warnings and errors.

  - `com.gfredericks/test.chuck` dev dependency upgraded to `0.2.13` to grab its
    clj-kondo exported config.

  - I found the following bugs with the help of the linter:

    - Deleted the unused `sicmutils.differential/d:apply`.

    - Fixed a bug with `sicmutils.expression.render/->JavaScript` not using the
      second argument to `remainder`.

    - deleted `sicmutils.numerical.quadrature.common` in favor of
      `sicmutils.generic/infinite?`

    - Fixed a broken integrator in `sicmutils.numerical.quadrature.simpson38`,
      and fixed the tests to actually stress this code.

    - Fixed a bug where
      `sicmutils.numerical.quadrature.substitute/exponential-upper` was not
      actually using its input function!

    - unused `simplify` argument removed from
      `sicmutils.simplify.rules/non-negative-factors!` and all uses.

    - Bug fix in `sicmutils.special.elliptic/jacobi-elliptic-functions`; deep in
      the gnarly fn, one of the branches returned nil instead of its required
      values. Thank you, linter!

    - `pattern.rule` patterns can now handle spliced and unquote-spliced inputs in
      their symbol position.

    - `sicmutils.pattern/template` will no longer error in the 1-arity case when
      some form contains a binding entry like `(? (fn [m] ...))`. Instead, the
      function will be passed an empty map.

## [0.21.0]

- #474:

  - `g/quotient` now supports inexact inputs, as LONG as the inputs are equal up
    to sign. So `(g/quotient 1.2 -1.2)` now returns `-1` instead of throwing.

- #469:

  - `sicmutils.matrix` gains:

    - `literal-column-matrix`, `literal-row-matrix` for generating slightly
      tidier matrices of literal entries. (See `literal-matrix` for the prior
      option.)

    - `structure->matrix` converts 2 tensors into explicit matrices.

    - `s:solve-linear-left`, `s:solve-linear-right`, `s:divide-by-structure` act
      on 2 tensors. These live in the matrix namespace since they depend on
      conversions to and from tensors and matrices.

    - `make-diagonal` for generating diagonal matrices with a constant element
      along the diagonal.

    - `s->m`, `s:transpose` and `s:inverse` all gain new 2-arities
      that provides a sane default for `ls`.

    - More efficient matrix `invert` and `determinant` routines, plus functions
      to generate type specific custom matrix inversion and determinant routines
      via `classical-adjoint-formula`, `general-determinant`.

    - Linear equation solving via `solve`, `rsolve` and `cramers-rule`.

  - Implements new generics for matrices and structures:

    - diagonal matrices respond true to `v/=` with a scalar if all entries along
      the diagonal are equal to that scalar.

    - square matrices can now `g/+` and `g/-` with scalars; the scalar `c` is
      converted `(* c I)`, where `I` is an identity matrix of the same dimension
      as the square matrix.

    - `(g/acot M)` now expands the matrix `M` into a nice power series, more
      efficient than the previous default.

    - Thanks to `solve` and `cramers-rule`, the following `g/div` combinations
      now work: `matrix/scalar`, `scalar/square-matrix`,
      `column-matrix/square-matrix`, `row-matrix/square-matrix`,
      `up/square-matrix`, `down/square-matrix`, `matrix/square-matrix`.

    - new `solve-linear` implementations between square matrices and `up`
      `down`, row and column matrices, and between structures and scalars.

    - new `solve-linear-right` between row-matrix+square-matrix,
      down+square-matrix and scalar+structure.

  - Fixes an infinite loop with `sicmutils.matrix/some`.

  - Renames `square-structure->` to `two-tensor->`, and
    `square-structure-operation` to `two-tensor-operation`. These functions now
    work with rectangular 2 tensors, not just square.

  - `sicmutils.structure` gains `down-of-ups?`, `up-of-downs?`, `two-up?`,
    `two-down?`, `two-tensor?` and `two-tensor-info` for working with "2
    tensors", ie, structures that contain structural entries of matching
    orientation and size.

  - New `g/acot` generic method installed for Operator instances.

- #471:

  - installs the complex GCD implementation into the generic system and modifies
    it to work with real/complex pairs.

  - tweaks the default gcd implementation so that two identical values `x`, even
    if they are floating point, will return `x` from `(gcd x x)`. (default gcd
    in `sicmutils.euclid` can handle cases now where the terms are equal and of
    opposite sign.)

  - adds `exact-divide` handling of non-integral numbers when the inputs are
    either equal or of opposite sign.

- #398 adds a `sicmutils.generic/gcd` implementation for complex numbers,
  closing the long-standing #58. Thanks to @adamhaber for this!

- #461 adds `sicmutils.quaternion`, with a full arithmetic implementation and
  the beginnings of a rotation API. Quaternions are implemented like vectors of
  length 4, and implement all appropriate Clojure protocols. All arithmetic is
  compatible with all scalars and complex numbers.

  - Accessors: `get-r`, `real-part`, `get-i`, `get-j`, `get-k`, `complex-1`,
    `complex-2`, `->complex-pair`, `->vector`, `three-vector`

  - Predicates: `real?`, `zero?`, `one?`, `pure?`, `unit?`

  - Constants: `ZERO`, `ONE`, `I`, `J`, `K`

  - Reader literal `#sicm/quaternion` takes a 4-vector or a single entry.

  - Constructors: `make`, `from-complex`, `spherical`, `semipolar`,
    `multipolar`, `cylindrospherical`, `cylindrical`

  - More: `arity`, `evaluate`, `partial-derivative`, `magnitude-sq`,
    `normalize`, `commutator`

  - Transcendental functions: `exp` `log`, `cos`, `sin`, `tan` `sinh`, `cosh`,
    `tanh`. Many more transcendentals will work, thanks to their default
    implementations.

  - Arithmetic and generics: `+`, `-`, `*`, `/`, `dot-product`, `cross-product`,
    `conjugate`, `magnitude`, `expt`, `sqrt`, `simplify`, `infinite?`,
    `solve-linear-right`, `solve-linear`

  - Rotation-related: `from-angle-normal-axis`, `from-angle-axis`, `pitch`,
    `roll`, `yaw`, `->angle-axis`

- #468:

  - adds `sicmutils.polynomial/touchard`, implementing a constructor for the
    type of polynomial known as a "complete Bell polynomial" or ["Touchard
    polynomial"](https://en.wikipedia.org/wiki/Touchard_polynomials).

  - adds `sicmutils.special.factorial/bell` for computing the nth [Bell
    number](https://en.wikipedia.org/wiki/Bell_number)

  - `sicmutils.series/bell-series` returns an infinite sequence of bell numbers.

- #276 adds an `integration-opts` to
  `sicmutils.mechanics.lagrange/Lagrangian-action`. All options are passed on to
  `definite-integral`. By default, `parametric-path-action` passes `:compile?
  false`, since we do NOT want to compile the polynomial.

- #463 adds a new 1-arity to `sicmutils.matrix/characteristic-polynomial` that
  returns an actual polynomial instance. Creating this polynomial once and
  calling it many times is much more efficient. Closes #209.

  - `expt` called with a negative base and non-integral power now properly
    returns a complex number instead of `##NaN`.

  - symbolic `=` now behaves correctly and accumulates an expression of nested
    `and`s, vs before. The previous behavior would convert `(= 'a 'b 'c')` to
    `(= (= 'a 'b) 'c')`, which is NOT correct. (if `(= 'a 'b)` is true, then the
    expression evaluates to `false`, since `(= true 'c')` is false.)

  - adds `sicmutils.series/function->`, for generating a Maclaurin series from a
    function.

- #449:

  - All missing trigonometric functions have been filled in `sicmutils.generic`
    and aliased in `sicmutils.env`:

    - Inverse cotangent: `acot`
    - inverse secant: `asec`
    - inverse cosecant: `acsc`
    - hyperbolic (inverse hyperbolic) cotangent: `coth` and `acoth`
    - hyperbolic (and inverse hyperbolic) secant: `sech` and `asech`
    - hyperbolic (and inverse hyperbolic) cosecant: `csch` and `acsch`

    All of these have default implementations and derivatives defined. They'll
    work out of the box for all types with `atan` defined (and potentially
    `exp`, `sqrt` and `log`.)

    Thanks to John D Cook's ['Bootstrapping a minimal math
    library'](https://www.johndcook.com/blog/2021/01/05/bootstrapping-math-library/)
    for his inspiration on the defaults and implementation order of these new
    functions.

  - `expt` gains a new default implementation for non-native-integral powers,
    making `expt` work for any type with `exp`, `log` and `mul` defined.

  - `sqrt` gains a default implementation for all types implementing `exp`,
    `mul` and `log`.

  - All trig functions now have derivatives and docstrings.

  - New `sinc`, `tanc`, `sinhc`, `tanhc` functions live in `sicmutils.generic`
    and are aliased into `sicmutils.env`. These are generically defined as `(/
    (sin x) x)`, `(/ (tan x) x)` (and similar with `sinh` and `tanh`), with
    correct definitions for 0 and infinite-valued inputs.

    These functions all support derivatives as well.

  - New default `acot` implementation in `sicmutils.series`.

- #450:

  - Adds `sicmutils.series/harmonic-series`, the infinite series of [harmonic
    numbers](https://en.wikipedia.org/wiki/Harmonic_number)

  - moves `sicmutils.numerical.elliptic` to the `sicmutils.special` package, as
    `sicmutils.special.elliptic`.

  - New `sicmutils.special.factorial` namespace!
    `sicmutils.util.permute/factorial` moves here, and the forgotten duplicate
    `sicmutils.generic/factorial` is now gone.

    - New functions: `falling-factorial`, `rising-factorial`,
      `double-factorial`, `multi-factorial`, `subfactorial`,
      `binomial-coefficient`, `stirling-first-kind`, `stirling-second-kind`.

  - New `sicmutils.util.permute/multichoose` function, implementing the
    definition [described here](https://mathworld.wolfram.com/Multichoose.html).

  - better `number-of-combinations` impl in `sicmutils.util.permute`, using
    `sicmutils.special.factorial/falling-factorial`

  - sci bindings for`sicmutils.special.factorial`, `sicmutils.util.permute`.

- #458:

  - Default implementation of `g/negative?` returning `false` for literal
    numbers and symbols. This was required to get `g/abs` working for
    polynomials and rational functions with symbolic coefficients.

  - Polynomials and rational functions now correctly unwrap `Literal`
    coefficients in `->expression`. Without this, the resulting expressions
    would not correctly respond to `simplify` calls.

  - Slight efficiency improvement in
    `sicmutils.polynomial.gcd/->content+primitive`.

  - `sicmutils.rational-function/from-points` now correctly builds its function.
    Before, it was unhygienic; if `'x` appeared in the coefficients the results
    would be incorrect.

- #456:

  - `sicmutils.mechanics.lagrange/{Γ,Γ-bar}` are removed in favor of the
    existing `Gamma` and `Gamma-bar` functions. The `sicmutils.env` aliases are
    gone as well.

  - `sicmutils.mechanics.lagrange/Lagrange-interpolation-function` now returns
    an actual polynomial instance. Because polynomials support `IFn` and respond
    to the derivative operator `D`, this makes the `find-path` example on pages
    22/23 of SICM run about 5x faster.

  - Richardson extrapolation is now implemented as a functional fold. The
    exposition in `sicmutils.polynomial.richardson` discusses this; the
    namespaces gains `richardson-fold`, `richardson-sum` and `richardson-scan`.

- #455 makes `sicmutils.util.aggregate/scan` and
  `sicmutils.algebra.fold/fold->scan-fn` slightly more efficient by dropping the
  first element of the returned sequence before mapping the `present` function.

- #453:

  - Adds `sicmutils.polynomial/from-points` and
    `sicmutils.rational-function/from-points` for generating `Polynomial` and
    `RationalFunction` instances from sequences of points.

- #451:

  - new `sicmutils.algebra.fold` namespace:

    - New folds: `kahan-babushka-neumaier` (aliased as `kbn`),
      `kahan-babushka-klein` and and `kbk-n` macro for generating higher-order
      `kahan-babushka-klein` variants. `generic-sum-fold` folds using
      `sicmutils.generic/+`.

    - `sicmutils.util.aggregate/kahan-fold` now lives here, named `kahan`.

    - `fold->sum-fn` and `fold->scan-fn` generate functions like
      `sicmutils.util.aggregate.{sum,scan}` specialized to the supplied fold.
      See the docstrings for the multiple arities supported

    - fold primitives: `count`, `constant`, `min`, `max`.

    - fold combinator `join` allows compound folds to be built out of primitive
      folds.

  - Upgrades to `sicmutils.util.aggregate`:

    - `scanning-sum` renamed to `scan`

    - `halt-at` deleted in favor of the built-in `halt-when` that I didn't know
      about!

    - `scan` and `sum` now both use a dynamic binding, `*fold*`, to set the fold
      they use for aggregation. By default, this is set to the new
      `kahan-babushka-neumaier-fold`.

    - The three-arity version of `sum` now uses transducers, saving a pass over
      the input range.

    - `pairwise-sum` implements pairwise summation, an error-limiting technique
      for summing vectors. Use the dynamic binding `*cutoff*` to set where
      `pairwise-sum` bails out to normal summation.

  - Upgrades to `sicmutils.rational-function.polynomial`:

    - The folds in this namespace now follow the fold contract laid out in
      `sicmutils.algebra.fold`, implementing all three arities correctly.

    - I realized that the fold implementation here should /not/ return a full
      row every time it processes a previous row; a far better `present`
      implementation would return the best estimate so far. Then you could build
      a `scan` from that fold to see the estimates evolve lazily as new points
      are added. This has better performance, it turns out, than the original
      method!

    - added a bunch to the exposition to make the advantages clear.

  - Upgrades to `sicmutils.rational-function.interpolate`:

    - `fold` interface upgraded, similar to the polynomial interpolation notes.

    - New `bulirsch-stoer-fold`, `bulirsch-stoer-sum` and `bulirsch-stoer-scan`
      functions. These are similar to the `modified-**` versions but use the
      `bulirsch-stoer` algorithm, instead of `modified-bulirsch-stoer`.

    - `modified-bulirsch-stoer-fold-fn` renamed to
      `modified-bulirsch-stoer-fold`, to match the naming scheme of other
      "folds" in the library.

    - `modified-bulirsch-stoer-fold` renamed to `modified-bulirsch-stoer-sum`,
      to match the convention that "reducing a sequence with a fold" is called
      "summing" the sequence. I can see this changing down the road...

    See `context-opts` for instructions on how to enable
    `sicmutils.algebra.fold/kbk-n` in the SCI environment (you'll need to turn
    on access to `js/Math` or `java.lang.Math`).

  - Fixed a type inference warning in Clojurescript in `sicmutils.complex`.

  - Added support for `sicmutils.util.def` and its `fork` macro to the default
    SCI environment provided by SICMUtils. Helpful for macro-writing!

  - `sicmutils.numerical.quadrature.adaptive` now uses the dynamically bound
    `sicmutils.util.aggregate/*fold*` to accumulate its numerical integral
    pieces, instead of a hardcoded `kahan-sum`.

  - `sicmutils.numerical.quadrature.bulirsch-stoer` now uses the functional scan
    versions of polynomial and rational function interpolation, as these are a
    bit faster than the originals!

  - `sicmutils.util.stream/scan` deleted in favor of
    `sicmutils.util.aggregate/scan` with a dynamic binding for `*fold*` to
    customize.

- #448:

  - new `g/infinite?` generic with implementations for all numeric types,
    complex numbers, `differential` instances. Defaults to `false` for all other
    types. (Also aliased into `sicmutils.env/infinite?`).

  - The infix, TeX and JavaScript renderers (`->infix`, `->TeX` and
    `->JavaScript`) all properly render `##Inf` and `##-Inf`. Infix uses the
    Unicode symbol ∞, while `->TeX` uses the LaTeX command `\infty`.
    Javascript's `Infinity` stands in for `##Inf` in generated JS code.

  - Complex numbers now respond `true` to `g/negative?` if their imaginary
    component is zero and real component is negative, false otherwise.

  - `g/+`, `g/-`, `g//` now no longer short circuit if there is a NUMERIC zero
    on either side. This was causing bugs in cases where we allow, say, a scalar
    to be added to a quaternion, and auto-convert the scalar right there (so it
    adds only to the real part). OR in cases, like in the matrix PR, where we
    convert the scalar in addition to `<scalar>*I*`.

    - This caused some problems with `sicmutils.matrix` tests that were not well
      typed.

  - The default `expt` implementation is now available as a function to call
    directly (`sicmutils.generic/default-expt`) without going through the
    dispatch system.

- #447 contains a grab-bag of fixes and additions, many related to complex
  numbers:

  - Use `Math/E` instead of `(Math/exp 1)` for euler's constant in
    `sicmutils.env`.

  - Fix bug in `sicmutils.calculus.indexed`, in a case where either input was
    missing an `up` or `down`index type.

  - symbolic `dot-product` and `inner-product`

  - `inner-product` now defaults to `dot-product` for scalar instances. This is
    correct for all numeric types we currently have, since `complex` is the only
    tough case, and it has real coefficients.

  - simplify now does NOT freeze expressions before simplifying. This allows
    complex numbers to survive simplification, since they freeze to `(complex
    <re> <im>)`.

    - big rewrite in `sicmutils.simplify.rules`, to convert all of the frozen
      matchers like `(complex 1 2)` into matchers that actually bind to a
      complex number.

    - more rules in `complex-trig`, it can now handle bigger products inside of
      `sin` and `cos` multiplied by `I`.

  - Various improvements to `sicmutils.complex`:

    - complex implementations for `dot-product` between complex and real types

    - Fixed reflection warnings with `ComplexFormat`in complex parsing code

    - complex `zero?` now returns true for inputs like `(complex -0.0 -0.0)`,
      where a negative zero lives in the real or imaginary slots

    - new `sicmutils.complex/-I` binding, set to `(g/negate c/I)`

    - `g/expt` for complex numbers optimizes the inputs equal to `I` by
      returning exact 1, -1, `I` or `-I` depending on the input. This applies to
      `g/square` and `g/cube` as well.

- #445 fixes a bug where structures and other seq-able types were interpreted as
  sequence matchers.

  In `pattern.match` and all rules, things that respond true to `sequential?`
  but not `seq?` or `vector?` (many of the sicmutils types, like structures and
  the upcoming Quaternion type) were being converted to `seq` and treated as
  sequence matchers vs literal matchers. This no longer happens, and structures
  etc are treated as literal matchers.

- #443:

  - Implements `IKVReduce` and `Reversible` for structures. This enables `rseq`
    and `reduce-kv` to work with structures.

  - Removes a `reduced` shortcut condition in `sicmutils.generic/*` that was
    causing multiplications of the form `(* 0 0 (up 0 0))` to shortcut and
    return `0` instead of the appropriate structural form.

  - the `atan` implementation for symbolic numbers is now careful not to return
    a floating point number in the case of a 0 argument in the second position.
    Additionally, it now returns symbolic `pi` or 0 in the case of `0` in the y
    argument for positive and negative `x` argument, respectively, and symbolic
    `(/ pi 2)` or `(- (/ pi 2))` for a 0 `x` argument and respective positive or
    negative `y` argument.

- #442 fixes #441 by upgrading the implementations of
  `sicmutils.util.permute/{factorial,number-of-combinations}` to be able to
  handle large inputs. Thanks to @swapneils for the report.

- #440:

  - Modifies `(g/exp 0)` to return an exact 1, vs the previous `1.0`.

  - Fixes a bug in `sicmutils.rules/exp-contract` leftover from the port from
    Scheme. Thanks to @adamhaber for pointing this out!

- #438:

  - converts `doall` calls to `run!`, `dorun`, `doseq` or `mapv` where
    applicable. In cases where we were trying to force side effects (mostly in
    the tests), this change prevents the environment from retaining the full
    sequence. This will save memory!

  - adds missing tests from `connection.scm` to
    `sicmutils.calculus.connection-test`, stressing pages 205 - 213 from MTW,
    Gravitation.

- #434: allow pattern matching forms to successfully bind to `nil` or `false`.

- #397: `sicmutils.calculus.manifold/typical-coords` now returns generated
  coordinate symbols that start with the same symbol as the coordinate system's
  prototype, like:

```clj
(typical-coords R2-polar)
;;=> (up x065308 x165309)

(typical-coords
 (with-coordinate-prototype R2-polar (up 'r 'theta)))
;;=> (up r65312 theta65313)
```

## 0.20.1

- #396:

  - fixes a bug in the SCI version of `define-coordinates` which didn't allow
    any rebinding of manifolds.

  - Removes the `bindings` key from `sicmutils.env.sci/context-opts`.
    https://github.com/babashka/sci/issues/637 is a bug with variable rebinding
    that occurs when `:bindings` is in play. Instead of relying on this key,
    evaluate `(require '[sicmutils.env :refer :all])` against your SCI
    environment to get all bindings.

  - bumps the default version of SCI to 0.2.7.

## 0.20.0

- #348:

  - Adds a new single arity version of
    `sicmutils.util.permute/permutation-parity`, which returns the parity of a
    permutation relative to its sorted version.

  - `sicmutils.complex/complex` can now take a single string argument in both
    Clojure and Clojurescript.

  - Expands the complex number literal parser to take these forms, in addition
    to the previously-supported string argument:

```clj
#sicm/complex [1.2 3.6]    ;; 1.2+3.6i
#sicm/complex [1.2]        ;; 1.2
#sicm/complex 1.4          ;; 1.4
#sicm/complex "1.2 + 3.6i" ;; 1.2+3.6i
```

- #394 fixes a bug with derivatives of functions that returned a map... but
  where the map was actually meant to represent some other type, by holding a
  `:type` key. We do this for manifold families and manifold points, as two
  examples. Now, instead of recursing into the values, the system will correctly
  throw an error. (You can fix this by using a `defrecord` instead of a map and
  implementing `sicmutils.differential/IPerturbed`.)

- #393:

  - Forms like `(let-coordinates [(up x y) R2-rect] ...)` will now work even if
    `up` is not present in the environment. Previously this syntax was valid,
    but only if `up` had been imported.

  - Adds the `sicmutils.calculus.coordinate/define-coordinates` macro, also
    aliased into `sicmutils.env`. This macro allows you to write forms like

```clj
(define-coordinates (up t x y z) spacetime-rect)
(define-coordinates [r theta] R2-polar)
```

  and install set of bindings for a manifold's coordinate functions, basis
  vector fields and basis form fields into a namespace. This is used liberally
  in Functional Differential Geometry. (You might still prefer `let-coordinates`
  for temporary binding installation.)

  - Converts many of the `sicmutils.fdg` test namespaces to use the new
    `define-coordinates` macro, making for a presentation closer to the book's.

  - Fixes a Clojurescript warning in `sicmutils.util` warning due to
    redefinition of `clojure.core/uuid`

- #386:

  - Aliases `sicmutils.mechanics.hamilton/phase-space-derivative` into
    `sicmutils.env`, and adds `sicmutils.sr.frames/base-frame-maker`. The latter
    function makes it easier to write reference frames like `the-ether`, as with
    the `home` variable in chapter 11 of FDG.

  - Adds all code listings from chapters 10 and 11 of FDG as
    `sicmutils.fdg.{ch9,ch10}-test`.

- #384:

  - Adds `sicmutils.fdg.ch9-test`, with tests for all forms from FDG's 9th
    chapter.

  - Tests from `sicmutils.fdg.einstein-test` now all work, and quite fast. The
    functions in this namespace comprise some of the exercises from FDG chapter
    9. (Einstein's Field Equations hung until this PR... getting these working
    is a huge achievement for me, and, in some sense, the final milestone of the
    Big Port from scmutils.)

  - Adds `sicmutils.function/memoize`, a metadata-and-function-arity preserving
    version of `clojure.core/memoize`.

  - in `sicmutils.calculus.indexed`, `with-argument-types` and
    `with-index-types` now both correctly set the arity of the returned
    function, in addition to the argument types or indices.
    `sicmutils.function/arity` will now work correctly with indexed or typed
    functions.

  - Adds new `manifold?` and `manifold-family?` functions in `sicmutils.env` and
    `sicmutils.calculus.manifold`. These are enabled by new `:type
    :sicmutils.calculus.manifold/{manifold,manifold-family}` keys in the
    appropriate structures in the manifold namespace. Manifolds and manifold
    families will now respond with these keywords to `sicmutils.value/kind`.

  - The `sicmutils.calculus.manifold/ICoordinateSystem` now has a `uuid`
    function, for internal comparison of coordinate systems. This is here so
    that points can cache coordinate system representations by UUID. Before this
    change, changing the coordinate prototype, or attaching metadata to a
    coordinate system would break its cache entry in manifold points. (This was
    the killer for the Einstein Field Equations!)

  - `sicmutils.calculus.manifold/{coordinate-prototype,with-coordinate-prototype}`
     now store and retrieve the coordinate prototype from metadata. This plus
     the previous change allows manifold points to correctly cache their
     coordinate representations.

  - `sicmutils.calculus.manifold/manifold` acts as identity on manifolds now.
    Previously it only worked on coordinate systems.

- #382:

  - Makes the `name` argument to `sicmutils.operator/make-operator` optional.
    `name` now defaults to `'???`.

  - adds tests for all code forms in Chapter 8 of FDG.

- #376 adds more type hints to the `ratio.cljc` namespace. This fully solves the
  advanced compilation issues we were seeing.

- #374: Demos, thanks to @sigmaxipi!

- #379 fixes typos in a couple of the equations in `richardson.cljc`, closing
  #377. Thanks to @leifp for the report.

- Features, tests and bugfixes from #381:

  - `sicmutils.calculus.coordinate/generate` moves to
    `sicmutils.calculus.manifold/c:generate`; this supports a bugfix where
    1-dimensional manifolds like `R1-rect`, aka `the-real-line`, return a
    coordinate prototype of a single element like `t` instead of a structure
    with a single entry, like `(up t)`. Thanks to @phasetr for the bug report
    that led to this fix, and @gjs for finding and fixing the bug.

  - `same.ish/Approximate` implemented for `sicmutils.structure/Structure`,
    allowing `ish?` comparison of `up` and `down` structures with approximate
    entries. Require `sicmutils.generator` for this feature. (NOTE: because
    protocols are implemented for the LEFT argument, `(ish? <vector> (down
    ...))` will still return true if the values are approximately equal, even
    though a `<vector>` is technically an `up` and should NOT equal a `down`. Do
    an explicit conversion to `up` using `sicmutils.structure/vector->up` if
    this distinction is important.)

  - `same.ish/Approximate` now defers to `sicmutils.value/=` for equality
    between `Symbol` and other types. This lets `ish?` handle equality between
    symbols like `'x` and literal expressions that happen to wrap a single
    symbol.

  - `Cartan->Cartan-over-map` now does NOT compose `(differential map)` with its
    internal Cartan forms. This fixed a bug in a code listing in section 7.3 of
    FDG.

  - Section 7.3 of FDG implemented as tests in `sicmutils.fdg.ch7-test`.

  - Many new tests and explorations ported over from `covariant-derivative.scm`.
    These live in `sicmutils.calculus.covariant-test`.

  - timeout exceptions resulting from full GCD are now caught in tests using
    `sicmutils.simplify/hermetic-simplify-fixture`. Previously, setting a low
    timeout where simplification failed would catch and move on in normal work,
    but fail in tests where fixtures were applied.

## 0.19.2

Yet another incremental release, this time to bump the `Fraction.js` dependency.
The new `cljsjs` dependency has code compatible with advanced compilation.

- #372 bumps the `Fraction.js` dependency to `4.1.1`.

## 0.19.1

This is an incremental bugfix release to get Clojurescript advanced compilation
into shape.

- #371:

  - fixes a subtle bug with extern inference on `fraction.js/bigfraction.js`.
    Thanks to @sigmaxipi for this report!

  - removes overridden factory constructors like `->Polynomial`. I had
    originally done this for functions that held a metadata field, so that the
    user could leave it out and have it default to `nil`... but advanced Closure
    compilation can't understand the `ns-unmap` call, so it has to go.

  - Many unary functions on `Operator`, `Structure`, `Series`, `PowerSeries`,
    `Polynomial` and `RationalFunction` now preserve metadata. Binary functions
    between two instances of any of these still return a new object with
    metadata == `nil`.

## 0.19.0

> (If you have any questions about how to use any of the following, please ask us
> at our [Github Discussions](https://github.com/sicmutils/sicmutils/discussions)
> page!)

This release focused on improving the expressiveness and performance of the
three simplification engines in SICMUtils:

  - `sicmutils.polynomial` and `sicmutils.rational-function` are now quite well
    fleshed out, with full polynomial and rational function APIs and many
    generics.

  - The polynomial and rational function _simplifiers_ work by round-tripping
    expressions through these types, depending on each namespace to emit
    symbolic expressions in "canonical form". This process is now much faster!
    On one important Bianchi Identity benchmark in `sicmutils.fdg.bianchi-test`,
    one test that formerly took close to 30 minutes now runs in 30 seconds, and
    all see a 60-fold improvement.

  - By default, these simplifiers emit expressions with all terms multiplied
    out; the new `factor` function in `sicmutils.env` lets you factor
    expressions, overriding this default.

  - The rule-based simplifier is now based on a powerful pattern matching
    engine, implemented in `pattern.match` and `pattern.rule`.
    `sicmutils.simplify.rules` now contains every rule and possible
    customization from the original scmutils codebase.

There is a _lot_ in this release, all motivated by performance. Please read on
for the detailed notes, and enjoy version 0.19.0!

### Rule-Based Simplifier Overhaul

- #353 introduces a powerful new simplifier, ported from the `new-simplify`
  procedure in `simplify/rules.scm` of the scmutils library. There are now a
  BUNCH of new rulesets and rule simplifiers in `sicmutils.simplify.rules`!

  The next step with these is to massage them into separate bundles of rules
  that users can mix and match into custom simplifiers for objects like abstract
  matrices, abstract bra and ket structures, up and down, booleans (for
  representing equations and inequalities) and so on.

- #349 introduces a new pattern matching system, built out of matcher
  combinators. All of the rules in `sicmutils.simplify.rules` now use the new
  syntax offered by the library. Some notes:

  - `pattern.match` defines a number of "matcher combinators"; these are
    functions that take a map of bindings, a data input and a success
    continuation and either succeed by calling their continuation, or fail. Out
    of the box, the library provides `fail`, `pass`, `with-frame`,
    `update-frame`, `predicate`, `frame-predicate`, `eq`, `bind`, `match-when`,
    `match-if`, `or`, `and`, `not`, `segment` and `sequence`.

  - Additionally, any combinator that takes another combinator can ALSO take a
    pattern form like `'?x`. See `pattern.syntax` for the full, rich range of
    syntax allowed. These are all functions, so you'll have to quote your
    symbols at this stage.

  - Passing a matcher combinator to `pattern.match/matcher` to generate a
    matcher object. This is a function from some `data` input to a map of
    bindings on success, or an explicit `pattern.match/failure` object on
    failure. Test for failure with `pattern.match/failed?`.

  - A combination of a matcher and a "consequence function" is called a "rule".
    A consequence is a function that takes a binding map and either returns a
    new result or fails by returning `nil` or `false`. (Don't worry, you can
    succeed with these values too by wrapping them in `sicmutils.rule/succeed`.)

    Rules are the heart of the whole simplification mechanism in sicmutils! To
    learn about how to build these, see the documentation for `pattern*`,
    `pattern`, `consequence`, `template`, `rule*`and `rule`.

  - `pattern.rule` gives you some starter rules, and many combinators you can
    use to build more and more powerful and complex sets of rules. These are
    `pass`, `fail`, `predicate`, `return`, `branch`, `choice*`, `choice`,
    `pipe*`, `pipe`, `n-times`, `attempt`, `guard`, `iterated`, `while`,
    `until`, `fixed-point` and `trace`.

  - Rules are nice for rewriting entire expressions recursively, from the bottom
    up or top down. This is called "term rewriting". A big motivation for this
    rewrite was to make it easy to build custom term rewriters for types like
    abstract matrices or abstract up and down structures. You can use your rules
    to rewrite structures recursively with `bottom-up`, `top-down`,
    `iterated-bottom-up` and `iterated-top-down`. `ruleset*`, `ruleset`,
    `rule-simplifier` and `term-rewriting` capture some common patterns the
    library uses to go from rules => term rewriters.

  - If you want ideas about how to use the pattern matching library to rewrite
    expressions, see `sicmutils.simplify.rules` for many examples.

- #354 adds SCI support for all macros and functions in the new pattern matching
  namespaces, and adds these to the namespaces exposed via `sicmutils.env.sci`.

### Rational Function, Polynomial Simplifiers

- #341 takes on a large rewrite of the rational function and polynomial
  simplfiers. One goal of this project was to improve the performance of the
  Bianchi Identities in `sicmutils.fdg.bianchi-test`, and I'm happy to say that
  they are now a good bit faster than the original scmutils implementation.

  `sicmutils.polynomial` and `sicmutils.rational-function` are now solid data
  structures of their own, with many operations installed into the generic
  system. These are now valuable and useful outside of their role in the
  simplifier.

  This was a large project, and many small improvements and bugfixes snuck in.
  Here is the full list:

  - `v/kind` now works for `sorted-map` instances.

  - GCD in Clojurescript is now fast and efficient between all combinations of
    `js/BigInt` and `js/Number`, and in Clojure between all combinations of
    `clojure.lang.BigInt`, `BigInteger`, `Long` and `Integer`.

  - on the JVM, GCD now works properly with rational numbers. Previously
    anything non-integral would return `1`; now `(gcd 1/2 1/3)` properly returns
    `1/6`.

  - `g/exact-divide` now succeeds for all non-exact `::v/scalar` types (symbols,
    floats, etc) either if the denominator is zero, or if the two arguments are
    equal. Else, it throws, just like before.

  - A multi-arity call to `sicmutils.generic/*` now stops if it encounters a
    0, rather than attempting to multiply all remaining items by 0.

  - The default function for `sicmutils.generic/lcm` protects against overflow
    by dividing only a single one of its arguments `a` and `b` by `(gcd a b)`.

  - `(g/lcm 0 0)` now properly returns 0.

  - New `sicmutils.util.aggregate/{monoid,group}` functions let you build
    multi-arity aggregations out of binary combination functions, with an option
    to bail early at "annihilator" values, like 0 for multiplication.

  - New multi-arity `lcm` and `gcd` implementations for symbolic expressions
    appropriately handle `0` and `1` on either side, as well as the case where
    both arguments are equal.

  - In the `sicmutils.numsymb` namespace, thanks to `monoid` and `group`, the
    `'*`, `'/`, `'-`, `'+`, `'or`, `'and`, `'gcd`, `'lcm` and `'=` operations
    now have efficient multi-arity implementations that stop computing when they
    receive an annihilator, like `0` for multiplication or `true` for `or`.
    Access these via `(sicmutils.numsymb/symbolic-operator <symbol>)`.

  - `sicmutils.series/PowerSeries` gains `arg-scale` and `arg-shift` functions;
    these are identical to `sicmutils.function/arg-{scale,shift}`, but preserve
    the `PowerSeries` type. (#367 proposes making these functions generic.)

  - New `sicmutils.ratio/IRational` protocol, with `numerator` and `denominator`
    functions implemented for ratios and for the `RationalFunction` data type.
    These two are now exposed in `sicmutils.env`.

  - `sicmutils.simplify.rules/*divide-numbers-through-simplify?*` is now `true`
    by default; numbers in the denominator will now automatically pull up into
    the numerator. All tests now reflect this setting.

  - Any analyzer generated from `sicmutils.expression.analyze` can now act on
    both bare, unwrapped expressions (raw lists etc) and on
    `sicmutils.expression.Literal` instances. This means that you can now call
    `sicmutils.simplify/{*rf-simplify*,*poly-simplify*}` as functions and
    canonicalize some form with either simplifier without triggering a full
    simplification. A small win, but ice.

  - `sicmutils.polynomial.factor` got a major rewrite, and now exposes a few
    functions like `poly->factored-expression`, `factor-expression` and
    `factor`.

      - `factor` is _tremendously useful_! Call `factor` (it's aliased into
        `sicmutils.env`) on any expression to factor out all possible terms.
        This makes it much easier to see where there is some cancellation
        lurking, in, say, some expression you know should equal zero (a
        residual).

  - bugfix: `sicmutils.expression.Literal` instances now compare their contained
    expression via `sicmutils.value/=`.

  - `sicmutils.rules/constant-elimination` can now eliminate constants from
    expressions with any arity, not just binary forms.


  Now, the three big namespaces... `sicmutils.polynomial`,
  `sicmutils.rational-function` and `sicmutils.polynomial.gcd` all got a big
  overhaul.

  - `sicmutils.polynomial` notes:

    - `Polynomial` uses a new sparse representation for its "power product"
      term; this, plus an arithmetic rewrite, makes the whole system much faster
      for larger numbers of variables (for all #s, really).

    - `Polynomial` instances implement many more Clojure(script) protocols. They
      can hold metadata; they can be evaluated as functions of their
      indeterminates, and `seq` now returns a sequence of terms.

    - `Polynomial` extends `sicmutils.function/IArity` and
      `differential/IPerturbed`, so you can use `sicmutils.function/arity`, and
      take derivatives of functions that return polynomials.

    - In their arithmetic, `Polynomial` instances will drop down to bare
      coefficients whenever some multiplication or addition removes all
      indeterminates. All binary arithmetic exposed in the namespace can handle
      non-`Polynomial` instances on either or both sides, so this is fine.
      Coefficients are treated as constant polynomials.

    - The namespace holds many new functions. Some choice ones are:

      - constructors: `make`, `constant`, `linear`, `c*xn`, `identity`, and
        `new-variables`

      - accessor functions: `arity`, `degree`, `coefficients`, `leading-term`,
        `leading-coefficient`, `leading-exponents`, `leading-base-coefficient`,
        `trailing-coefficient`, `lowest-degree`

      - predicates: `monomial?`, `monic?`, `univariate?`, `multivariate?`,
        `negative?`

      - functions to generate new polynomials: `map-coefficients`,
        `map-exponents`, `scale`, `scale-l`, `normalize`, `reciprocal`,
        `drop-leading-term`, `contract` and `extend` alongside `contractible?`,
        `lower-arity`, `raise-arity`, `with-lower-arity`, `arg-scale`,
        `arg-shift`

      - arithmetic: `negate`, `abs`, `add`, `sub`, `mul`, `square`, `cube`,
        `expt`, `divide` along with `divisible?`, `evenly-divide`,
        `pseudo-remainder`, and _lots_ of functions installed into the generic
        arithmetic system.

      - different ways to evaluate polynomials: `evaluate`, `horner-with-error`

      - calculus! `partial-derivative` and `partial-derivatives` are alive and
        well, and work with the `D` operator.

      - Functions to get in and out of polynomials from other types:
        `univariate->dense`, `->power-series`, `expression->`, `->expression`

  - `sicmutils.polynomial.gcd` also got a rewrite; it's fairly clear to read
    now, and prepared for the eventual addition of the sparse multivariate GCD
    routine that scmutils uses. There are some efficiency gains here too that
    let us turn a number of tests back on, or demote them from `:long` markers.

  - `sicmutils.rational-function` notes:

    - `RationalFunction` instances implement many more Clojure(script)
      protocols. They can hold metadata; they can be evaluated as functions of
      their indeterminates, and `seq` now returns a pair of `numerator`,
      `denominator`.

    - `RationalFunction` extends `sicmutils.function/IArity` and
      `sicmutils.ratio/IRational`, so our generic `arity`, `numerator` and
      `denominator` work on these instances.

    - Here are some new functions from the `RationalFunction` namespace:

      - constructor: `make`, drops to polynomial or coefficient where needed
        just like `Polynomial` functions

      - functions to generate new rational functions: `arg-scale`, `arg-shift`

      - predicates: `negative?`

      - arithmetic: `negate`, `abs`, `add`, `sub`, `mul`, `square`, `cube`,
        `expt`, `invert`, `div`, `gcd`, and many functions installed into the
        generic arithmetic system.

      - evaluation via `evaluate`

      - calculus! `partial-derivative` and `partial-derivatives` are alive and
        well, and work with the `D` operator.

      - Functions to get in and out of rational functions from symbolic
        expressions: `expression->`, `->expression`.

### New Functions, Performance Improvements

- #358:

  - Adds a more efficient `literal-derivative` implementation to
    `sicmutils.abstract.function`, making the Bianchi identity benchmarks run
    40% faster.

  - In Clojurescript, `Range` instances now implement `sicmutils.value.Value`
    and `sicmutils.differential.IPerturbed`, allowing them to be returned from
    derivative-taking functions

  - Major, unexpected performance improvement - it turns out
    `sicmutils.value/number?` was quite slow in Clojure (less so in
    Clojurescript). Changing this function from an `isa?` check to a series of
    explicit `instance?` checks cut the build time in half. This makes the
    numeric tower less extensible... but it wasn't terribly extensible to start
    with, and needs some attention to make it so. A big win!

  - The Bianchi identity benchmarks have all been updated to reflect the big
    performance improvements achieved here, thanks to the wonderful
    [Tufte](https://github.com/ptaoussanis/tufte) profiling library from
    @ptaoussanis. The remaining very slow piece in the simplifier is the
    implementation of `g/add` for polynomial instances. #341 will improve this
    situation.

- #360 introduces a number of performance improvements to the
  `sicmutils.differential.Differential` implementation, primarily in `terms:+`
  and `terms:*`. thanks again to @ptaoussanis and the
  [Tufte](https://github.com/ptaoussanis/tufte) profiling library for helping me
  track these down.

- #357:

  - Adds the ability to do incremental simplification, every time an operation
    is performed involving a symbolic expression. Bind
    `sicmutils.numsymb/*incremental-simplifier*` to a function from raw
    expression -> raw expression, like `sicmutils.simplify/simplify-expression`
    or any of the rules in `sicmutils.simplify.rules` to enable this behavior.

  - Expands the `sicmutils.expression.analyze` API with the functions
    `default-simplifier`, `expression-simplifier`, `initializer`,
    `expression-analyzer` and `auxiliary-variable-fetcher`. See the [API
    documentation](https://cljdoc.org/d/sicmutils/sicmutils/CURRENT/api/sicmutils.expression.analyze)
    for detailed notes on how to do interactive expression analysis and
    simplification with these new tools.

  - by default, each simplification pass uses both rational function _and_
    polynomial canonicalization. This brings the simplifier into line with the
    scmutils simplifier.

- #353:

  - Adds a new `sicmutils.util.logic` namespace with an `assume!` function that
    allows rules to log assumptions when some simplification like `(sqrt (square
    x))` might have to choose one of multiple possible simplifications
    (`(non-negative? x)`, in this example).

    This function simply logs the assumption for now, instead of performing any
    checks. now. Turn off assumption logging with the dynamic variable
    `*log-assumptions?*` in that namespace.

  - new `sicmutils.value/almost-integral?` returns true if its argument is VERY
    close to an integral value, false otherwise.

- Efficient `symmetric-difference` implementation in `sicmutils.util.vector-set`
  (#346)

### Bug fixes, file moves, misc

- #369:

  - Removes JVM dependencies on Guava and nrepl.

  - Removes `sicmutils.env/sicmutils-repl-init`; this is only used by `lein
    repl`, and we now accomplish the same task with the `:repl-options` entry in
    `project.clj`.

  - Makes `sicmutils.polynomial.{factor,gcd}` available to SCI via the
    `sicmutils.env.sci` namespace

  - moves a few namespaces to more valid locations, now that the rational
    function and polynomial namespaces are tidied:

    - `sicmutils.numerical.interpolate.polynomial` ->
      `sicmutils.polynomial.interpolate`

    - `sicmutils.numerical.interpolate.richardson` ->
      `sicmutils.polynomial.richardson`

    - `sicmutils.numerical.interpolate.rational` ->
      `sicmutils.rational-function.interpolate`

- #358:

  - Converts the Clojurescript test build and REPL command from `lein-cljsbuild`
    to `shadow-cljs`. This enables more formerly-slow tests for Clojurescript;
    these are now fast enough to run, thanks to the performance improvements
    described below.

  - Upgrades our [Timbre](https://github.com/ptaoussanis/timbre) logging
    dependency to version 5.1.2, and [SCI](https://github.com/borkdude/sci) to
    0.2.5

- #353:

  - `expression->stream`, `expression->string`, `print-expression`, `pe` move
    from `sicmutils.simplify` to `sicmutils.expression`, and are now aliased in
    `sicmutils.env`.

  - `pattern.rule/guard` now fails if its rule argument fails; previously it
    wrapped the result in `attempt`, and would return its original input on
    failure.

  - fixed a heisenbug in `sicmutils.expression.analyze/make-analyzer` where, in
    Clojurescript, using expressions containing a `js/BigInt` as a hashmap key
    caused certain simplifications to fail. (This is vague, but the bug was
    _really_ subtle.) The fix was to make sure we freeze keys in the symbol
    cache. This is now noted in the function body.

## 0.18.0

> (If you have any questions about how to use any of the following, please ask us
> at our [Github Discussions](https://github.com/sicmutils/sicmutils/discussions)
> page!)

This release focused on porting over all of the material required to run every
piece of code from Sussman and Wisdom's ["Functional Differential
Geometry"](http://xahlee.info/math/i/functional_geometry_2013_sussman_14322.pdf).
The namespaces are lightly documented; the situation is better than the original
library, but will only get better as I work through the material and add
commentary.

There is a huge amount of functionality and material here! We can run many
examples from general and special relativity, and the tests are full of
exercises from the classic ["Gravitation" book by Misner, Thorne and Wheeler
(MTW)](https://www.amazon.com/Gravitation-Charles-W-Misner/dp/0691177791).

Notable changes from the rest of the library:

- `Operator` instances are slightly more efficient with their addition and
  multiplication, handling `zero?` and `one?` cases appropriately

- `Structure`s can now hold metadata

- We've extended the SICMUtils generics to Clojure's Map and Set data
  structures. These can now combine with `+`. Maps are treated as sparse
  infinite-dimensional vector spaces, and can multiply with symbolic or numeric
  scalars.

- `ModInt` instances are now correctly equal to numbers (when those numbers mod
  down to the `ModInt` instance's residue).

### What's next?

The next major change will be an overhaul of the simplifier to make it work fast
enough to solve Einstein's field equations in a reasonable amount of time, maybe
even in the browser. Polynomial GCD is slow, but
[#341](https://github.com/sicmutils/sicmutils/pull/341) will make it fast.

On to the detailed notes!

### Functional Differential Geometry

- From #339:

  - The new `sicmutils.calculus.covariant/Lie-D` can compute the Lie derivative
    for coordinates.

  - `sicmutils.calculus.frame` lets us create relativistic reference frames for
    investigating special relativity problems. This namespace aliases the
    following functions into `sicmutils.env`: 'frame?', `make-event`, `event?`,
    `claim`, `coords->event`, `event->coords`, `ancestor-frame`, `frame-name`,
    `frame-owner` and `frame-maker`.

  - `sicmutils.calculus.hodge-star` implements the Hodge star operator from
    chapter 10 of Functional Differential Geometry, plus Gram Schmidt
    orthonormalization. This namespace aliases the following functions into
    `sicmutils.env`: `Gram-Schmidt`, `orthonormalize` and `Hodge-star`.

  - `sicmutils.calculus.indexed` ports over the scmutils work on indexed objects
    and typed functions. This namespace aliases the following functions into
    `sicmutils.env`: `argument-types`, `with-argument-types`, `index-types`,
    `with-index-types`, `typed->indexed`, `indexed->typed`, `typed->structure`,
    `structure->typed`, `i:outer-product` and `i:contract`.

  - `sicmutils.calculus.manifold` gains `coordinate-system?`, which
    (predictably) returns true if its argument is a coordinate system, false
    otherwise. `chart` and `point` also take relativistic reference frames in
    addition to coordinate systems; the returned function converts to and from
    coordinates and events, rather than coordinates and manifold points.

  - `Div`, `Grad`, `Curl` and `Lap` move from `sicmutils.calculus.derivative` to
    `sicmutils.calculus.vector-calculus`. This namespace also contains versions
    of these operators from Functional Differential Geometry. This namespace
    aliases the following functions into `sicmutils.env`: `divergence`, `curl`,
    `gradient` and `Laplacian` (along with the others mentioned).

  - lots of new namespaces available in `sicmutils.env.sci`, soon to be deployed
    to Nextjournal: `sicmutils.calculus.{hodge-star, indexed, vector-calculus}`,
    and `sicmutils.sr.{boost,frames}`.

  - `sicmutils.sr.boost` describes boosts from special relativity, covered in
    chapter 11 of Functional Differential Geometry. This namespace aliases the
    following functions into `sicmutils.env`: `make-four-tuple`,
    `four-tuple->ct`, `four-tuple->space`, `proper-time-interval`,
    `proper-space-interval`, `general-boost`, `general-boost2` and
    `extended-rotation`.

  - `sicmutils.sr.frames` implements relativistic reference frames from special
    relativity, covered in chapter 11 of Functional Differential Geometry. This
    namespace aliases the following functions into `sicmutils.env`:
    `make-SR-coordinates`, `SR-coordinates?`, `SR-name`, `make-SR-frame`,
    `the-ether`, `boost-direction`, `v:c`, `coordinate-origin`, `add-v:cs` and
    `add-velocities`.

- From #338:

  - `sicmutils.fdg.bianchi-test` verifies the Bianchi identities; this was a
    challenge posed by GJS, and getting it working exposed a few bugs and
    triggered the rest of the work in this PR. Thank you, GJS!

  - `covariant-derivative` now properly handles the case of functions with
    argument types attached.

  - added `covariant-differential` to `sicmutils.calculus.covariant`.

  - aliased all functions from various namespaces in `sicmutils.calculus` into
    `sicmutils.env`.

  - adds `sicmutils.calculus.metric`, with the following functions exposed in
    `sicmutils.env`:

      - `coordinate-system->metric-components`, `coordinate-system->metric`,
        `coordinate-system->inverse-metric`, `literal-metric`,
        `components->metric`, `metric->components`,
        `metric->inverse-components`, `metric-over-map`, `lower`,
        `vector-field->oneform-field`, `drop1`, `raise`,
        `oneform-field->vector-field`, `raise1`, `drop2`, `raise2`,
        `trace2down`, `trace2up`, `sharpen`, `S2-metric`

      - `sicmutils.calculus.metric/invert` is exposed as `metric:invert` to
        match the scmutils naming scheme.

  - adds `sicmutils.calculus.connection`, with the following functions exposed
    in `sicmutils.env`:

    - `make-Christoffel-1`, `metric->Christoffel-1`, `metric->Christoffel-2`,
      `literal-Christoffel-1`, `literal-Christoffel-2`, `metric->connection-1`,
      `metric->connection-2`, `literal-Cartan`, `structure-constant`

- #337:

  - adds `sicmutils.calculus.curvature`, with these new functions and many tests
    from the classic "Gravitation" book: `Riemann-curvature`, `Riemann`,
    `Ricci`, `torsion-vector`, `torsion` and `curvature-components`

  - form fields now have NO identity operator, since they multiply by wedge, not
    composition.

- #328 adds many utilities for "Functional Differential Geometry".

  - vector fields, in `sicmutils.calculus.vector-field`:

    - new functions: `basis-components->vector-field`,
      `vector-field->basis-components`

    - vector fields now implement `v/zero?` and `v/zero-like` by returning
      proper vector fields.

  - form fields, in `sicmutils.calculus.vector-field`:

    - new functions: `nform-field?`, `basis-components->oneform-field`,
    `oneform-field->basis-components` and `function->oneform-field` (aliased as
    `differential-of-function`)

    - `Alt`, `alt-wedge` provide alternate wedge product definitions

    - form fields now implement `v/zero?` and `v/zero-like` by returning
      proper form fields that retain their rank.

    - form fields now correctly multiply via `*` by using
      `sicmutils.calculus.form-field/wedge`, instead of composition.

  - maps between manifolds, in `sicmutils.calculus.map`:

    - new function: `pushforward-function`

    - `differential` becomes `differential-of-map`, aliased back as `differential`

  - `sicmutils.calculus.covariant` gains new functions: `Cartan?`,
    `Christoffel?`, `Cartan->Christoffel`, `symmetrize-Christoffel`,
    `symmetrize-Cartan`, `Cartan->Cartan-over-map`, `geodesic-equation`,
    `parallel-transport-equation`.

  - `sicmutils.calculus.covariant/vector-field-Lie-derivative` can now handle
    structural inputs.

### New Functions, Functionality

- From #342:

  - Added `sicmutils.calculus.derivative/D-as-matrix` and
    `sicmutils.matrix/as-matrix`, ported from scmutils.

  - converted `sicmutils.modint.ModInt` to a `deftype`; this allows `ModInt`
    instances to be `=` to non-`ModInt` numbers on the right, if the right side
    is equal to the residue plus any integer multiple of the modulus. `v/=`
    gives us this behavior with numbers on the LEFT too, and `ModInt` on the
    right.

    - This change means that `:i` and `:m` won't return the residue and modulus
      anymore. `sicmutils.modint` gains new `residue` and `modulus` functions to
      access these attributes.

  - The JVM version of sicmutils gains more efficient `gcd` implementations
    for `Integer` and `Long` (in addition to the existing native `BigInteger`
    `gcd`), thanks to our existing Apache Commons-Math dependency.

  - `sicmutils.structure/dual-zero` aliases `compatible-zero` to match the
    scmutils interface. Both are now aliased into `sicmutils.env`.

  - `Structure` instances can now hold metadata (#339).

- From #339:

  - In `sicmutils.mechanics.rotation`:

    - gains aliases for `R{xyz}` in `rotate-x`, `rotate-y` and `rotate-z`.

    - `R{x,y,z}-matrix` now alias `rotate-{x,y,z}-matrix`.

    - Added new functions `angle-axis->rotation-matrix` and the mysterious,
      undocumented `wcross->w` from scmutils

    - `rotate-{x,y,z}-tuple` are now aliased into `sicmutils.env`.

  - `Operator` instances now ignore the right operator in operator-operator
    addition if the left operator passes a `v/zero?` test. Contexts are still
    appropriately merged.

  - in `sicmutils.simplify.rules`, the `sqrt-contract` ruleset now takes a
    simplifier argument and attempts to use it to simplify expressions internal
    to a square root. As an example, if two square roots in a product simplify
    to the same expression, we can drop the wrapping square root; otherwise
    multiplication is pushed under the root as before.

    - Added a missing rule in `simplify-square-roots` that handles roots of
      exponents with odd powers.

  - `sicmutils.matrix` changes:

    - `generate` has a new 2-arity version; if you supply a single dimension the
      returned matrix is square.

    - `diagonal?` returns true if its argument is a diagonal matrix, false
      otherwise.

  - A new namespace, `sicmutils.util.permute`:

    - `factorial` moved here from `sicmutils.generic`. It's still aliased into
      `sicmutils.env`.

    - new functions: `permutations`, `combinations`, `cartesian-product`,
      `list-interchanges`, `permutation-parity`, `permutation-interchanges`,
      `permute`, `sort-and-permute`, `subpermute`, `number-of-permutations`,
      `number-of-combinations`. See the tests for usage examples.

- From #338:

  - `(* <structure> <operator>)` multiplication pushes operator multiplication
    into the structure, rather than converting a structure into an operator.

- #337:

  - If you combine `Operator` instances with non-equal `:subtype` fields, the
    returned operator now keeps the parent subtype (or throws if one is not a
    subtype of the other).

  - `Operator` instances now ignore any `identity?`-passing operator on the left
    or right side of operator-operator multiplication. Contexts are still
    appropriately merged.

  - Similarly, `Operator` addition ignores `zero?` operators on the left or
    right side, and subtraction ignores `zero?` operators on the right right.

- #328:

  - Closes #249; operators now verify compatible contexts on multiplication.

  - `Operator` instances can now provides custom `zero?`, `one?`, `identity?`,
    `zero-like`, `one-like` and `identity-like` implementations by setting a
    function of a single (operator-typed) argument to a keyword like `:zero?` in
    their context. the identity operator returns `true` for `identity?`, and
    `false` for `one?` so that it isn't stripped by the `g/*` function.

  - structures implement the 0-arity case of IFn now.

- #335 implements `g/make-rectangular`, `g/make-polar` `g/real-part` and
  `g/imag-part` for clojure's Map data structure. Maps are treated as sparse
  vectors, any missing key on either side of `make-rectangular` or
  `make-polar`is treated as a 0 (rather than an error because the keys don't
  match, as in vectors).

- #334 adds implementations of `g/add` and the `sicmutils.value.Value` protocol
  for clojure's Set data structure. Addition is defined as set union, and
  `(zero-like <set>)` returns the empty set.

- #334 implements `g/add`, `g/negate` and `g/sub` for Clojure's Map data
  structure. Map addition is defined as a merge using `g/add` on clashing
  values; `g/sub` is the same, but any values on the right side not on the left
  side are negated.

  Maps can also be multiplied with scalars (commutatively) or divided (scalar on
  the right side only) by scalars. This, plus the commutative group property
  declared above, mean that Clojure's maps are sparse vector spaces over
  anything that responds true to `sicmutils.value/scalar?`... currently anything
  in the numeric tower up to complex, along with symbolic expressions and
  `Differential` instances.

## 0.17.0

> (If you have any questions about how to use any of the following, please ask us
> at our [Github Discussions](https://github.com/sicmutils/sicmutils/discussions)
> page!)

This release starts the work of porting all of GJS and JW's "Functional
Differential Geometry" to SICMUtils. The Differential Geometry section below
describes the many new manifolds, coordinate systems and functions for
interacting with these that we've gained.

The main big change in 0.17.0 that `simplify` no longer changes the type of its
input; simplified expressions _remain_ expressions.

`solve-linear`, `solve-linear-left` and `solve-linear-right` round out the
stable of generics ported from scmutils.

They're not fully installed yet, but we've laid the groundwork for a new literal
boolean type. This can represent equalities and inequalities, and will be
excellent for equation solving.

Enjoy the release!

### New Functions, Functionality

- #330 adds `g/real-part` and `g/imag-part` implementations for
  `sicmutils.structure.Structure` and `sicmutils.matrix.Matrix` instances. These
  pass through to the entries in the structure or matrix. #331 adds similar
  implementations for `g/make-rectangular` and `g/make-polar`.

- #327 adds `sicmutils.structure/sumr`, also aliased into `sicmutils.env` Given
  some function `f` and any number of isomorphic `structures`, `sumr` returns
  the sum of the results of applying `f` to each associated set of entries in
  each `structure`.

- #319 adds

  - symbolic boolean implementations for `sym:=`, `sym:and`, `sym:or` and
    `sym:not` with infix, latex and JavaScript renderers.
  - `sym:derivative`, for purely symbolic derivatives

  The boolean operators will act just like `=`, `and` and `or` on booleans, and
  appropriately respond if just one side is a boolean. If both sides are
  symbolic, These return a form like `(= a b)`, `(and a b)` or `(or a b)`.

  The functions currently live in `sicmutils.numsymb` only; access them via
  `(numsymb/symbolic-operator <sym>)`, where `<sym>` is one of `'=`, `'and`,
  `'or`, `'not` or `'derivative`.

- #304 aliases `sicmutils.operator/anticommutator`, `sicmutils.util/bigint?` and
  into `sicmutils.env`

  - implements `v/=` properly for sequences, `Differential`, `Complex`,
    `Structure` and `Matrix` instances

  - in `sicmutils.env`, `v/=` now overrides `clojure.core/=`. `v/=` should act
    identically to `clojure.core/=` everywhere; the difference is that its
    behavior is customizable, so we can make `Differential` instances equal to
    numbers, or complex numbers with a 0 imaginary part equal to real numbers
    with the same real part.

    `v/=` may not drop recursively down into, say, Clojure maps. Please open an
    issue if you find a case like this!

  - BIG CHANGE: `Literal` and `Structure` instances now KEEP their type under
    `g/simplify`. If you want to get the expression back out of its `Literal`
    wrapper, use `sicmutils.expression/expression-of`, also aliased into
    `sicmutils.env`.

    This means that you can no longer make comparisons like this:

```clojure
;; this worked before, and was used all over the tests (probably not in much
;; user code!)
(clojure.core/= '(* 3 x)
                (simplify (+ 'x 'x 'x)))
;;=> false
```

  Instead, use `v/=` (which is now aliased into `sicmutils.env`):

```clojure
;; `v/=` will do the right thing by unwrapping the literal expression on the
;; right:
(v/= '(+ x y) (+ 'x 'y))
;;=> true
```

- #305 adds `g/solve-linear` and `g/solve-linear-left` implementations between
  `sicmutils.structure/Structure` instances.

- #207:

  - adds missing implementations of `g/floor`, `g/ceiling`, `g/integer-part` and
    `g/fractional-part` for functions, both literal and abstract.

  - adds `g/solve-linear`, `g/solve-linear-left`, `g/solve-linear-right`.
    `(g/solve-linear-right a b)` returns `x` such that `a = x*b`, while
    `g/solve-linear` (and its alias, `g/solve-linear-left`) returns `x` such
    that `a*x = b`. These functions are implemented for:

    - `sicmutils.series.{Series, PowerSeries}`
    - all numeric types
    - functions, operators
    - `sicmutils.modint.ModInt`
    - `sicmutils.differential.Differential`, so you can differentiate through
      this operation

- #309: `sicmutils.util/bigint` is aliased as `sicmutils.env/bigint` in
  Clojurescript only. This is available natively in Clojure.

- #308 and #310 add:

  - `sicmutils.ratio/{numerator,denominator,ratio?,rationalize}` and are now
    aliased into `sicmutils.env` in Clojurescript. These are available natively
    in Clojure. `sicmutils.complex/complex?` is aliased into `sicmutils.env` for
    both platforms.

  - Proper superscript support in `->infix` and `->TeX` renderers.

- #306: Added the mathematical constants `phi` and `e` bound to, respectively,
  `sicmutils.env/{phi,euler}`.

### Differential Geometry

- #326 is a large PR that marks the start of a big push toward full
  implementation of the ideas in "Functional Differential Geometry". Here is the
  full list of changes:

  - `sicmutils.calculus.basis` gains a new `::coordinate-basis` type, along with
    `coordinate-basis?`, `basis->coordinate-system`, `basis->dimension`,
    `contract` and `make-constant-vector-field` from scmutils. More functions
    moved here.

  - In `sicmutils.calculus.coordinate`, `let-coordinates` and
    `using-coordinates` can now handle namespaced coordinate systems like
    `m/R2-rect` in their coordinate system position! Their docstrings are far
    better too.

  - `sicmutils.calculus.vector-field/coordinate-basis-vector-fields` was renamed
    to `coordinate-system->vector-basis`.

  - `sicmutils.calculus.form-field/coordinate-basis-oneform-fields` was renamed
    to `coordinate-system->oneform-basis`.

  - `sicmutils.calculus.manifold` gets a LOT of restructuring, and many new
    manifolds out of the box. Here's the full list of new functions:

    - `manifold-type`, `patch-names`, `coordinate-system-names`,
      `manifold-point?`, `typical-coords`, `typical-point`, `transfer-point`,
      `corresponding-velocities`
    - `zero-manifold-function`, `one-manifold-function`,
      `constant-manifold-function`

    And new manifolds and coordinate systems. Here's the full list of manifolds
    that are now present:

    - From the `Rn` family: `R1`, `R2`, `R3`, `R4`, `spacetime`
    - From `S2-type`: `S2`
    - From `Sn`: `S1`, `S2p`, `S3`
    - From `SO3-type`: `SO3`

    And coordinate systems, prefixed by their manifold in all cases:

    - `R1-rect`, `the-real-line` (alias for `R1-rect`)
    - `R2-rect`, `R2-polar`,
    - `R3-rect`, `R3-cyl`, `R3-spherical`,
    - `R4-rect`, `R4-cyl`,
    - `spacetime-rect`, `spacetime-sphere`

### Behavior changes, bug fixes

- #329 fixes a bug where the simplifier couldn't handle expressions like `(sqrt
  (literal-number 2))`, where literal numbers with no symbols were nested inside
  of symbolic expressions.

- #321 changes the default `TeX` rendering style for `down` tuples back to
  horizontal, undoing #283. @kloimhardt made a solid case that because `down`
  tuples represent row vectors, it's not helpful for building knowledge and
  intuition to only distinguish these with differently-shaped braces.
  Intuition-builders win!

- #320: `Operator` gains a new simplifier for its `name` field; the simplifier
  applies the associative rule to products and sums of operators, collapses
  (adjacent) products down into exponents, and removes instances of `identity`
  (the multiplicative identity for operators).

  `Operator` multiplication (function composition) is associative but NOT
  commutative, so the default simplifier is not appropriate.

  Before this change:

```clojure
sicmutils.env> (series/exp-series D)
#object[sicmutils.series.Series
  "(+ identity
      (* D identity)
      (* (/ 1 2) (* D (* D identity)))
      (* (/ 1 6) (* D (* D (* D identity)))) ...)"]
```

  After:

```clojure
sicmutils.env> (series/exp-series D)
#object[sicmutils.series.Series
  "(+ identity
      D
      (* (/ 1 2) (expt D 2))
      (* (/ 1 6) (expt D 3)) ...)"]
```

- #315: `g/log2` and `g/log10` on symbolic expressions now stay exact, instead
  of evaluating `(log 2)` or `(log 10)` and getting a non-simplifiable real
  number in the denominator:

```clojure
(g/log2 'x)
;;=> (/ (log x) (log 2))

(g/log10 'x)
;;=> (/ (log x) (log 10))
```

- #304:

  - implements `v/=` properly for sequences, `Differential`, `Complex`,
    `Structure` and `Matrix` instances

  - in `sicmutils.env`, `v/=` now overrides `clojure.core/=`. `v/=` should act
    identically to `clojure.core/=` everywhere; the difference is that its
    behavior is customizable, so we can make `Differential` instances equal to
    numbers, or complex numbers with a 0 imaginary part equal to real numbers
    with the same real part.

    `v/=` may not drop recursively down into, say, Clojure maps. Please open an
    issue if you find a case like this!

  - BIG CHANGE: `Literal` and `Structure` instances now KEEP their type under
    `g/simplify`. If you want to get the expression back out of its `Literal`
    wrapper, use `sicmutils.expression/expression-of`, also aliased into
    `sicmutils.env`.

    This means that you can no longer make comparisons like this:

```clojure
;; this worked before, and was used all over the tests (probably not in much
;; user code!)
(clojure.core/= '(* 3 x)
                (simplify (+ 'x 'x 'x)))
;;=> false
```

  Instead, use `v/=` (which is now aliased into `sicmutils.env`):

```clojure
;; `v/=` will do the right thing by unwrapping the literal expression on the
;; right:
(v/= '(+ x y) (+ 'x 'y))
;;=> true
```

- #207 fixes a bug where `sicmutils.function/compose` would fail when provided
  with no arguments. Now it appropriately returns `identity`.

- #310: `g/make-rectangular` and `g/make-polar` now return non-Complex numbers
  on the JVM if you pass `0` for the (respectively) imaginary or angle
  components. Previously this behavior only occurred on an integer 0; now it
  happens with 0.0 too, matching CLJS.

- #308 and #310: `->infix` now renders any symbol named as an upper and
  lowercase greek characters (`'alpha`, `'Phi` etc) as their proper unicode
  characters. `'ldots` renders to '...', and `'ell` renders to a pretty "ℓ",
  matching the TeX renderer.

## 0.16.0

> (If you have any questions about how to use any of the following, please ask us
> at our [Github Discussions](https://github.com/sicmutils/sicmutils/discussions)
> page!)

This release contains a few correctness fixes, a number of new
`sicmutils.generic` function implementations contributed by @pangloss, and a
large expansion of the namespaces available to SCI-hosted environments.

The themes of the release are:

- Many new functions and functionality for existing types
- Upgraded rendering for forms like nested partials
- Better and better documentation!
- Easier interop with interactive hosts via SCI

A major goal was to develop SICMUtils into an environment that could host all of
the exercises from the SICM textbook. We have many of those hosted at the
https://github.com/sicmutils/sicm-exercises repository, and they all work and
generate correctly rendered TeX!

The goals for the next release roll over from 0.15.0:

we'll focus on getting SICMUtils integrated with 2D and 3D rendering libraries
like [three.js](https://threejs.org), [babylon.js](https://www.babylonjs.com)
and [Quil](https://github.com/quil/quil). The long-term goal is for SICMUtils to
support the sort of workflow I described in ["The Dynamic
Notebook"](https://roadtoreality.substack.com/p/the-dynamic-notebook).

Out-of-the-box charting and animation primitives are missing and sorely needed.
Onward!

Detailed release notes:

### New Functions, Functionality

- #278 adds new generic `floor`, `ceiling`, `integer-part` and `fractional-part`
  generic functions, along with:

  - implementations for all types in the numeric tower - ratios, integers,
    reals, complex, and `Differential` (so derivatives of these functions work!)
  - symbolic expression implementations
  - symbolic implementations for `modulo` and `remainder`
  - new support for these four generics plus `modulo` and `remainder` in
    function compilation via `sicmutils.expression.compile` (#295)
  - rendering support by `->infix`, `->TeX`, `->Javascript` (#295)

  Thank you to @pangloss for this major contribution!

- division between two `Structure` instances `a` and `b` now (as of #297)
  returns a new structure instance `(/ a b)` that matches the contract `(= a (*
  b (/ a b)))`. Previously, the division would not necessarily contract with `b`
  to return `a`, resulting in problems with the double pendulum exercise of
  #296.

- #149 adds a `sicmutils.modint/modint?` predicate, and
  `sicmutils.modint/chinese-remainder`. The latter efficiently performs the
  [Chinese Remainder
  algorithm](https://en.wikipedia.org/wiki/Chinese_remainder_theorem) for
  solving systems of linear congruences. Available via
  `sicmutils.env/chinese-remainder`.

- `clojure.lang.Var` implements the `sicmutils.value/Value` protocol, allowing
  it to respond appropriately with its name to `v/freeze` (#298).

- Install `sicmutils.generic/{quotient,modulo,remainder,partial-derivative}`
  into `sicmutils.env` (#273). Thanks to @pangloss for pointing out that these
  were missing!

- #284 added:

  - new functions `sicmutils.mechanics.lagrange/acceleration-tuple` for creating
    the acceleration entry in a local tuple

  - `sicmutils.mechanics.lagrange/acceleration` for extracting the acceleration
    component of a local tuple

  - An upgraded `sicmutils.mechanics.lagrange/F->C` to handle local tuples of
    arbitrary length. This version of `F->C` is more general than the version
    from the textbook that was previously included.

  These are all aliased in `sicmutils.env`, along with a new `Γ-bar` alias for
  `sicmutils.mechanics.lagrange/Γ-bar`.

- #282 modifies the `sicmutils.value/freeze` implementation for Clojure vector
  to freeze vectors into the same representation as an `up` structure. This
  makes rendering these forms much more simple and matches the `scmutils`
  behavior.

- `sicmutils.structure.Structure` implements `clojure.lang.{Indexed, IReduce}`
  on the JVM, allowing it to act more like a vector (#282). (The CLJS
  implementation already did this.) `(vec (up 1 2 3))` now works correctly.

- `Series`, `PowerSeries` and `Operator` can hold metadata and respond properly
  to `meta` and `with-meta` (#265). `sicmutils.series/{->Series, ->PowerSeries}`
  and `sicmutils.operator/->Operator` all take a new arity for metadata.

### g/simplify changes

- `g/simplify` called with an argument `x` of type `Series`, `PowerSeries`,
  `Matrix`, `Operator`, `Complex` and `sicmutils.abstract.function/Function` now
  return an instance of type `x`, performing appropriate simplifications if
  possible. before #297 and #298, these operation would return bare symbols or
  sequences.

  A future release will make this change for `Structure` and `Literal` too, once
  #255 is resolved.

### Rendering, Docs

- #286 adds a batch of rules to `sicmutils.simplify.rules/canonicalize-partials`
  that act to gather up nested `partial` (derivative) applications into products
  and exponentiated partials. `->TeX` and `->infix` both produce better-looking
  forms with this change.

  This example shows how `g/simplify` can organize a nested application of many
  partial derivatives into a product:

```clojure
(let [f (literal-function 'f (-> (UP Real Real) Real))]
  (simplify
   (((partial 0)
     ((partial 1)
      ((partial 0) f))) (up 'x 'y))))
;;=> (((* (expt (partial 0) 2) (partial 1)) f) (up x y))
```

- #283 changes the default `TeX` rendering style for `down` tuples to vertical
  vs horizontal.

- Symbols like `'qprime` ending with `prime` or `primeprime` will render as `q'`
  or `q''` respectively in `TeX`, rather than the fully-spelled-out
  `\mathsf{qprime}` (#282).

- #280 adds a new `:equation` keyword argument to `sicmutils.render/->TeX`. If
  you pass a truthy value to `:equation`, the result will be wrapped in an
  equation environment. `:equation <string>` will insert a `\\label{<string>}`
  entry inside the equation environment.

    - `sicmutils.env/->tex-equation` is identical to `#(sicmutils.render/->TeX
      (g/simplify %) :equation true)`; If you pass a `:label` keyword argument
      to `->tex-equation` it will be forwarded to `->TeX`, creating the expected
      label entry.

- #279: Function aliases in `sicmutils.env` now properly mirror over docstrings
  and other `Var` metadata, thanks to
  [Potemkin](https://github.com/clj-commons/potemkin)'s `import-def`. This
  doesn't quite work in Clojurescript since we can't use `resolve` inside of a
  macro (special form!).

- Add a proper namespace to `demo.clj`, to make it easier to use outside of
  `lein repl` (#264).

### SCI Upgrades

- #289 adds many namespaces to `sicmutils.env.sci`:

  - `sicmutils.{complex,expression,modint,numsymb,polynomial,ratio,rational-function,util,value}`
  - `sicmutils.abstract.number`
  - `sicmutils.expression.analyze`
  - `sicmutils.numerical.elliptic`
  - `sicmutils.util.{aggregate,stream}`

  - #289 also introduces `sicmutils.function/*strict-arity-checks*` to allow the
    user to toggle whether or not to throw exceptions if the system thinks that
    arities are incompatible. It turns out that inside of an SCI environment,
    the usual tricks for detecting arities fail, causing errors in many
    expressions. To get around this, `*strict-arity-checks*` is FALSE by
    default.

### Behavior changes, bug fixes

- In JVM Clojure (as of #298), `sicmutils.expression.compile` defaults to
  `clojure.core/eval` to compile functions, while Clojurescript defaults to
  [SCI](https://github.com/borkdude/sci). The performance is much faster for
  numerical routines and worth the slightly different default behavior.

  To use to SCI compilation on the JVM, wrap your form in a binding:

  ```clojure
  (require '[sicmutils.expression.compile :as compile])

  (binding [compile/*mode* :sci]
    (my-compiler-triggering-function))
  ```

  To set the mode permanently, use `compile/set-compiler-mode!`:

  ```clojure
  (compile/set-compiler-mode! :sci)

  (my-compiler-triggering-function)
  ```

  The options allowed as of `0.16.0` are `:sci` and `:native`.

- #292 fixes a `StackOverflow` that would sometimes appear when comparing
  symbolic expressions to non-expressions. `(= (literal-number x) y)` now
  returns true if `(= x y)` (AND, in clj, if `y` is not a collection!), false
  otherwise. #255 is currently blocking pass-through equality with collections
  on the JVM. Thanks to @daslu for the report here!

- `sicmutils.modint/make` now verifies with a precondition that its two
  arguments are both `v/integral?` (#298). We need this constraint now that
  `g/modulo` is defined for more types.

- #285 fixes a bug that prevented `sin / cos` from simplifying into a `tan` in
  the numerator, and makes `seq:-` slightly more efficient (closing heisenbug
  #151).

## 0.15.0

> (If you have any questions about how to use any of the following, please ask us
> at our [Github Discussions](https://github.com/sicmutils/sicmutils/discussions)
> page!)

This release was focused on a small number of themes:

**Automatic differentiation**:

The goal for this cycle's automatic differentiation (AD) work was to expand the
set of functions and types that can play with AD. AD now works on functions that
return all Clojure sequences, maps, and vectors, in addition to SICMUtils types
like `Operator`, `Series`, `PowerSeries` and `Structure`. The system is now
fully extensible, so if you want to differentiate functions that return custom
records or Java collections, it's now no problem.

SICMUtils can now differentiate functions in Clojurescript that use comparison
operations like `<`, `=`, `<=` and friends. Clojure can't quite do this yet, but
you can differentiate through `v/compare` and `v/=` calls.

We can also differentiate functions that return other functions with no trouble;
only a few libraries can do this, and the behavior is subtle. Hold tight for
comprehensive docs describing this behavior.

New `Div`, `Grad`, `Curl` and `Lap` operators build on this foundation.

**SCI Integration**

To support safe execution inside of a browser-based Notebook or REPL
environment, SICMUtils now has full support for @borkdude's
[SCI](https://github.com/borkdude/sci), the Small Clojure Interpreter, via the
[sicmutils.sci](https://github.com/sicmutils/sicmutils/blob/master/src/sicmutils/env/sci.cljc)
namespace. Every function and macro in the library now works in SCI. (Thanks for
@borkdude and @mk for your help and contributions.

**Rendering**

@hcarvalhoalves made a number of contributions to the LaTeX and infix renderers;
`PowerSeries` and `Series` now render beautifully, as well as `=` and the
various inequality symbols. Expect a lot more action here as we move into more
browser-based notebook environments.

There's a lot more that went into this release; give the detailed notes below a
look for more details.

**What's coming next?**

The next release will focus on getting SICMUtils integrated with 2D and 3D
rendering libraries like [three.js](https://threejs.org),
[babylon.js](https://www.babylonjs.com) and
[Quil](https://github.com/quil/quil). The long-term goal is for SICMUtils to
support the sort of workflow I described in ["The Dynamic
Notebook"](https://roadtoreality.substack.com/p/the-dynamic-notebook). This will
require a big push on generic, pluggable representations for the various types
and expressions in the library.

Thanks again to @hcarvalhoalves and @mk for their contributions, and to @borkdude for
his help with SCI!

On to the detailed release notes:

### Automatic Differentiation

- New, literate `Differential` implementation lives at at
  `sicmutils.differential` (#221) (see [this
  page](https://samritchie.io/dual-numbers-and-automatic-differentiation/) for a
  readable version.) Notable changes to the original impl at
  `sicmutils.calculus.derivative` include:

  - We've changed our terminology from GJS's `finite-part`,
    `infinitesimal-part`, `make-x+dx` to the more modern `primal-part`,
    `tangent-part`, `bundle-element` that the Automatic Differentiation
    community has adopted. His comment is that he doesn't take terms from
    mathematics unless he's _sure_ that he's using it in the correct way; the
    safer way is to stick with his terms, but we go boldly forth with the
    masses.

  - A new `sicmutils.differential.IPerturbed` protocol makes it possible to
    extend the Automatic Differentiation (AD) system to be able to handle
    different Functor-shaped return values, like Java or JS lists and objects.
    See the [cljdoc page on Automatic
    Differentiation](https://cljdoc.org/d/sicmutils/sicmutils/CURRENT/doc/calculus/automatic-differentiation)
    for more detail.

    - #222 implements `d/IPerturbed` for Clojure maps, vectors and sequences;
      all are now valid return types for functions you pass to `D`.

    - #222 also implements `d/IPerturbed` for SICMUtils `Matrix`, `Structure`,
      `Series`, `PowerSeries` and `Operator`.

    - #223 implements `d/IPerturbed` for Clojure functions and multimethods,
      handling the attendant subtlety that fixes "Alexey's Amazing Bug".

  - `sicmutils.differential/{lift-1,lift-2,lift-n}` allow you to make custom
    operations differentiable, provided you can supply a derivative.

  - `Differential` implements `sicmutils.function/arity`, `IFn`, and can be
    applied to arguments if its coefficients are function values. `Differential`
    instances also `v/freeze` and `g/simplify` properly (by pushing these
    actions into their coefficients).

  - New `compare` and `equiv` implementations allow `Differential` instances to
    compare themselves with other objects using only their primal parts; this
    makes it possible to use functions like `<=`, `>`, `=` to do control flow
    during automatic differentiation. (Use `compare-full` and `eq` if you want
    to do full equality comparisons on primal and tangent components.)

  - related, `g/abs` is now implemented for `Differential` instances, making
    this function available in functions passed to `D`.

  - proper `numerical?`, `one?` and `identity?` implementations. The latter two
    only respond `true` if there are NO tangent components; This means that
    `one?` and `(= % 1)` will not agree.

  - The new implementation fixes a subtle bug with nested, higher order
    automatic differentiation - it's too subtle for the CHANGELOG, so please the
    "amazing" bug sections in `sicmutils.calculus.derivative-test` for proper
    exposition.

- #223 converts the implementation of `sicmutils.calculus.derivative/D` to use
  the new `Differential` type; this fixes "Alexey's Amazing Bug" and allows `D`
  to operate on higher order functions. For some function `f` that returns
  another function, `((D f) x)` will return a function that keeps `x` "alive"
  for the purposes of differentiation inside its body. See
  `sicmutils.calculus.derivative-test/amazing-bug` for an extended example.

- `sicmutils.generic/partial-derivative` gains a `Keyword` extension, so it can
  respond properly to `:name` and `:arity` calls (#221).

- `D` (or `sicmutils.generic/partial-derivative`) applied to a matrix of
  functions now takes the elementwise partials of every function in the matrix.
  (#218)

- #253 moves the derivative implementations (where relevant) onto the metadata
  of generic functions. You can access these by calling `(<generic-function>
  :dfdx)` or `(<generic-function> :dfdy)`, depending on whether the generic is
  unary or binary. #253 also changes the name of macro
  `sicmutils.generic/def-generic-function` to `sicmutils.generic/defgeneric`.

### Rendering

- `sicmutils.expression/Literal` instances now use `pr-str` to generate a string
  representation; this allows this type to wrap lazy-sequence expressions such
  as those returned from `g/simplify` (#259)

- `sicmutils.expression.render/->infix` and `sicmutils.expression.render/->TeX`
  now handle equality/inequality symbols (`=`, `>=`, `>`, ...) as infix (#257).

- `sicmutils.expression.render/*TeX-sans-serif-symbols*` binding to control if
  symbols longer than 1 char should have `\mathsf` applied (#258).

- `->infix`, `->TeX` and `->JavaScript` in `sicmutils.expression.render` can now
  accept unfrozen and unsimplified `Expression` instances (#241). This makes it
  a bit more convenient to use `->infix` and `->TeX` at the REPL, or in a
  Notebook environment. Additionally, the return values of renderers are always
  coerced to strings. (Previously, `(->infix 10)` would return a number
  directly.)

- `up` and `down` tuples from `sicmutils.structure` gain a proper `print-method`
  implementation (#229); these now render as `(up 1 2 3)` and `(down 1 2 3)`,
  instead of the former more verbose representation (when using `pr`.)

- `sicmutils.render/->infix` and `sicmutils.render/->TeX` will render `Series`
  and `PowerSeries` as an infinite sum (showing the first four terms).
  In the case of unnaplied `PowerSeries`, it will represent the unbound
  variable as `_` (#260).

### Performance Improvements

- `sicmutils.modint` gains more efficient implementations for `inverse`,
  `quotient`, `exact-divide` and `expt` on the JVM (#251).

### Comparison / Native Type Integration

- beefed up the Javascript numeric tower to allow objects like
  `sicmutils.differential/Differential`, `sicmutils.expression/Expression` and
  friends that WRAP numbers to compare properly using cljs-native `<`, `<=`,
  `=`, `>=` and `>` (#236)

- new `sicmutils.value/compare` function exposed in `sicmutils.env` returns a
  valid comparison bit between native numbers and numbers wrapped in
  `Differential` or `Expression` in both JVM Clojure and Clojurescript (#236).
  The behavior matches `clojure.core/compare` for all reals on the JVM; it
  doesn't in Clojurescript because native `compare` can't handle
  `goog.math.{Long,Integer}` or `js/BigInt`.

### Operator

- #219 introduces a number of changes to `Operator`'s behavior:

  - `Operator` is now a `deftype` (not a `defrecord`); the keyword lookup for
    its `:name`, `:arity`, `:context` and `:o` fields have been replaced by,
    respectively, `o/name`, `sicmutils.function/arity`, `o/context` and
    `o/procedure` functions. This change happened to allow `Operator` to
    implement protocols like `ILookup`.

  - Native `get` and `get-in` now act on `Operator`. Given an operator function
    `f`, `get` and `get-in` compose `#(get % k)`, or similar with `f`. This
    deferred action matches the effect of all sicmutils generics on functions.

  - Combining an operator and a non-operator via `+` and `-`, the non-operator
    was previously lifted into an operator that multiplied itself by the new
    operator's argument. As of #219, this "multiplication" uses the operator
    definition of multiplication - meaning, the new operator composes the
    non-operator with its argument. Where does this matter?

    Previously adding the non-operator `sicmutils.function/I` to the identity
    operator `I` would act like this:

    ```clojure
    (((g/+ o/identity f/I) f/I) 10)
    ;; => 110 == (+ 10 (* 10 10))
    ```

    Because `f/I` multiplied itself by its argument... resulting in `(* f/I f/I)
    == g/square`.

    After the change, you see this:

    ```clojure
    (((g/+ o/identity f/I) f/I) 10)
    ;; => 20
    ```

    because `f/I` composes with its argument.

  - `sicmutils.operator/identity-operator` has been renamed to
    `sicmutils.operator/identity`

  - `o/make-operator` now takes an explicit `context` map, instead of a
    multi-arity implementation with key-value pairs.

  - `Operator` now implements `g/negate`.

  - `g/cross-product` is no longer implemented for `Operator`. operators were
    introduced by GJS to act like "differential operators", can only add, negate
    and multiply (defined as composition). We will probably relax this in the
    future, and add more functions like `g/cross-product` that compose with the
    operator's output; but for now we're cleaning house, since this function
    isn't used anywhere.

  - In this same spirit, `Operator` instances can now only be divided by scalars
    (not functions anymore), reflecting the ring structure of a differential
    operator.

### Additions

- #224 adds new `Div`, `Grad`, `Curl` and `Lap` operators in
  `sicmutils.calculus.derivative` and installs them into `sicmutils.env`. #224
  also removes the `g/transpose` implementation for `Operator` instances, and
  exposes `sicmutils.calculus.derivative/taylor-series` to `sicmutils.env`.

- #222 adds `v/Value` implementations for Clojure sequences and maps. Maps and
  vectors implement `f/Arity` and return `[:between 1 2]. `zero?` and
  `zero-like` work on sequence entries and map values. Maps can specify their
  `v/kind` return value with a `:type` key, and some of the calculus
  implementations do already make use of this feature. `g/partial-derivative` on
  a Clojure Map passes through to its values.

- As of #232, `sicmutils.expression.compile/compile-univariate-fn` is now
  `compile-fn` (same change for the non-cached `compile-fn*` in the same
  namespace). The new implementation can compile arguments of any arity, not
  just arity == 1. The new version takes an arity parameter `n` that defaults to
  `(sicmutils.function/arity f)`.

- `sicmutils.function/arity` is now a protocol method, under the
  `sicmutils.function/IArity` protocol (#218). In addition to functions, `arity`
  now correctly responds to:

    - `sicmutils.matrix/Matrix`: calling `arity` on a matrix assumes that the
      matrix has function elements; the returned arity is the most general arity
      that all functions will respond to.
    - `sicmutils.operator/Operator`: returns the arity of the operator's wrapped
      function.
    - `sicmutils.series/Series`: `arity` on a `Series` assumes that the series
      contains functions as entries, and returns, conservatively, the arity of
      the first element of the series.
   - `sicmutils.series/PowerSeries`: `arity` returns `[:exactly 1]`, since
     `PowerSeries` are currently single variable.
   - vectors, and `sicmutils.structure/Structure`: `arity` on these collections
     assumes that the collection contains functions as entries, and returns the
     most general arity that is compatible with all of the function elements.

- New single-arity case for `sicmutils.structure/opposite` returns an identical
  structure with flipped orientation (#220). acts as `identity` for
  non-structures.

- Added missing `identity?`, `identity-like` for complex and rational numbers
  (#236)

- `sicmutils.env/ref` now accepts function and operators (#219). `(ref f 0 1)`,
  as an example, returns a new function `g` that acts like `f` but calls `(ref
  result 0 1)` on the result.

- The slightly more general `sicmutils.env/component` replaces
  `sicmutils.structure/component` in the `sicmutils.env` namespace (#219).
  `((component 0 1) x) == (ref x 0 1)`.

- New functions `sicmutils.function/{get,get-in}` added that act like the
  `clojure.core` versions; but given a function `f`, they compose `#(get % k)`,
  or similar with `f`. This deferred action matches the effect of all sicmutils
  generics on functions. (#218)

- `sicmutils.function/I` aliases `clojure.core/identity` (#218). #219 exposes
  `I` in `sicmutils.env`.

- `sicmutils.env.sci` contains an SCI context and namespace mapping sufficient
  to evaluate all of sicmutils, macros and all, inside of an
  [SCI](https://github.com/borkdude/sci) environment (#216). Huge thanks to
  @borkdude for support and @mk for implementing this!

- `sicmutils.numerical.elliptic` gains a full complement of elliptic integral
  utilities (#211):

  - Carlson symmetric forms of the elliptic integrals: `carlson-rd`,
    `carlson-rc`, `carlson-rj` (`carlson-rf` was already present)
  - Legendre elliptic integrals of the second and third forms, as the two-arity
    forms of `elliptic-e` and `elliptic-pi` (`elliptic-f` already existed)
  - the complete elliptic integrals via `elliptic-k` (first kind) and the
    single-arity forms of `elliptic-e` and `elliptic-pi`
  - `k-and-deriv` returns a pair of the complete elliptical integral of the first form,
    `elliptic-k`, and its derivative with respect to `k`.
  - `jacobi-elliptic-functions` ported from `scmutils` and Press's Numerical
    Recipes

### Fixes / Misc

- The operator returned by `sicmutils.calculus.derivative/partial` now has a
  proper name field like `(partial 0)`, instead of `:partial-derivative` (#223).

- #223 fixes a problem where `(operator * structure)` would return a structure
  of operators instead of an operator that closed over the multiplication.
  `::s/structure` is now properly a `::o/co-operator`, matching its status as a
  `::f/cofunction`.

- Fix a bug where `f/arity` would throw an exception with multiple-arity
  functions on the JVM (#240). It now responds properly with `[:between
  min-arity max-arity]`, or `[:at-least n]` if there is a variadic case too.

- #238 converts `sicmutils.abstract.function/Function` from a `defrecord` to a
  `deftype`, fixing a subtle bug where (empty f) was getting called in a nested
  derivative test.

- fixed bug with `g/dimension` for row and column matrices (#214). previously
  they returned `1` in both cases; now they return the total number of entries.

- #253 adds proper `:arglists` metadata for all generic functions.

## 0.14.0

- After the work below, `v/nullity?` renamed to `v/zero?`, and `v/unity?`
  renamed to `v/one?`
  ([#180](https://github.com/sicmutils/sicmutils/pull/180)). This
  affects the names listed in the CHANGELOG entries below.

### Miscellaneous

- expose `bootstrap-repl!` to Clojurescript, so that this is available in
  self-hosted CLJS (https://github.com/sicmutils/sicmutils/pull/157)

- modified `infix.cljc` to wrap forms in `displaystyle` and add proper carriage
  returns inside structures
  (https://github.com/sicmutils/sicmutils/pull/157)

- add `multidimensional-minimize` to the `sicmutils.env` namespace
  (https://github.com/sicmutils/sicmutils/pull/157)

- add more `sqrt` simplification rules to allow square roots to cancel out
  across a division boundary, with or without products in the numerator and
  denominator (https://github.com/sicmutils/sicmutils/pull/160)

- fix NPE bug that appears in nelder-mead, when callback isn't supplied
  (https://github.com/sicmutils/sicmutils/pull/162)

- Add `sqrt-expand` and `sqrt-contract`, to allow simplifications to push inside
  of square roots (https://github.com/sicmutils/sicmutils/pull/163)

- speed up power series multiplication by skipping work when either head term is
  zero (https://github.com/sicmutils/sicmutils/pull/166)

- File moves:
  - `sicmutils.polynomial-gcd`    => `sicmutils.polynomial.gcd`
  - `sicmutils.polynomial-factor` => `sicmutils.polynomial.factor`
  - `sicmutils.rules`             => `sicmutils.simplify.rules`
  - `sicmutils.analyze`           => `sicmutils.expression.analyze`
  - `sicmutils.infix`             => `sicmutils.expression.render`
  - `sicmutils.numerical.compile` => `sicmutils.expression.compile`

- `sicmutils.env/one?` now exposes/aliases `sicmutils.value/unity?`
  [#154](https://github.com/sicmutils/sicmutils/pull/154)

- Fixed [#93](https://github.com/sicmutils/sicmutils/issues/93) by
  adding an explicit `g/invert` implementation for polynomials in the rational
  fn namespace. The fix lives in
  [#169](https://github.com/sicmutils/sicmutils/pull/169).

- added `sicmutils.value/sqrt-machine-epsilon`
  ([#170](https://github.com/sicmutils/sicmutils/pull/170))

- fixed issues in `function.cljc` and `operator.cljc` where the Clojurescript
  `IFn` `-invoke` arguments shadowed either the `this` operator, or some
  parameter name in the deftype
  ([#169](https://github.com/sicmutils/sicmutils/pull/169))

- `g/sqrt` now maintains precision with Clojurescript's rational numbers.
  `(g/sqrt #sicm/ratio 9/4)` for example returns `#sicm/ratio 3/2`.
  ([#168](https://github.com/sicmutils/sicmutils/pull/168))

- `g/determinant` and `g/transpose` now act as identity for everything in the
  numeric tower, plus symbolic expressions
  ([#168](https://github.com/sicmutils/sicmutils/pull/168))

- `sicmutils.expression.Expression` is now `sicmutils.expression.Literal`; it
  has a new `meta` field, and is a `deftype` instead of a `defrecord`.
  ([#168](https://github.com/sicmutils/sicmutils/pull/168))
  - To get the internal expression, use `x/expression-of` instead of
    `:expression`.
  - to access the `type` field, use `x/literal-type` instead of `:type`

- 2-arity `g/atan`, `g/cross-product` and `g/gcd` now work for functions
  ([#168](https://github.com/sicmutils/sicmutils/pull/168))

- `Literal` now responds appropriately to `v/unity?` and `v/nullity?` if it
  wraps a numerical "0" or "1". `v/exact?` now returns true if the literal wraps
  an exact number ([#168](https://github.com/sicmutils/sicmutils/pull/168))

- `x/variables-in` now works with wrapped expressions; no more need to
  explicitly unwrap
  ([#168](https://github.com/sicmutils/sicmutils/pull/168))

- `x/walk-expression` renamed `x/evaluate`
  ([#168](https://github.com/sicmutils/sicmutils/pull/168))

- The new `x/substitute` performs substitutions on an _unwrapped_ expression
  ([#168](https://github.com/sicmutils/sicmutils/pull/168))

-  `x/compare` returns a comparator that works with unwrapped symbolic
   expression trees
   ([#168](https://github.com/sicmutils/sicmutils/pull/168)). The rules
   are that that types have the following ordering:
  - empty sequence is < anything (except another empty seq)
  - real < symbol < string < sequence
  - sequences compare element-by-element
  - Any types NOT in this list compare using hashes

- `g/transpose` now works properly for functions that act as linear maps. The
  defining relation is:

```clojure
(= (((transpose f) g) 'x)
   (g (f x)))
```

- added `g/determinant` implementation to functions
  ([#171](https://github.com/sicmutils/sicmutils/pull/171))

- Moved all `literal-function` machinery and definitions to
  `sicmutils.abstract.function`
  ([#171](https://github.com/sicmutils/sicmutils/pull/171)).
  `sicmutils.function` now contains only the generic method implementations for
  clojure functions and multimethods.

- Switched inheritance order for functions;
  `:sicmutils.abstract.function/function` (used to be
  `:sicmutils.function/function`) now inherits from `::v/function` instead of
  the other way around.
  ([#171](https://github.com/sicmutils/sicmutils/pull/171))

- Enhanced the `g/simplify` behavior for core functions that overlap with
  generic functions (`+`, `-`, `*`, `/`, `mod`, `quot`, `rem`, `neg?`). These
  now freeze to the same symbols as their generic counterparts.
  ([#173](https://github.com/sicmutils/sicmutils/pull/173))

- Add support for the hyperbolic trig functions `sinh`, `cosh`, `tanh`, `atanh`,
  `asinh` and `acosh` to `sicmutils.expression.render/->Javascript`.
  ([#174](https://github.com/sicmutils/sicmutils/pull/174))

- Add support for the hyperbolic trig functions `atanh`, `asinh` and `acosh` to
  `sicmutils.expression.compile`.
  ([#175](https://github.com/sicmutils/sicmutils/pull/175))

- `matrix.cljc` gains `m/nth-col` and `m/diagonal`
  ([#178](https://github.com/sicmutils/sicmutils/pull/178) introduces:)

- As of [#178](https://github.com/sicmutils/sicmutils/pull/178)
  introduces:, we have three new kinds for matrices. Square matrices return
  `::m/square-matrix`, and columns and rows return `::m/column-matrix` and
  `::row-matrix` respectively. These all derive from `::m/matrix`. This makes it
  easier to register methods or test specifically for these cases. We've also
  added `m/column?` and `m/row?` predicates to check for these cases.

- [#185](https://github.com/sicmutils/sicmutils/pull/185) specializes
  all matrix operations that return power series (trig operations and `g/exp` to
  `::square-matrix`).

- [#184](https://github.com/sicmutils/sicmutils/pull/184) modifies
  `v/exact?` on functions; `((v/exact? f) x) == (v/exact? (f x))` now, instead
  of false as before. `literal-function` forms now have a correct `v/one-like`
  implementation.

- clojure Vars now respond to function algebra
  ([#184](https://github.com/sicmutils/sicmutils/pull/184)). All
  functions implement `g/negative?`, `g/abs`, `g/quotient`, `g/remainder`,
  `g/modulo`, `g/dimension` and `g/exact-divide`, responding to the appropriate
  arities.

- `sicmutils.complex/complex` can now take any real type in its constructor, vs
  only numbers
  ([#184](https://github.com/sicmutils/sicmutils/pull/184)).

- `modint` instances now implement `v/freeze?`: `(sicmutils.modint/make 1 2)`
  freezes to that `(modint 1 2)`.
  ([#185](https://github.com/sicmutils/sicmutils/pull/185)).

- `v/eq` renamed to `v/=`.
  ([#186](https://github.com/sicmutils/sicmutils/pull/186)).

- `v/zero-like` on matrices now fills entries with appropriate `v/zero-like`
  versions of their existing types
  ([#188](https://github.com/sicmutils/sicmutils/pull/188))

- `v/Value` gains `identity-like` and `identity`
  ([#188](https://github.com/sicmutils/sicmutils/pull/188)). These are
  aliased into `sicmutils.env`. Implementations are installed on:

  - all numeric types, symbolic expressions, `Differential` (they return 1 of the appropriate type)
  - native and abstract functions, vars (they return an identity function)
  - operators (return an identity operator, same as `one-like`)
  - matrices (identity matrix, only works with `::m/square-matrix`)
  - `Polynomial` (only works on monomials for now, returns an identity polynomial)
  - `RationalFunction` (returns the identity poly divided by unit poly, so only
    works on monomials by extension)
  - `ModInt` (returns the same as `one-like`)
  - `Series` and `PowerSeries` (returns `[0 1 0 0 0 0...]`). This is slightly
    suspect in the case of `Series`, since `Series`, unlike `PowerSeries`, are
    general infinite sequences and not necessarily interpreted as polynomials.
    This decision follows `scmutils` convention.

- `sicmutils.complex/I` aliases `i`
  ([#189](https://github.com/sicmutils/sicmutils/pull/189))

- `matrix.cljc` has a new `by-cols` (analogous to `m/by-rows`), and `row` to
  generate a row matrix (analagous to `column`).
  [#197](https://github.com/sicmutils/sicmutils/pull/197) Also in
  `matrix.cljc`:

  - `num-rows`, `num-cols` access the row or column number without inspecting
    the deftype variables directly
  - `fmap-indexed`, like `fmap` but receives `i` and `j` indices as second and
    third arguments.
  -
  - `with-substituted-row`, for swapping out a single row in a matrix
  - `submatrix` generates a submatrix from low and high row and cols
  - `matrix-some` renamed to `some`: make sure to use a namespace prefix to
    avoid clashing with `clojure.core/some`.
  - new-matrix constructor `by-cols` (analogous to `by-rows`, takes a sequence
    of columns)
  - `row` constructor takes a sequence of values and returns a row matrix.
  - `by-rows*`, `by-cols*`, `row*` and `column*` are non-variadic versions of
    those functions. If you already have a sequence of rows, columns or
    elements, prefer these.
  - `up->row-matrix` => `down->row-matrix` and `row-matrix->up` =>
    `row-matrix->down`. A row is analogous to a `down`, so we make a change to
    reflect this.
  - `g/cross-product` between two `down` structures now returns a `down`.
  - `make-zero` generates a zero-valued matrix of the supplied dimensions.
  - `make-diagonal` generates a diagonal matrix containing the values of the
    supplied sequence.
  - `m/identity-like` returns an identity matrix (given a square matrix) with
    entries of identical type, but set appropriately to zero or one. This is
    installed as `v/one-like` and `v/identity-like`.
  - `v/identity?` now returns true for identity matrices, false otherwise.
    `v/one?` returns `false` for identity matrices! If it didn't, `(* 2 (I 10))`
    would return `2`, since `one?` signals multiplicative identity.

- `sicmutils.structure/up` and `sicmutils.structure/down` now have analogous
  `s/up*` and `s/down*` functions. These behave identically, but are
  non-variadic. If you already have a sequence you'd like to transform, prefer
  these ([#197](https://github.com/sicmutils/sicmutils/pull/197)).

- `sicmutils.value/kind-predicate` takes some item and returns a predicate that
  returns true if its argument has the same type (or inherits from it)
  ([#197](https://github.com/sicmutils/sicmutils/pull/197)).

- `sicmutils.function/arg-shift` and `sicmutils.function/arg-scale` take
  functions and return new functions that shift and scale their arguments
  (respectively) by the originally supplied shifts
  ([#197](https://github.com/sicmutils/sicmutils/pull/197)).

- `sicmutils.generic/factorial` computes the factorial of the supplied integer
  `n`.
  ([#197](https://github.com/sicmutils/sicmutils/pull/197)).

- Many new functions and constants exposed in `sicmutils.env` via
  [#197](https://github.com/sicmutils/sicmutils/pull/197):

  - `-pi` joins `pi` as a constant
  - `s:generate`, `m:generate`, `vector:generate` to generate matrices,
    structures and vectors
  - `constant-series`, from `series/constant`
  - `seq:print` and `seq:pprint`
  - `matrix-by-cols`, `row-matrix`, `v:make-basis-unit`
  - aliases for `sicmutils.function`'s `arity`, `arg-shift`, `arg-scale`
  - `dimension`, `factorial` aliased from `sicmutils.generic`
  - `derivative` aliased from `sicmutils.calculus.derivative`
  - `submatrix`, `up->column-matrix`, `down->row-matrix`,
    `row-matrix->{down,vector}`, `column-matrix->{up,vector}` aliased from
    `sicmutils.matrix`
  - `D-numeric` from `sicmutils.numerical.derivative`
  - `brent-min`, `brent-max`, `golden-section-min`, `golden-section-max`
  - `nelder-mead`
  - `sum` from `sicmutils.util.aggregate
  - `kind-predicate` from `sicmutils.value`

- Structures and matrices both gain the ability to do native `get-in`,
  `assoc-in` and `empty`. These work as expected, like a potentially nested
  vector. ([#193](https://github.com/sicmutils/sicmutils/pull/193))

- `matrix.cljc` gains `up->row-matrix`, `up->column-matrix`, `row-matrix->up`,
  `column-matrix->up`
  ([#193](https://github.com/sicmutils/sicmutils/pull/193))

- `structure.cljc` gains many features in
  ([#193](https://github.com/sicmutils/sicmutils/pull/193)):

  - `kronecker` and `basis-unit` for generating potentially infinite basis
    sequences
  - the ability to conj new items onto a structure: `(conj (up 1 2) 3) => (up 1
    2 3)`
  - The structure-preserving `map-chain` takes a 2-arg function and presents it
    with each element of a deeply nested structure, along with a vector of its
    "chain", the path into its location. The fn's return becomes the new item at
    that location.
  - `structure->prototype` generates a same-shape structure as its argument,
    with symbolic entries that display their location (preserving orientation).
  - `typical-object` returns a structure of the same shape and orientation as
    `s`, generated by substituting gensymmed symbols in for each entry.
  - `compatible-zero` returns a structure compatible for multiplication with `s`
    down to 0.
  - `transpose-outer` returns a new structure with the same orientation as the
    first element of `s`, filled with elements of the same orientation as `s`.
    Each element is generating by taking the first element of each entry in `s`,
    the the second, etc... In that sense this is similar to a traditional matrix
    transpose.
  - `dot-product` takes the dot product of two structures. They must be the same
    top-level orientation and dimension; beyond that, their entries are
    pairwise-multiplied and summed.
  - `inner-product` is the same, but the left structure is conjugated first.
  - `outer-product` now works multiple levels deep.
  - `vector-outer-product` and `vector-inner-product` are similar, but only
    enforce the top-level length; all internal structures are NOT flattened and
    must be compatible for `g/*`.
  - `compatible-for-contraction?` now searches recursively down into a
    structure; previously it only checked the top level.
  - The new `*allow-incompatible-multiplication*` dynamic variable is set to
    `true` by default. Set it false to force a setting where, when you multiply
    structures, they must be:
    - opposite orientation
    - every element of the right entry must be compatible for contraction with
      the left
  - structure multiplication with scalars, etc now respects ordering, just in
    case any multiplication is not commutative.
  - `sicmutils.generators` now holds generators for `up`, `down`, and
    `structure` generators; these produce potentially deeply nested structures.
    `up1`, `down1` and `structure1` generate only one level deep. Mix and match!
    See `structure_test.cljc` for many examples of how to use these.

### Literals

- `literal-matrix` fn generates a symbolic matrix
  (https://github.com/sicmutils/sicmutils/pull/169)
- `literal`, `literal-up` and `literal-down` generate symbolic structures
  (https://github.com/sicmutils/sicmutils/pull/169)

### Numeric Tower Adjustments

This release (courtesy of
[#168](https://github.com/sicmutils/sicmutils/pull/168)) brings
the numeric tower in line with the scmutils tower. Prior to this release, all
numbers, including complex, descended from `::x/numerical-expression`. Symbolic
expressions _also_ derived from this type! The problem this causes is that all
of generic implementations for the number types default to the symbolic
functions.

If I don't specify a `g/sec` method for numbers, for example, then `(g/sec 12)`
returns a symbolic `(/ 1 (cos 12))`, instead of actually evaluating the
expression.

The fix comes from these changes:

- `::v/number` now means, "the numeric tower ascending from integer -> rational
  -> real -> complex numbers. All of these types now respond `true` to
  `v/number?` (prior to this release, Complex numbers did NOT!)

- `::v/real` now means, "anything in the numeric tower except Complex". These
  all respond true to `v/real?`

- `::x/numeric-expression` has changed to `::x/numeric`, and now means "anything
  that responds to `::"v/number`, plus symbolic expressions, which now clearly
  _represent_ any number in the numeric tower. Query for these with `v/scalar?`

I can now make some comments that clear up my former misunderstandings:

- The `sicmutils.abstract.number` (I'll call this `an` here) namespace is
  responsible for installing generic implementations of all numeric methods for
  symbolic expressions and "literal numbers".

- the `an/literal-number` constructor promotes a number, symbol or symbolic
  expression up to `:xx/numeric`, which means that any operation you perform on
  it will pass it through the symbolic expressions defined in
  `sicmutils.numsymb`. A few notes on these expressions:

  - They will try to preserve exactness, but if they can't - ie, if you do
    something like `(cos (an/literal-number 2.2))` - the system will return
    `-.588`. If you call `(cos (an/literal-number 2))`, you'll get the
    expression `(cos 2)`, preserving exactness.

  - Symbols are automatically interpreted as "literal numbers".

  - The only ways to make a proper symbolic expression that works with the
    generics are:

    - Use the explicit `an/literal-number` constructor
    - pass a symbol to any generic arithmetic function
    - perform any unary or binary arithmetic operation on an existing symbolic
      expression.

  - `an/abstract-number?` returns true for symbolic expressions, anything
    wrapped in `literal-number` or symbols.

  - `literal-number?` only returns true for explicitly wrapped things and
    symbolic expressions, not symbols.

  - use `v/real?`, `v/number?` and `v/scalar?` to query the numeric tower.


- If you want to compare literal numbers and an expression like
  `(an/literal-number 12)`, use `v/=`. In Clojurescript, this will work with
  the built in `=` as well, since equality is implemented with a protocol that
  we can extend. For example:

```clojure
(v/= 12 (literal-number 12))
;;=> true

(= 12 (literal-number 12))
;; true in cljs, false in clj
```

If you keep the literal on the left side of `=`, this will work in both systems,
since we've overridden the `=` implementation for literals:

```clojure
(= (literal-number 12) 12)
;;=> true in both languages
```

This paves the way for the other abstract types that exist in `scmutils`, like
matrices, up and down tuples.

### New Generic Functions

This release brings us closer to the interface provided by `scmutils`.

PR [#193](https://github.com/sicmutils/sicmutils/pull/193) brings:

- `g/dot-product`, for scalars, differentials, structures, functions and
  row/column matrices
- `g/inner-product` for scalars, structures, functions and row/column matrices
- `g/outer-product` for functions, structures of length 3 and matrices, between
  a row and a column only
- `g/cross-product` now works for row/column matrices in addition to structures
  (and functions that accept these)

PR https://github.com/sicmutils/sicmutils/pull/169 brings:

- `g/exp2`, `g/exp10` for exponents with base 2 and 10
- `g/log2`, for base 2 logarithms
- `g/log10` for base 10 logs
- `g/gcd` and `g/lcm` are now exposed in `sicmutils.env`

[#178](https://github.com/sicmutils/sicmutils/pull/178) introduces:

- `g/dimension` for scalars (always 1), structures and matrices (square, column
  and row)
- `g/trace` returns the trace for square matrices and square structures

We now expose the following additional trigonometric functions in
`sicmutils.generic` (courtesy of
https://github.com/sicmutils/sicmutils/pull/154):

- `cosh`: hyperbolic cosine
- `sinh`: hyperbolic sine
- `tanh`: hyperbolic tangent, ie sinh/cosh
- `sech`: hyperbolic secant, ie 1/cosh
- `csch`: hyperbolic secant, ie 1/sinh
- `acosh`: inverse hyperbolic cosine, ie, `(= x (cosh (acosh x)))`
- `asinh`: inverse hyperbolic sine, ie, `(= x (sinh (asinh x)))`
- `atanh`: inverse hyperbolic tangent, ie, `(= x (tanh (atanh x)))`

These three methods existed in `sicmutils.env`, but not as extensible generics.
Now they're fully extensible:

- `cot`: cotangent, ie 1/tan
- `sec`: secant, ie 1/cos
- `csc`: cosecant, ie 1/sin

These all work with:

- real and complex numbers
- power series (missing a few implementations, operators and matrices are
  missing the same ones for this reason)
- matrices (square matrices return their power series expansions)
- operators (power series expansion of the operator)
- functions (where they create composition)
- symbolic expressions
- Derivatives and dual numbers! The new functions all work with `D`, the
  forward-mode automatic differentiation operator.

Additionally, four methods that lived in `sicmutils.generic` are now exposed as
generics:

- `real-part`
- `imag-part`
- `angle`
- `conjugate`

These now work on:

- _all_ numeric types, including symbolic expressions.
- functions
- structures (only `magnitude` and `conjugate`)
  - `magnitude` formerly didn't handle structures containing complex numbers by
    taking a proper inner product. This is fixed as of
    [#168](https://github.com/sicmutils/sicmutils/pull/168)

- PR [#189](https://github.com/sicmutils/sicmutils/pull/189) introduces:

  - `g/make-rectangular`, (build a complex number from real and imaginary parts)
  - `g/make-polar` (build a complex number from radius and angle)
  - note that these work with real numbers, symbolic numbers, functions and any
    combination of these.

These work with functions, real numbers and symbolic expressions (and any mix of
the three).

## 0.13.0

The main announcement for this release is _Clojurescript Support!_. Implementing
this resulted in a few upgrades along the way:

- more powerful numerics, specifically `definite-integral` and native
  minimization routines
- a generic numeric tower for Clojurescript
- Many more tests! The test coverage was great before, and it's stayed high as
  we've added new implementations.
- added explicit code coverage metrics via Codecov: [![Codecov branch](https://img.shields.io/codecov/c/github/littleredcomputer/sicmutils/master.svg?maxAge=3600)](https://codecov.io/github/littleredcomputer/sicmutils)

Here are more explicit details on the release.

### Misc

`generic.cljc` now includes a default implementation of:

- `expt` given a valid `mul`
- default `sub`, given a valid `add` and `negate`
- default `div`, given a valid `mul` and `invert`
- `Expression` and `Operator` both have better `print-method` implementations,
  so the repl experience feels more like `scmutils`
- `Operator` now has an `expn` method, which acts like `g/exp` on an operator
  but expands each term in order `n`.
- many, many more tests!

### Clojurescript Support

Full conversion of SICMUtils to Clojurescript. All functionality from v0.12.1
now works in both Clojure and Clojurescript!

Most of the conversion was straightforward. The major missing piece was a
numeric tower implementation for Clojurescript (complex numbers, ratios) that
bring it up to parity with Clojure:

- Add the `bigfraction` implementation from
  [fraction.js](https://www.npmjs.com/package/fraction.js) sicmutils.ratio for
  cross-platform ratio support (#99)
- Adds CLJS complex number support through [complex.js](https://github.com/infusion/Complex.js) (#41)
- `js/BigInt`, `goog.math.Long` and `goog.math.Integer` implementations round
  out the numeric tower (#45)

### Numerical Routines

The numerical routines in SICMUtils depend heavily on Apache Commons, which of
course only exists in Java. We had to implement much of the numerics code in
native Clojure. It's fast, efficient and functional. Give it a read if you're
curious about how these algorithms work.

- New, native minimization routines have replaced the Apache Commons implementations:

  - **Univariate Minimizers**
    - Port scipy's auto-bracketing + scmutils version (#104)
    - Port golden section search from scipy (#105)
    - Implement Brent's method for fn minimization in native clj (#106)

  - **Multivariate**
    - pure Clojure implementation of Nelder-Mead (#102)

- Native `definite-integral` numerics implementation, written as a series of
  computational essays:

  - **Basics**:
    - [Riemann Sums](https://github.com/littleredcomputer/sicmutils/blob/master/src/sicmutils/numerical/quadrature/riemann.cljc), all the way up through efficient, incremental, "accelerated" versions of these easy-to-understand methods:
    - [Midpoint method](https://github.com/littleredcomputer/sicmutils/blob/master/src/sicmutils/numerical/quadrature/midpoint.cljc), same development but shorter since it reuses functional abstractions. Also incremental, efficient, accelerated
    - [Trapezoid Method](https://github.com/littleredcomputer/sicmutils/blob/master/src/sicmutils/numerical/quadrature/trapezoid.cljc), same idea but for closed intervals.

  - **Sequence Acceleration / Extrapolation Methods**
    - [Polynomial interpolation](https://github.com/littleredcomputer/sicmutils/blob/master/src/sicmutils/polynomial/interpolate.cljc): the general thing that "richardson extrapolation" is doing below. Historically cool and used to accelerate arbitrary integration sequences
    - [Rational Function extrapolation](https://github.com/littleredcomputer/sicmutils/blob/master/src/sicmutils/rational_function/interpolate.cljc): used in bulirsch-stoer integration and ODE solving.
    - "[Richardson extrapolation](https://github.com/littleredcomputer/sicmutils/blob/master/src/sicmutils/polynomial/richardson.cljc)" is a special case, where we get more efficient by assuming that the x values for the polynomial interpolation go 1, 1/2, 1/4... and that we're extrapolating to 0.

  - **Higher-order Calculus:**
    - [Numerical derivatives](https://github.com/littleredcomputer/sicmutils/blob/master/src/sicmutils/numerical/derivative.cljc): derivatives using three kinds of central difference formulas... accelerated using Richardson extrapolation, with a nice technique for guarding against underflow.
    - [Simpson's Method](https://github.com/littleredcomputer/sicmutils/blob/master/src/sicmutils/numerical/quadrature/simpson.cljc)... fit a parabola to every slice. OR, "accelerate" the trapezoid method with one step of Richarsdson extrapolation!
    - [Simpson's 3/8 Method](https://github.com/littleredcomputer/sicmutils/blob/master/src/sicmutils/numerical/quadrature/simpson38.cljc): Same idea, but accelerate a sequence that triples its slices every iteration.
    - [Boole's Rule](https://github.com/littleredcomputer/sicmutils/blob/master/src/sicmutils/numerical/quadrature/boole.cljc): trapezoid method plus two steps of Richardson extrapolation. (Are you starting to see the pattern??)
    - [Romberg Integration](https://github.com/littleredcomputer/sicmutils/blob/master/src/sicmutils/numerical/quadrature/romberg.cljc): midpoint OR trapezoid, with as many steps of Richardson extrapolation as we can take!
    - [Milne's Rule](https://github.com/littleredcomputer/sicmutils/blob/master/src/sicmutils/numerical/quadrature/milne.cljc), MIDPOINT method, one step of extrapolation!
    - [Bulirsch-Stoer integration](https://github.com/littleredcomputer/sicmutils/blob/master/src/sicmutils/numerical/quadrature/bulirsch_stoer.cljc)... midpoint or trapezoid, with rational function extrapolation, as many steps as we can handle AND some custom step sizes.

  - **Combinators**:
    - [Variable Substitutions](https://github.com/littleredcomputer/sicmutils/blob/master/src/sicmutils/numerical/quadrature/substitute.cljc): implemented as functional wrappers that take an integrator and return a modified integrator.
    - [Improper Integrals](https://github.com/littleredcomputer/sicmutils/blob/master/src/sicmutils/numerical/quadrature/infinite.cljc): a template for a combinator that enables infinite endpoints on any integrator, using variable substitution on an appropriate, tunable range.
    - [Adaptive Integration](https://github.com/littleredcomputer/sicmutils/blob/master/src/sicmutils/numerical/quadrature/adaptive.cljc): a combinator that turns any of the integrators above into an "adaptive" integrator that's able to focus in on difficult regions.
  - And finally, "[Numerical Quadrature](https://github.com/littleredcomputer/sicmutils/blob/master/src/sicmutils/numerical/quadrature.cljc)", the namespace/essay that ties it all together.

- `sicmutils.numerical.compile` uses [SCI](https://github.com/borkdude/sci), the
  Small Clojure Interpreter, to generate compiled numerical code (#133)

- Implemented ODE solving using @littleredcomputer's
  [odex-js](https://github.com/littleredcomputer/odex-js) library (#135)

### Reader Literals

[data_readers.cljc](https://github.com/littleredcomputer/sicmutils/blob/master/src/data_readers.cljc)
provides 3 new data reader literals:

- `#sicm/ratio`

Use this with a ratio literal, like `#sicm/ratio 1/2`, or with a string like
`#sicm/ratio "1/4"`. If the denominator is `1` this literal will return a
`js/BigInt` in Clojurescript, or a Long in Clojure.

- `#sicm/bigint`

Use with a number literal, like, `#sicm/bigint 10`, or a string like
`#sicm/bigint "10000012"` to generate a `js/BigInt` in Clojurescript, or a
`clojure.lang.BigInt` in Clojure.

- `#sicm/complex`

Currently this only works with a string like `#sicm/complex "1 + 2i"`. In the
future it might work with a pair of `(real, complex)`, like:

    #sicm/complex [1 2]

### Power Serious, Power Serious

The Power Series implementation in `series.cljc` received an overhaul. The
implementation now follows Doug McIlroy's beautiful paper, ["Power Series, Power
Serious"](http://citeseerx.ist.psu.edu/viewdoc/download?doi=10.1.1.333.3156&rep=rep1&type=pdf).
Doug also has a 10-line version in Haskell on [his
website](https://www.cs.dartmouth.edu/~doug/powser.html).

The API now offers two types:

 - `Series`, which represents a generic infinite series of arbitrary values, and
 - `PowerSeries`, a series that represents a power series in a single
   variable; in other words, a series where the nth entry is interpreted as
   the coefficient of $x^n$:

    $$[a b c d ...] == $a + bx + cx^2 + dx^3 + ...$$

`series/series?` responds true to both. `series/power-series?` only responds
true to a `PowerSeries`.

To turn a `PowerSeries` into a `Series`, call it as a function with a single
argument, or pass the series and one argument to `series/value` to evaluate the
series using the above equation.

To turn a `Series` into a `PowerSeries`, call `series/->function`. None of the
functions discussed below can mix series types; you'll have to do the conversion
explicitly.

Each type supports the following generic operations:

- `*`, `+`, `-`, `/` between series and non-series
- `g/negate`, `g/invert`, `g/sqrt`, `g/expt` work as expected.
- `g/add` between series and non-series

`PowerSeries` additionally supports:

- `g/exp`, `g/cos`, `g/sin`, `g/asin`, `g/tan`
- `g/partial-derivative`, so `PowerSeries` works well with `D`

Each of these acts as function composition for the single variable function that
the `PowerSeries` represents. If `s` is a `PowerSeries` that applies as `(s x)`,
`(g/exp s)` returns a series that represents `(g/exp (s x))`.

There are many more new methods (see the namespace for full documentation):

- `starting-with` renamed to `series`
- `power-series`, analogous `series` but generates a `PowerSeries`
- `series*` and `power-series*` let you pass an explicit sequence
- `series/take` removed in favor of `clojure.core/take`, since both series
  objects act as sequences
- `generate` takes an additional optional argument to distinguish between series
  and power series
- `Series` now implements more of `v/Value`
- new `zero`, `one`, `identity` constants
- `constant` returns a constant power series
- `xpow` generates a series representing a bare power of `x`
- `->function` turns a `Series` into a `PowerSeries`
- `value`, `fmap` now handles both `Series` and `PowerSeries`
- `(inflate s n)` expands each term $x^i$ of `s` to $x^{in}$
- `compose` returns the functional composition of two `PowerSeries`
- `revert` returns the functional inverse of two `PowerSeries`
- `integral` returns a series representing the definite integral of the supplied
  `PowerSeries`, 0 => infinity (optionally takes an integration constant)

The namespace also provides many built-in `PowerSeries` instances:

- `exp-series`
- `sin-series`
- `cos-series`
- `tan-series`
- `sec-series`
- `asin-series`
- `acos-series`
- `atan-series`
- `acot-series`
- `sinh-series`
- `cosh-series`
- `tanh-series`
- `asinh-series`
- `atanh-series`
- `log1+x-series`
- `log1-x-series`
- `binomial-series`

And two `Series` (non-power):

- `fib-series`, the fibonacci sequence
- `catalan-series`, the [Catalan
  numbers](https://en.wikipedia.org/wiki/Catalan_number)

### Matrix Generic Operations

`::matrix` gained implementations for `exp`, `cos`, `sin`, `asin`, `tan`,
`acos`, `asin`; these now return taylor series expansions of the operator, where
multiplication is composition as before.

### Operator Generics

`Operator` gained implementations for `cos`, `sin`, `asin`, `tan`, `acos`,
`asin`; these now return taylor series expansions of the operator, where
multiplication is composition as before.

## [v0.12.1]

- Getting Github releases up to parity with the most recent release to Clojars.

## [v0.10.0]

- Did some refactoring and one breaking rename (Struct became Structure, since
  we don't abbreviate other deftypes). This also marks the point of departure
  for working with Functional Differential Geometry.


## [v0.9.8]

- This is the version that was current as of the talk @littleredcomputer gave at
  [Clojure/west 2017](2017.clojurewest.org), entitled "[Physics in
  Clojure](https://www.youtube.com/watch?v=7PoajCqNKpg)."<|MERGE_RESOLUTION|>--- conflicted
+++ resolved
@@ -2,7 +2,6 @@
 
 ## unreleased
 
-<<<<<<< HEAD
 - #497:
 
   - `sicmutils.expression.compile/compile-state-fn` and its non-memoized version
@@ -14,10 +13,9 @@
 
   - Fixes a bug where non-numeric operations `up` and `down` were applied at
     compile time, throwing an error.
-=======
+
 - #498: replace all long-form GPL headers with `"SPDX-License-Identifier:
   GPL-3.0"`.
->>>>>>> ce763b31
 
 - #496:
 
@@ -28,7 +26,7 @@
 
     A simulation run of the double pendulum example in the [clerk-demo
     repository](https://github.com/nextjournal/clerk-demo/blob/20a404a271bea29ef98ee4e60a05e54345aa43ba/notebooks/sicmutils.clj)
-    now runs in 700ms vs the former 2.2 seconds, a major win.
+    now runs in 350ms vs the former 2.2 seconds, a major win.
 
   - Function compilation now pre-simplifies numerical forms encountered inside a
     function, like `(/ 1 2)`, instead of letting them be evaluated on every fn
