# Changelog

## [0.21.0]

<<<<<<< HEAD
- #

  - fixes a long-standing (test-only) bug in `sicmutils.polynomial-test` around
    palindromic polynomials

  - Adds a new `x-degree` argument to `sicmutils.polynomial/univariate->dense`,
    for padding the result with zeros in the case that you want to guarantee a
    certain dense degree in the result.
=======
- #480: `sicmutils.numerical.quadrature/definite-integral` now coerces the
  result of non-compiled integrands in cljs to double. This prevents the
  @kloimhardt bug where certain paths would produce `BigInt` instances and fail
  in quadrature calls.
>>>>>>> 450334e6

- #477:

  - Adds tight integration with the
    [`clj-kondo`](https://github.com/clj-kondo/clj-kondo) linter via an exported
    clj-kondo configuration in the `resources` directory. All macros in the
    library now offer pleasant linting to users. This is especially helpful for
    the macros in `pattern.rule`, which now can offer live feedback to
    pattern-matching authors.

    See `doc/linting.md` for details on various warnings reported, and
    installation instructions for the clj-kondo config.

    Thanks to @borkdude for all of his help getting this working, and making
    this amazing project!

  - All linter errors and warnings are now addressed, fixed and silenced for the
    entire codebase, both `test` and `src` directories.

  - A new Github Action will run the linter for every PR and push to master, and
    annotate PRs with linter warnings and errors.

  - `com.gfredericks/test.chuck` dev dependency upgraded to `0.2.13` to grab its
    clj-kondo exported config.

  - I found the following bugs with the help of the linter:

    - Deleted the unused `sicmutils.differential/d:apply`.

    - Fixed a bug with `sicmutils.expression.render/->JavaScript` not using the
      second argument to `remainder`.

    - deleted `sicmutils.numerical.quadrature.common` in favor of
      `sicmutils.generic/infinite?`

    - Fixed a broken integrator in `sicmutils.numerical.quadrature.simpson38`,
      and fixed the tests to actually stress this code.

    - Fixed a bug where
      `sicmutils.numerical.quadrature.substitute/exponential-upper` was not
      actually using its input function!

    - unused `simplify` argument removed from
      `sicmutils.simplify.rules/non-negative-factors!` and all uses.

    - Bug fix in `sicmutils.special.elliptic/jacobi-elliptic-functions`; deep in
      the gnarly fn, one of the branches returned nil instead of its required
      values. Thank you, linter!

    - `pattern.rule` patterns can now handle spliced and unquote-spliced inputs in
      their symbol position.

    - `sicmutils.pattern/template` will no longer error in the 1-arity case when
      some form contains a binding entry like `(? (fn [m] ...))`. Instead, the
      function will be passed an empty map.

- #474:

  - `g/quotient` now supports inexact inputs, as LONG as the inputs are equal up
    to sign. So `(g/quotient 1.2 -1.2)` now returns `-1` instead of throwing.

- #469:

  - `sicmutils.matrix` gains:

    - `literal-column-matrix`, `literal-row-matrix` for generating slightly
      tidier matrices of literal entries. (See `literal-matrix` for the prior
      option.)

    - `structure->matrix` converts 2 tensors into explicit matrices.

    - `s:solve-linear-left`, `s:solve-linear-right`, `s:divide-by-structure` act
      on 2 tensors. These live in the matrix namespace since they depend on
      conversions to and from tensors and matrices.

    - `make-diagonal` for generating diagonal matrices with a constant element
      along the diagonal.

    - `s->m`, `s:transpose` and `s:inverse` all gain new 2-arities
      that provides a sane default for `ls`.

    - More efficient matrix `invert` and `determinant` routines, plus functions
      to generate type specific custom matrix inversion and determinant routines
      via `classical-adjoint-formula`, `general-determinant`.

    - Linear equation solving via `solve`, `rsolve` and `cramers-rule`.

  - Implements new generics for matrices and structures:

    - diagonal matrices respond true to `v/=` with a scalar if all entries along
      the diagonal are equal to that scalar.

    - square matrices can now `g/+` and `g/-` with scalars; the scalar `c` is
      converted `(* c I)`, where `I` is an identity matrix of the same dimension
      as the square matrix.

    - `(g/acot M)` now expands the matrix `M` into a nice power series, more
      efficient than the previous default.

    - Thanks to `solve` and `cramers-rule`, the following `g/div` combinations
      now work: `matrix/scalar`, `scalar/square-matrix`,
      `column-matrix/square-matrix`, `row-matrix/square-matrix`,
      `up/square-matrix`, `down/square-matrix`, `matrix/square-matrix`.

    - new `solve-linear` implementations between square matrices and `up`
      `down`, row and column matrices, and between structures and scalars.

    - new `solve-linear-right` between row-matrix+square-matrix,
      down+square-matrix and scalar+structure.

  - Fixes an infinite loop with `sicmutils.matrix/some`.

  - Renames `square-structure->` to `two-tensor->`, and
    `square-structure-operation` to `two-tensor-operation`. These functions now
    work with rectangular 2 tensors, not just square.

  - `sicmutils.structure` gains `down-of-ups?`, `up-of-downs?`, `two-up?`,
    `two-down?`, `two-tensor?` and `two-tensor-info` for working with "2
    tensors", ie, structures that contain structural entries of matching
    orientation and size.

  - New `g/acot` generic method installed for Operator instances.

- #471:

  - installs the complex GCD implementation into the generic system and modifies
    it to work with real/complex pairs.

  - tweaks the default gcd implementation so that two identical values `x`, even
    if they are floating point, will return `x` from `(gcd x x)`. (default gcd
    in `sicmutils.euclid` can handle cases now where the terms are equal and of
    opposite sign.)

  - adds `exact-divide` handling of non-integral numbers when the inputs are
    either equal or of opposite sign.

- #398 adds a `sicmutils.generic/gcd` implementation for complex numbers,
  closing the long-standing #58. Thanks to @adamhaber for this!

- #461 adds `sicmutils.quaternion`, with a full arithmetic implementation and
  the beginnings of a rotation API. Quaternions are implemented like vectors of
  length 4, and implement all appropriate Clojure protocols. All arithmetic is
  compatible with all scalars and complex numbers.

  - Accessors: `get-r`, `real-part`, `get-i`, `get-j`, `get-k`, `complex-1`,
    `complex-2`, `->complex-pair`, `->vector`, `three-vector`

  - Predicates: `real?`, `zero?`, `one?`, `pure?`, `unit?`

  - Constants: `ZERO`, `ONE`, `I`, `J`, `K`

  - Reader literal `#sicm/quaternion` takes a 4-vector or a single entry.

  - Constructors: `make`, `from-complex`, `spherical`, `semipolar`,
    `multipolar`, `cylindrospherical`, `cylindrical`

  - More: `arity`, `evaluate`, `partial-derivative`, `magnitude-sq`,
    `normalize`, `commutator`

  - Transcendental functions: `exp` `log`, `cos`, `sin`, `tan` `sinh`, `cosh`,
    `tanh`. Many more transcendentals will work, thanks to their default
    implementations.

  - Arithmetic and generics: `+`, `-`, `*`, `/`, `dot-product`, `cross-product`,
    `conjugate`, `magnitude`, `expt`, `sqrt`, `simplify`, `infinite?`,
    `solve-linear-right`, `solve-linear`

  - Rotation-related: `from-angle-normal-axis`, `from-angle-axis`, `pitch`,
    `roll`, `yaw`, `->angle-axis`

- #468:

  - adds `sicmutils.polynomial/touchard`, implementing a constructor for the
    type of polynomial known as a "complete Bell polynomial" or ["Touchard
    polynomial"](https://en.wikipedia.org/wiki/Touchard_polynomials).

  - adds `sicmutils.special.factorial/bell` for computing the nth [Bell
    number](https://en.wikipedia.org/wiki/Bell_number)

  - `sicmutils.series/bell-series` returns an infinite sequence of bell numbers.

- #276 adds an `integration-opts` to
  `sicmutils.mechanics.lagrange/Lagrangian-action`. All options are passed on to
  `definite-integral`. By default, `parametric-path-action` passes `:compile?
  false`, since we do NOT want to compile the polynomial.

- #463 adds a new 1-arity to `sicmutils.matrix/characteristic-polynomial` that
  returns an actual polynomial instance. Creating this polynomial once and
  calling it many times is much more efficient. Closes #209.

  - `expt` called with a negative base and non-integral power now properly
    returns a complex number instead of `##NaN`.

  - symbolic `=` now behaves correctly and accumulates an expression of nested
    `and`s, vs before. The previous behavior would convert `(= 'a 'b 'c')` to
    `(= (= 'a 'b) 'c')`, which is NOT correct. (if `(= 'a 'b)` is true, then the
    expression evaluates to `false`, since `(= true 'c')` is false.)

  - adds `sicmutils.series/function->`, for generating a Maclaurin series from a
    function.

- #449:

  - All missing trigonometric functions have been filled in `sicmutils.generic`
    and aliased in `sicmutils.env`:

    - Inverse cotangent: `acot`
    - inverse secant: `asec`
    - inverse cosecant: `acsc`
    - hyperbolic (inverse hyperbolic) cotangent: `coth` and `acoth`
    - hyperbolic (and inverse hyperbolic) secant: `sech` and `asech`
    - hyperbolic (and inverse hyperbolic) cosecant: `csch` and `acsch`

    All of these have default implementations and derivatives defined. They'll
    work out of the box for all types with `atan` defined (and potentially
    `exp`, `sqrt` and `log`.)

    Thanks to John D Cook's ['Bootstrapping a minimal math
    library'](https://www.johndcook.com/blog/2021/01/05/bootstrapping-math-library/)
    for his inspiration on the defaults and implementation order of these new
    functions.

  - `expt` gains a new default implementation for non-native-integral powers,
    making `expt` work for any type with `exp`, `log` and `mul` defined.

  - `sqrt` gains a default implementation for all types implementing `exp`,
    `mul` and `log`.

  - All trig functions now have derivatives and docstrings.

  - New `sinc`, `tanc`, `sinhc`, `tanhc` functions live in `sicmutils.generic`
    and are aliased into `sicmutils.env`. These are generically defined as `(/
    (sin x) x)`, `(/ (tan x) x)` (and similar with `sinh` and `tanh`), with
    correct definitions for 0 and infinite-valued inputs.

    These functions all support derivatives as well.

  - New default `acot` implementation in `sicmutils.series`.

- #450:

  - Adds `sicmutils.series/harmonic-series`, the infinite series of [harmonic
    numbers](https://en.wikipedia.org/wiki/Harmonic_number)

  - moves `sicmutils.numerical.elliptic` to the `sicmutils.special` package, as
    `sicmutils.special.elliptic`.

  - New `sicmutils.special.factorial` namespace!
    `sicmutils.util.permute/factorial` moves here, and the forgotten duplicate
    `sicmutils.generic/factorial` is now gone.

    - New functions: `falling-factorial`, `rising-factorial`,
      `double-factorial`, `multi-factorial`, `subfactorial`,
      `binomial-coefficient`, `stirling-first-kind`, `stirling-second-kind`.

  - New `sicmutils.util.permute/multichoose` function, implementing the
    definition [described here](https://mathworld.wolfram.com/Multichoose.html).

  - better `number-of-combinations` impl in `sicmutils.util.permute`, using
    `sicmutils.special.factorial/falling-factorial`

  - sci bindings for`sicmutils.special.factorial`, `sicmutils.util.permute`.

- #458:

  - Default implementation of `g/negative?` returning `false` for literal
    numbers and symbols. This was required to get `g/abs` working for
    polynomials and rational functions with symbolic coefficients.

  - Polynomials and rational functions now correctly unwrap `Literal`
    coefficients in `->expression`. Without this, the resulting expressions
    would not correctly respond to `simplify` calls.

  - Slight efficiency improvement in
    `sicmutils.polynomial.gcd/->content+primitive`.

  - `sicmutils.rational-function/from-points` now correctly builds its function.
    Before, it was unhygienic; if `'x` appeared in the coefficients the results
    would be incorrect.

- #456:

  - `sicmutils.mechanics.lagrange/{Γ,Γ-bar}` are removed in favor of the
    existing `Gamma` and `Gamma-bar` functions. The `sicmutils.env` aliases are
    gone as well.

  - `sicmutils.mechanics.lagrange/Lagrange-interpolation-function` now returns
    an actual polynomial instance. Because polynomials support `IFn` and respond
    to the derivative operator `D`, this makes the `find-path` example on pages
    22/23 of SICM run about 5x faster.

  - Richardson extrapolation is now implemented as a functional fold. The
    exposition in `sicmutils.polynomial.richardson` discusses this; the
    namespaces gains `richardson-fold`, `richardson-sum` and `richardson-scan`.

- #455 makes `sicmutils.util.aggregate/scan` and
  `sicmutils.algebra.fold/fold->scan-fn` slightly more efficient by dropping the
  first element of the returned sequence before mapping the `present` function.

- #453:

  - Adds `sicmutils.polynomial/from-points` and
    `sicmutils.rational-function/from-points` for generating `Polynomial` and
    `RationalFunction` instances from sequences of points.

- #451:

  - new `sicmutils.algebra.fold` namespace:

    - New folds: `kahan-babushka-neumaier` (aliased as `kbn`),
      `kahan-babushka-klein` and and `kbk-n` macro for generating higher-order
      `kahan-babushka-klein` variants. `generic-sum-fold` folds using
      `sicmutils.generic/+`.

    - `sicmutils.util.aggregate/kahan-fold` now lives here, named `kahan`.

    - `fold->sum-fn` and `fold->scan-fn` generate functions like
      `sicmutils.util.aggregate.{sum,scan}` specialized to the supplied fold.
      See the docstrings for the multiple arities supported

    - fold primitives: `count`, `constant`, `min`, `max`.

    - fold combinator `join` allows compound folds to be built out of primitive
      folds.

  - Upgrades to `sicmutils.util.aggregate`:

    - `scanning-sum` renamed to `scan`

    - `halt-at` deleted in favor of the built-in `halt-when` that I didn't know
      about!

    - `scan` and `sum` now both use a dynamic binding, `*fold*`, to set the fold
      they use for aggregation. By default, this is set to the new
      `kahan-babushka-neumaier-fold`.

    - The three-arity version of `sum` now uses transducers, saving a pass over
      the input range.

    - `pairwise-sum` implements pairwise summation, an error-limiting technique
      for summing vectors. Use the dynamic binding `*cutoff*` to set where
      `pairwise-sum` bails out to normal summation.

  - Upgrades to `sicmutils.rational-function.polynomial`:

    - The folds in this namespace now follow the fold contract laid out in
      `sicmutils.algebra.fold`, implementing all three arities correctly.

    - I realized that the fold implementation here should /not/ return a full
      row every time it processes a previous row; a far better `present`
      implementation would return the best estimate so far. Then you could build
      a `scan` from that fold to see the estimates evolve lazily as new points
      are added. This has better performance, it turns out, than the original
      method!

    - added a bunch to the exposition to make the advantages clear.

  - Upgrades to `sicmutils.rational-function.interpolate`:

    - `fold` interface upgraded, similar to the polynomial interpolation notes.

    - New `bulirsch-stoer-fold`, `bulirsch-stoer-sum` and `bulirsch-stoer-scan`
      functions. These are similar to the `modified-**` versions but use the
      `bulirsch-stoer` algorithm, instead of `modified-bulirsch-stoer`.

    - `modified-bulirsch-stoer-fold-fn` renamed to
      `modified-bulirsch-stoer-fold`, to match the naming scheme of other
      "folds" in the library.

    - `modified-bulirsch-stoer-fold` renamed to `modified-bulirsch-stoer-sum`,
      to match the convention that "reducing a sequence with a fold" is called
      "summing" the sequence. I can see this changing down the road...

    See `context-opts` for instructions on how to enable
    `sicmutils.algebra.fold/kbk-n` in the SCI environment (you'll need to turn
    on access to `js/Math` or `java.lang.Math`).

  - Fixed a type inference warning in Clojurescript in `sicmutils.complex`.

  - Added support for `sicmutils.util.def` and its `fork` macro to the default
    SCI environment provided by SICMUtils. Helpful for macro-writing!

  - `sicmutils.numerical.quadrature.adaptive` now uses the dynamically bound
    `sicmutils.util.aggregate/*fold*` to accumulate its numerical integral
    pieces, instead of a hardcoded `kahan-sum`.

  - `sicmutils.numerical.quadrature.bulirsch-stoer` now uses the functional scan
    versions of polynomial and rational function interpolation, as these are a
    bit faster than the originals!

  - `sicmutils.util.stream/scan` deleted in favor of
    `sicmutils.util.aggregate/scan` with a dynamic binding for `*fold*` to
    customize.

- #448:

  - new `g/infinite?` generic with implementations for all numeric types,
    complex numbers, `differential` instances. Defaults to `false` for all other
    types. (Also aliased into `sicmutils.env/infinite?`).

  - The infix, TeX and JavaScript renderers (`->infix`, `->TeX` and
    `->JavaScript`) all properly render `##Inf` and `##-Inf`. Infix uses the
    Unicode symbol ∞, while `->TeX` uses the LaTeX command `\infty`.
    Javascript's `Infinity` stands in for `##Inf` in generated JS code.

  - Complex numbers now respond `true` to `g/negative?` if their imaginary
    component is zero and real component is negative, false otherwise.

  - `g/+`, `g/-`, `g//` now no longer short circuit if there is a NUMERIC zero
    on either side. This was causing bugs in cases where we allow, say, a scalar
    to be added to a quaternion, and auto-convert the scalar right there (so it
    adds only to the real part). OR in cases, like in the matrix PR, where we
    convert the scalar in addition to `<scalar>*I*`.

    - This caused some problems with `sicmutils.matrix` tests that were not well
      typed.

  - The default `expt` implementation is now available as a function to call
    directly (`sicmutils.generic/default-expt`) without going through the
    dispatch system.

- #447 contains a grab-bag of fixes and additions, many related to complex
  numbers:

  - Use `Math/E` instead of `(Math/exp 1)` for euler's constant in
    `sicmutils.env`.

  - Fix bug in `sicmutils.calculus.indexed`, in a case where either input was
    missing an `up` or `down`index type.

  - symbolic `dot-product` and `inner-product`

  - `inner-product` now defaults to `dot-product` for scalar instances. This is
    correct for all numeric types we currently have, since `complex` is the only
    tough case, and it has real coefficients.

  - simplify now does NOT freeze expressions before simplifying. This allows
    complex numbers to survive simplification, since they freeze to `(complex
    <re> <im>)`.

    - big rewrite in `sicmutils.simplify.rules`, to convert all of the frozen
      matchers like `(complex 1 2)` into matchers that actually bind to a
      complex number.

    - more rules in `complex-trig`, it can now handle bigger products inside of
      `sin` and `cos` multiplied by `I`.

  - Various improvements to `sicmutils.complex`:

    - complex implementations for `dot-product` between complex and real types

    - Fixed reflection warnings with `ComplexFormat`in complex parsing code

    - complex `zero?` now returns true for inputs like `(complex -0.0 -0.0)`,
      where a negative zero lives in the real or imaginary slots

    - new `sicmutils.complex/-I` binding, set to `(g/negate c/I)`

    - `g/expt` for complex numbers optimizes the inputs equal to `I` by
      returning exact 1, -1, `I` or `-I` depending on the input. This applies to
      `g/square` and `g/cube` as well.

- #445 fixes a bug where structures and other seq-able types were interpreted as
  sequence matchers.

  In `pattern.match` and all rules, things that respond true to `sequential?`
  but not `seq?` or `vector?` (many of the sicmutils types, like structures and
  the upcoming Quaternion type) were being converted to `seq` and treated as
  sequence matchers vs literal matchers. This no longer happens, and structures
  etc are treated as literal matchers.

- #443:

  - Implements `IKVReduce` and `Reversible` for structures. This enables `rseq`
    and `reduce-kv` to work with structures.

  - Removes a `reduced` shortcut condition in `sicmutils.generic/*` that was
    causing multiplications of the form `(* 0 0 (up 0 0))` to shortcut and
    return `0` instead of the appropriate structural form.

  - the `atan` implementation for symbolic numbers is now careful not to return
    a floating point number in the case of a 0 argument in the second position.
    Additionally, it now returns symbolic `pi` or 0 in the case of `0` in the y
    argument for positive and negative `x` argument, respectively, and symbolic
    `(/ pi 2)` or `(- (/ pi 2))` for a 0 `x` argument and respective positive or
    negative `y` argument.

- #442 fixes #441 by upgrading the implementations of
  `sicmutils.util.permute/{factorial,number-of-combinations}` to be able to
  handle large inputs. Thanks to @swapneils for the report.

- #440:

  - Modifies `(g/exp 0)` to return an exact 1, vs the previous `1.0`.

  - Fixes a bug in `sicmutils.rules/exp-contract` leftover from the port from
    Scheme. Thanks to @adamhaber for pointing this out!

- #438:

  - converts `doall` calls to `run!`, `dorun`, `doseq` or `mapv` where
    applicable. In cases where we were trying to force side effects (mostly in
    the tests), this change prevents the environment from retaining the full
    sequence. This will save memory!

  - adds missing tests from `connection.scm` to
    `sicmutils.calculus.connection-test`, stressing pages 205 - 213 from MTW,
    Gravitation.

- #434: allow pattern matching forms to successfully bind to `nil` or `false`.

- #397: `sicmutils.calculus.manifold/typical-coords` now returns generated
  coordinate symbols that start with the same symbol as the coordinate system's
  prototype, like:

```clj
(typical-coords R2-polar)
;;=> (up x065308 x165309)

(typical-coords
 (with-coordinate-prototype R2-polar (up 'r 'theta)))
;;=> (up r65312 theta65313)
```

## 0.20.1

- #396:

  - fixes a bug in the SCI version of `define-coordinates` which didn't allow
    any rebinding of manifolds.

  - Removes the `bindings` key from `sicmutils.env.sci/context-opts`.
    https://github.com/babashka/sci/issues/637 is a bug with variable rebinding
    that occurs when `:bindings` is in play. Instead of relying on this key,
    evaluate `(require '[sicmutils.env :refer :all])` against your SCI
    environment to get all bindings.

  - bumps the default version of SCI to 0.2.7.

## 0.20.0

- #348:

  - Adds a new single arity version of
    `sicmutils.util.permute/permutation-parity`, which returns the parity of a
    permutation relative to its sorted version.

  - `sicmutils.complex/complex` can now take a single string argument in both
    Clojure and Clojurescript.

  - Expands the complex number literal parser to take these forms, in addition
    to the previously-supported string argument:

```clj
#sicm/complex [1.2 3.6]    ;; 1.2+3.6i
#sicm/complex [1.2]        ;; 1.2
#sicm/complex 1.4          ;; 1.4
#sicm/complex "1.2 + 3.6i" ;; 1.2+3.6i
```

- #394 fixes a bug with derivatives of functions that returned a map... but
  where the map was actually meant to represent some other type, by holding a
  `:type` key. We do this for manifold families and manifold points, as two
  examples. Now, instead of recursing into the values, the system will correctly
  throw an error. (You can fix this by using a `defrecord` instead of a map and
  implementing `sicmutils.differential/IPerturbed`.)

- #393:

  - Forms like `(let-coordinates [(up x y) R2-rect] ...)` will now work even if
    `up` is not present in the environment. Previously this syntax was valid,
    but only if `up` had been imported.

  - Adds the `sicmutils.calculus.coordinate/define-coordinates` macro, also
    aliased into `sicmutils.env`. This macro allows you to write forms like

```clj
(define-coordinates (up t x y z) spacetime-rect)
(define-coordinates [r theta] R2-polar)
```

  and install set of bindings for a manifold's coordinate functions, basis
  vector fields and basis form fields into a namespace. This is used liberally
  in Functional Differential Geometry. (You might still prefer `let-coordinates`
  for temporary binding installation.)

  - Converts many of the `sicmutils.fdg` test namespaces to use the new
    `define-coordinates` macro, making for a presentation closer to the book's.

  - Fixes a Clojurescript warning in `sicmutils.util` warning due to
    redefinition of `clojure.core/uuid`

- #386:

  - Aliases `sicmutils.mechanics.hamilton/phase-space-derivative` into
    `sicmutils.env`, and adds `sicmutils.sr.frames/base-frame-maker`. The latter
    function makes it easier to write reference frames like `the-ether`, as with
    the `home` variable in chapter 11 of FDG.

  - Adds all code listings from chapters 10 and 11 of FDG as
    `sicmutils.fdg.{ch9,ch10}-test`.

- #384:

  - Adds `sicmutils.fdg.ch9-test`, with tests for all forms from FDG's 9th
    chapter.

  - Tests from `sicmutils.fdg.einstein-test` now all work, and quite fast. The
    functions in this namespace comprise some of the exercises from FDG chapter
    9. (Einstein's Field Equations hung until this PR... getting these working
    is a huge achievement for me, and, in some sense, the final milestone of the
    Big Port from scmutils.)

  - Adds `sicmutils.function/memoize`, a metadata-and-function-arity preserving
    version of `clojure.core/memoize`.

  - in `sicmutils.calculus.indexed`, `with-argument-types` and
    `with-index-types` now both correctly set the arity of the returned
    function, in addition to the argument types or indices.
    `sicmutils.function/arity` will now work correctly with indexed or typed
    functions.

  - Adds new `manifold?` and `manifold-family?` functions in `sicmutils.env` and
    `sicmutils.calculus.manifold`. These are enabled by new `:type
    :sicmutils.calculus.manifold/{manifold,manifold-family}` keys in the
    appropriate structures in the manifold namespace. Manifolds and manifold
    families will now respond with these keywords to `sicmutils.value/kind`.

  - The `sicmutils.calculus.manifold/ICoordinateSystem` now has a `uuid`
    function, for internal comparison of coordinate systems. This is here so
    that points can cache coordinate system representations by UUID. Before this
    change, changing the coordinate prototype, or attaching metadata to a
    coordinate system would break its cache entry in manifold points. (This was
    the killer for the Einstein Field Equations!)

  - `sicmutils.calculus.manifold/{coordinate-prototype,with-coordinate-prototype}`
     now store and retrieve the coordinate prototype from metadata. This plus
     the previous change allows manifold points to correctly cache their
     coordinate representations.

  - `sicmutils.calculus.manifold/manifold` acts as identity on manifolds now.
    Previously it only worked on coordinate systems.

- #382:

  - Makes the `name` argument to `sicmutils.operator/make-operator` optional.
    `name` now defaults to `'???`.

  - adds tests for all code forms in Chapter 8 of FDG.

- #376 adds more type hints to the `ratio.cljc` namespace. This fully solves the
  advanced compilation issues we were seeing.

- #374: Demos, thanks to @sigmaxipi!

- #379 fixes typos in a couple of the equations in `richardson.cljc`, closing
  #377. Thanks to @leifp for the report.

- Features, tests and bugfixes from #381:

  - `sicmutils.calculus.coordinate/generate` moves to
    `sicmutils.calculus.manifold/c:generate`; this supports a bugfix where
    1-dimensional manifolds like `R1-rect`, aka `the-real-line`, return a
    coordinate prototype of a single element like `t` instead of a structure
    with a single entry, like `(up t)`. Thanks to @phasetr for the bug report
    that led to this fix, and @gjs for finding and fixing the bug.

  - `same.ish/Approximate` implemented for `sicmutils.structure/Structure`,
    allowing `ish?` comparison of `up` and `down` structures with approximate
    entries. Require `sicmutils.generator` for this feature. (NOTE: because
    protocols are implemented for the LEFT argument, `(ish? <vector> (down
    ...))` will still return true if the values are approximately equal, even
    though a `<vector>` is technically an `up` and should NOT equal a `down`. Do
    an explicit conversion to `up` using `sicmutils.structure/vector->up` if
    this distinction is important.)

  - `same.ish/Approximate` now defers to `sicmutils.value/=` for equality
    between `Symbol` and other types. This lets `ish?` handle equality between
    symbols like `'x` and literal expressions that happen to wrap a single
    symbol.

  - `Cartan->Cartan-over-map` now does NOT compose `(differential map)` with its
    internal Cartan forms. This fixed a bug in a code listing in section 7.3 of
    FDG.

  - Section 7.3 of FDG implemented as tests in `sicmutils.fdg.ch7-test`.

  - Many new tests and explorations ported over from `covariant-derivative.scm`.
    These live in `sicmutils.calculus.covariant-test`.

  - timeout exceptions resulting from full GCD are now caught in tests using
    `sicmutils.simplify/hermetic-simplify-fixture`. Previously, setting a low
    timeout where simplification failed would catch and move on in normal work,
    but fail in tests where fixtures were applied.

## 0.19.2

Yet another incremental release, this time to bump the `Fraction.js` dependency.
The new `cljsjs` dependency has code compatible with advanced compilation.

- #372 bumps the `Fraction.js` dependency to `4.1.1`.

## 0.19.1

This is an incremental bugfix release to get Clojurescript advanced compilation
into shape.

- #371:

  - fixes a subtle bug with extern inference on `fraction.js/bigfraction.js`.
    Thanks to @sigmaxipi for this report!

  - removes overridden factory constructors like `->Polynomial`. I had
    originally done this for functions that held a metadata field, so that the
    user could leave it out and have it default to `nil`... but advanced Closure
    compilation can't understand the `ns-unmap` call, so it has to go.

  - Many unary functions on `Operator`, `Structure`, `Series`, `PowerSeries`,
    `Polynomial` and `RationalFunction` now preserve metadata. Binary functions
    between two instances of any of these still return a new object with
    metadata == `nil`.

## 0.19.0

> (If you have any questions about how to use any of the following, please ask us
> at our [Github Discussions](https://github.com/sicmutils/sicmutils/discussions)
> page!)

This release focused on improving the expressiveness and performance of the
three simplification engines in SICMUtils:

  - `sicmutils.polynomial` and `sicmutils.rational-function` are now quite well
    fleshed out, with full polynomial and rational function APIs and many
    generics.

  - The polynomial and rational function _simplifiers_ work by round-tripping
    expressions through these types, depending on each namespace to emit
    symbolic expressions in "canonical form". This process is now much faster!
    On one important Bianchi Identity benchmark in `sicmutils.fdg.bianchi-test`,
    one test that formerly took close to 30 minutes now runs in 30 seconds, and
    all see a 60-fold improvement.

  - By default, these simplifiers emit expressions with all terms multiplied
    out; the new `factor` function in `sicmutils.env` lets you factor
    expressions, overriding this default.

  - The rule-based simplifier is now based on a powerful pattern matching
    engine, implemented in `pattern.match` and `pattern.rule`.
    `sicmutils.simplify.rules` now contains every rule and possible
    customization from the original scmutils codebase.

There is a _lot_ in this release, all motivated by performance. Please read on
for the detailed notes, and enjoy version 0.19.0!

### Rule-Based Simplifier Overhaul

- #353 introduces a powerful new simplifier, ported from the `new-simplify`
  procedure in `simplify/rules.scm` of the scmutils library. There are now a
  BUNCH of new rulesets and rule simplifiers in `sicmutils.simplify.rules`!

  The next step with these is to massage them into separate bundles of rules
  that users can mix and match into custom simplifiers for objects like abstract
  matrices, abstract bra and ket structures, up and down, booleans (for
  representing equations and inequalities) and so on.

- #349 introduces a new pattern matching system, built out of matcher
  combinators. All of the rules in `sicmutils.simplify.rules` now use the new
  syntax offered by the library. Some notes:

  - `pattern.match` defines a number of "matcher combinators"; these are
    functions that take a map of bindings, a data input and a success
    continuation and either succeed by calling their continuation, or fail. Out
    of the box, the library provides `fail`, `pass`, `with-frame`,
    `update-frame`, `predicate`, `frame-predicate`, `eq`, `bind`, `match-when`,
    `match-if`, `or`, `and`, `not`, `segment` and `sequence`.

  - Additionally, any combinator that takes another combinator can ALSO take a
    pattern form like `'?x`. See `pattern.syntax` for the full, rich range of
    syntax allowed. These are all functions, so you'll have to quote your
    symbols at this stage.

  - Passing a matcher combinator to `pattern.match/matcher` to generate a
    matcher object. This is a function from some `data` input to a map of
    bindings on success, or an explicit `pattern.match/failure` object on
    failure. Test for failure with `pattern.match/failed?`.

  - A combination of a matcher and a "consequence function" is called a "rule".
    A consequence is a function that takes a binding map and either returns a
    new result or fails by returning `nil` or `false`. (Don't worry, you can
    succeed with these values too by wrapping them in `sicmutils.rule/succeed`.)

    Rules are the heart of the whole simplification mechanism in sicmutils! To
    learn about how to build these, see the documentation for `pattern*`,
    `pattern`, `consequence`, `template`, `rule*`and `rule`.

  - `pattern.rule` gives you some starter rules, and many combinators you can
    use to build more and more powerful and complex sets of rules. These are
    `pass`, `fail`, `predicate`, `return`, `branch`, `choice*`, `choice`,
    `pipe*`, `pipe`, `n-times`, `attempt`, `guard`, `iterated`, `while`,
    `until`, `fixed-point` and `trace`.

  - Rules are nice for rewriting entire expressions recursively, from the bottom
    up or top down. This is called "term rewriting". A big motivation for this
    rewrite was to make it easy to build custom term rewriters for types like
    abstract matrices or abstract up and down structures. You can use your rules
    to rewrite structures recursively with `bottom-up`, `top-down`,
    `iterated-bottom-up` and `iterated-top-down`. `ruleset*`, `ruleset`,
    `rule-simplifier` and `term-rewriting` capture some common patterns the
    library uses to go from rules => term rewriters.

  - If you want ideas about how to use the pattern matching library to rewrite
    expressions, see `sicmutils.simplify.rules` for many examples.

- #354 adds SCI support for all macros and functions in the new pattern matching
  namespaces, and adds these to the namespaces exposed via `sicmutils.env.sci`.

### Rational Function, Polynomial Simplifiers

- #341 takes on a large rewrite of the rational function and polynomial
  simplfiers. One goal of this project was to improve the performance of the
  Bianchi Identities in `sicmutils.fdg.bianchi-test`, and I'm happy to say that
  they are now a good bit faster than the original scmutils implementation.

  `sicmutils.polynomial` and `sicmutils.rational-function` are now solid data
  structures of their own, with many operations installed into the generic
  system. These are now valuable and useful outside of their role in the
  simplifier.

  This was a large project, and many small improvements and bugfixes snuck in.
  Here is the full list:

  - `v/kind` now works for `sorted-map` instances.

  - GCD in Clojurescript is now fast and efficient between all combinations of
    `js/BigInt` and `js/Number`, and in Clojure between all combinations of
    `clojure.lang.BigInt`, `BigInteger`, `Long` and `Integer`.

  - on the JVM, GCD now works properly with rational numbers. Previously
    anything non-integral would return `1`; now `(gcd 1/2 1/3)` properly returns
    `1/6`.

  - `g/exact-divide` now succeeds for all non-exact `::v/scalar` types (symbols,
    floats, etc) either if the denominator is zero, or if the two arguments are
    equal. Else, it throws, just like before.

  - A multi-arity call to `sicmutils.generic/*` now stops if it encounters a
    0, rather than attempting to multiply all remaining items by 0.

  - The default function for `sicmutils.generic/lcm` protects against overflow
    by dividing only a single one of its arguments `a` and `b` by `(gcd a b)`.

  - `(g/lcm 0 0)` now properly returns 0.

  - New `sicmutils.util.aggregate/{monoid,group}` functions let you build
    multi-arity aggregations out of binary combination functions, with an option
    to bail early at "annihilator" values, like 0 for multiplication.

  - New multi-arity `lcm` and `gcd` implementations for symbolic expressions
    appropriately handle `0` and `1` on either side, as well as the case where
    both arguments are equal.

  - In the `sicmutils.numsymb` namespace, thanks to `monoid` and `group`, the
    `'*`, `'/`, `'-`, `'+`, `'or`, `'and`, `'gcd`, `'lcm` and `'=` operations
    now have efficient multi-arity implementations that stop computing when they
    receive an annihilator, like `0` for multiplication or `true` for `or`.
    Access these via `(sicmutils.numsymb/symbolic-operator <symbol>)`.

  - `sicmutils.series/PowerSeries` gains `arg-scale` and `arg-shift` functions;
    these are identical to `sicmutils.function/arg-{scale,shift}`, but preserve
    the `PowerSeries` type. (#367 proposes making these functions generic.)

  - New `sicmutils.ratio/IRational` protocol, with `numerator` and `denominator`
    functions implemented for ratios and for the `RationalFunction` data type.
    These two are now exposed in `sicmutils.env`.

  - `sicmutils.simplify.rules/*divide-numbers-through-simplify?*` is now `true`
    by default; numbers in the denominator will now automatically pull up into
    the numerator. All tests now reflect this setting.

  - Any analyzer generated from `sicmutils.expression.analyze` can now act on
    both bare, unwrapped expressions (raw lists etc) and on
    `sicmutils.expression.Literal` instances. This means that you can now call
    `sicmutils.simplify/{*rf-simplify*,*poly-simplify*}` as functions and
    canonicalize some form with either simplifier without triggering a full
    simplification. A small win, but ice.

  - `sicmutils.polynomial.factor` got a major rewrite, and now exposes a few
    functions like `poly->factored-expression`, `factor-expression` and
    `factor`.

      - `factor` is _tremendously useful_! Call `factor` (it's aliased into
        `sicmutils.env`) on any expression to factor out all possible terms.
        This makes it much easier to see where there is some cancellation
        lurking, in, say, some expression you know should equal zero (a
        residual).

  - bugfix: `sicmutils.expression.Literal` instances now compare their contained
    expression via `sicmutils.value/=`.

  - `sicmutils.rules/constant-elimination` can now eliminate constants from
    expressions with any arity, not just binary forms.


  Now, the three big namespaces... `sicmutils.polynomial`,
  `sicmutils.rational-function` and `sicmutils.polynomial.gcd` all got a big
  overhaul.

  - `sicmutils.polynomial` notes:

    - `Polynomial` uses a new sparse representation for its "power product"
      term; this, plus an arithmetic rewrite, makes the whole system much faster
      for larger numbers of variables (for all #s, really).

    - `Polynomial` instances implement many more Clojure(script) protocols. They
      can hold metadata; they can be evaluated as functions of their
      indeterminates, and `seq` now returns a sequence of terms.

    - `Polynomial` extends `sicmutils.function/IArity` and
      `differential/IPerturbed`, so you can use `sicmutils.function/arity`, and
      take derivatives of functions that return polynomials.

    - In their arithmetic, `Polynomial` instances will drop down to bare
      coefficients whenever some multiplication or addition removes all
      indeterminates. All binary arithmetic exposed in the namespace can handle
      non-`Polynomial` instances on either or both sides, so this is fine.
      Coefficients are treated as constant polynomials.

    - The namespace holds many new functions. Some choice ones are:

      - constructors: `make`, `constant`, `linear`, `c*xn`, `identity`, and
        `new-variables`

      - accessor functions: `arity`, `degree`, `coefficients`, `leading-term`,
        `leading-coefficient`, `leading-exponents`, `leading-base-coefficient`,
        `trailing-coefficient`, `lowest-degree`

      - predicates: `monomial?`, `monic?`, `univariate?`, `multivariate?`,
        `negative?`

      - functions to generate new polynomials: `map-coefficients`,
        `map-exponents`, `scale`, `scale-l`, `normalize`, `reciprocal`,
        `drop-leading-term`, `contract` and `extend` alongside `contractible?`,
        `lower-arity`, `raise-arity`, `with-lower-arity`, `arg-scale`,
        `arg-shift`

      - arithmetic: `negate`, `abs`, `add`, `sub`, `mul`, `square`, `cube`,
        `expt`, `divide` along with `divisible?`, `evenly-divide`,
        `pseudo-remainder`, and _lots_ of functions installed into the generic
        arithmetic system.

      - different ways to evaluate polynomials: `evaluate`, `horner-with-error`

      - calculus! `partial-derivative` and `partial-derivatives` are alive and
        well, and work with the `D` operator.

      - Functions to get in and out of polynomials from other types:
        `univariate->dense`, `->power-series`, `expression->`, `->expression`

  - `sicmutils.polynomial.gcd` also got a rewrite; it's fairly clear to read
    now, and prepared for the eventual addition of the sparse multivariate GCD
    routine that scmutils uses. There are some efficiency gains here too that
    let us turn a number of tests back on, or demote them from `:long` markers.

  - `sicmutils.rational-function` notes:

    - `RationalFunction` instances implement many more Clojure(script)
      protocols. They can hold metadata; they can be evaluated as functions of
      their indeterminates, and `seq` now returns a pair of `numerator`,
      `denominator`.

    - `RationalFunction` extends `sicmutils.function/IArity` and
      `sicmutils.ratio/IRational`, so our generic `arity`, `numerator` and
      `denominator` work on these instances.

    - Here are some new functions from the `RationalFunction` namespace:

      - constructor: `make`, drops to polynomial or coefficient where needed
        just like `Polynomial` functions

      - functions to generate new rational functions: `arg-scale`, `arg-shift`

      - predicates: `negative?`

      - arithmetic: `negate`, `abs`, `add`, `sub`, `mul`, `square`, `cube`,
        `expt`, `invert`, `div`, `gcd`, and many functions installed into the
        generic arithmetic system.

      - evaluation via `evaluate`

      - calculus! `partial-derivative` and `partial-derivatives` are alive and
        well, and work with the `D` operator.

      - Functions to get in and out of rational functions from symbolic
        expressions: `expression->`, `->expression`.

### New Functions, Performance Improvements

- #358:

  - Adds a more efficient `literal-derivative` implementation to
    `sicmutils.abstract.function`, making the Bianchi identity benchmarks run
    40% faster.

  - In Clojurescript, `Range` instances now implement `sicmutils.value.Value`
    and `sicmutils.differential.IPerturbed`, allowing them to be returned from
    derivative-taking functions

  - Major, unexpected performance improvement - it turns out
    `sicmutils.value/number?` was quite slow in Clojure (less so in
    Clojurescript). Changing this function from an `isa?` check to a series of
    explicit `instance?` checks cut the build time in half. This makes the
    numeric tower less extensible... but it wasn't terribly extensible to start
    with, and needs some attention to make it so. A big win!

  - The Bianchi identity benchmarks have all been updated to reflect the big
    performance improvements achieved here, thanks to the wonderful
    [Tufte](https://github.com/ptaoussanis/tufte) profiling library from
    @ptaoussanis. The remaining very slow piece in the simplifier is the
    implementation of `g/add` for polynomial instances. #341 will improve this
    situation.

- #360 introduces a number of performance improvements to the
  `sicmutils.differential.Differential` implementation, primarily in `terms:+`
  and `terms:*`. thanks again to @ptaoussanis and the
  [Tufte](https://github.com/ptaoussanis/tufte) profiling library for helping me
  track these down.

- #357:

  - Adds the ability to do incremental simplification, every time an operation
    is performed involving a symbolic expression. Bind
    `sicmutils.numsymb/*incremental-simplifier*` to a function from raw
    expression -> raw expression, like `sicmutils.simplify/simplify-expression`
    or any of the rules in `sicmutils.simplify.rules` to enable this behavior.

  - Expands the `sicmutils.expression.analyze` API with the functions
    `default-simplifier`, `expression-simplifier`, `initializer`,
    `expression-analyzer` and `auxiliary-variable-fetcher`. See the [API
    documentation](https://cljdoc.org/d/sicmutils/sicmutils/CURRENT/api/sicmutils.expression.analyze)
    for detailed notes on how to do interactive expression analysis and
    simplification with these new tools.

  - by default, each simplification pass uses both rational function _and_
    polynomial canonicalization. This brings the simplifier into line with the
    scmutils simplifier.

- #353:

  - Adds a new `sicmutils.util.logic` namespace with an `assume!` function that
    allows rules to log assumptions when some simplification like `(sqrt (square
    x))` might have to choose one of multiple possible simplifications
    (`(non-negative? x)`, in this example).

    This function simply logs the assumption for now, instead of performing any
    checks. now. Turn off assumption logging with the dynamic variable
    `*log-assumptions?*` in that namespace.

  - new `sicmutils.value/almost-integral?` returns true if its argument is VERY
    close to an integral value, false otherwise.

- Efficient `symmetric-difference` implementation in `sicmutils.util.vector-set`
  (#346)

### Bug fixes, file moves, misc

- #369:

  - Removes JVM dependencies on Guava and nrepl.

  - Removes `sicmutils.env/sicmutils-repl-init`; this is only used by `lein
    repl`, and we now accomplish the same task with the `:repl-options` entry in
    `project.clj`.

  - Makes `sicmutils.polynomial.{factor,gcd}` available to SCI via the
    `sicmutils.env.sci` namespace

  - moves a few namespaces to more valid locations, now that the rational
    function and polynomial namespaces are tidied:

    - `sicmutils.numerical.interpolate.polynomial` ->
      `sicmutils.polynomial.interpolate`

    - `sicmutils.numerical.interpolate.richardson` ->
      `sicmutils.polynomial.richardson`

    - `sicmutils.numerical.interpolate.rational` ->
      `sicmutils.rational-function.interpolate`

- #358:

  - Converts the Clojurescript test build and REPL command from `lein-cljsbuild`
    to `shadow-cljs`. This enables more formerly-slow tests for Clojurescript;
    these are now fast enough to run, thanks to the performance improvements
    described below.

  - Upgrades our [Timbre](https://github.com/ptaoussanis/timbre) logging
    dependency to version 5.1.2, and [SCI](https://github.com/borkdude/sci) to
    0.2.5

- #353:

  - `expression->stream`, `expression->string`, `print-expression`, `pe` move
    from `sicmutils.simplify` to `sicmutils.expression`, and are now aliased in
    `sicmutils.env`.

  - `pattern.rule/guard` now fails if its rule argument fails; previously it
    wrapped the result in `attempt`, and would return its original input on
    failure.

  - fixed a heisenbug in `sicmutils.expression.analyze/make-analyzer` where, in
    Clojurescript, using expressions containing a `js/BigInt` as a hashmap key
    caused certain simplifications to fail. (This is vague, but the bug was
    _really_ subtle.) The fix was to make sure we freeze keys in the symbol
    cache. This is now noted in the function body.

## 0.18.0

> (If you have any questions about how to use any of the following, please ask us
> at our [Github Discussions](https://github.com/sicmutils/sicmutils/discussions)
> page!)

This release focused on porting over all of the material required to run every
piece of code from Sussman and Wisdom's ["Functional Differential
Geometry"](http://xahlee.info/math/i/functional_geometry_2013_sussman_14322.pdf).
The namespaces are lightly documented; the situation is better than the original
library, but will only get better as I work through the material and add
commentary.

There is a huge amount of functionality and material here! We can run many
examples from general and special relativity, and the tests are full of
exercises from the classic ["Gravitation" book by Misner, Thorne and Wheeler
(MTW)](https://www.amazon.com/Gravitation-Charles-W-Misner/dp/0691177791).

Notable changes from the rest of the library:

- `Operator` instances are slightly more efficient with their addition and
  multiplication, handling `zero?` and `one?` cases appropriately

- `Structure`s can now hold metadata

- We've extended the SICMUtils generics to Clojure's Map and Set data
  structures. These can now combine with `+`. Maps are treated as sparse
  infinite-dimensional vector spaces, and can multiply with symbolic or numeric
  scalars.

- `ModInt` instances are now correctly equal to numbers (when those numbers mod
  down to the `ModInt` instance's residue).

### What's next?

The next major change will be an overhaul of the simplifier to make it work fast
enough to solve Einstein's field equations in a reasonable amount of time, maybe
even in the browser. Polynomial GCD is slow, but
[#341](https://github.com/sicmutils/sicmutils/pull/341) will make it fast.

On to the detailed notes!

### Functional Differential Geometry

- From #339:

  - The new `sicmutils.calculus.covariant/Lie-D` can compute the Lie derivative
    for coordinates.

  - `sicmutils.calculus.frame` lets us create relativistic reference frames for
    investigating special relativity problems. This namespace aliases the
    following functions into `sicmutils.env`: 'frame?', `make-event`, `event?`,
    `claim`, `coords->event`, `event->coords`, `ancestor-frame`, `frame-name`,
    `frame-owner` and `frame-maker`.

  - `sicmutils.calculus.hodge-star` implements the Hodge star operator from
    chapter 10 of Functional Differential Geometry, plus Gram Schmidt
    orthonormalization. This namespace aliases the following functions into
    `sicmutils.env`: `Gram-Schmidt`, `orthonormalize` and `Hodge-star`.

  - `sicmutils.calculus.indexed` ports over the scmutils work on indexed objects
    and typed functions. This namespace aliases the following functions into
    `sicmutils.env`: `argument-types`, `with-argument-types`, `index-types`,
    `with-index-types`, `typed->indexed`, `indexed->typed`, `typed->structure`,
    `structure->typed`, `i:outer-product` and `i:contract`.

  - `sicmutils.calculus.manifold` gains `coordinate-system?`, which
    (predictably) returns true if its argument is a coordinate system, false
    otherwise. `chart` and `point` also take relativistic reference frames in
    addition to coordinate systems; the returned function converts to and from
    coordinates and events, rather than coordinates and manifold points.

  - `Div`, `Grad`, `Curl` and `Lap` move from `sicmutils.calculus.derivative` to
    `sicmutils.calculus.vector-calculus`. This namespace also contains versions
    of these operators from Functional Differential Geometry. This namespace
    aliases the following functions into `sicmutils.env`: `divergence`, `curl`,
    `gradient` and `Laplacian` (along with the others mentioned).

  - lots of new namespaces available in `sicmutils.env.sci`, soon to be deployed
    to Nextjournal: `sicmutils.calculus.{hodge-star, indexed, vector-calculus}`,
    and `sicmutils.sr.{boost,frames}`.

  - `sicmutils.sr.boost` describes boosts from special relativity, covered in
    chapter 11 of Functional Differential Geometry. This namespace aliases the
    following functions into `sicmutils.env`: `make-four-tuple`,
    `four-tuple->ct`, `four-tuple->space`, `proper-time-interval`,
    `proper-space-interval`, `general-boost`, `general-boost2` and
    `extended-rotation`.

  - `sicmutils.sr.frames` implements relativistic reference frames from special
    relativity, covered in chapter 11 of Functional Differential Geometry. This
    namespace aliases the following functions into `sicmutils.env`:
    `make-SR-coordinates`, `SR-coordinates?`, `SR-name`, `make-SR-frame`,
    `the-ether`, `boost-direction`, `v:c`, `coordinate-origin`, `add-v:cs` and
    `add-velocities`.

- From #338:

  - `sicmutils.fdg.bianchi-test` verifies the Bianchi identities; this was a
    challenge posed by GJS, and getting it working exposed a few bugs and
    triggered the rest of the work in this PR. Thank you, GJS!

  - `covariant-derivative` now properly handles the case of functions with
    argument types attached.

  - added `covariant-differential` to `sicmutils.calculus.covariant`.

  - aliased all functions from various namespaces in `sicmutils.calculus` into
    `sicmutils.env`.

  - adds `sicmutils.calculus.metric`, with the following functions exposed in
    `sicmutils.env`:

      - `coordinate-system->metric-components`, `coordinate-system->metric`,
        `coordinate-system->inverse-metric`, `literal-metric`,
        `components->metric`, `metric->components`,
        `metric->inverse-components`, `metric-over-map`, `lower`,
        `vector-field->oneform-field`, `drop1`, `raise`,
        `oneform-field->vector-field`, `raise1`, `drop2`, `raise2`,
        `trace2down`, `trace2up`, `sharpen`, `S2-metric`

      - `sicmutils.calculus.metric/invert` is exposed as `metric:invert` to
        match the scmutils naming scheme.

  - adds `sicmutils.calculus.connection`, with the following functions exposed
    in `sicmutils.env`:

    - `make-Christoffel-1`, `metric->Christoffel-1`, `metric->Christoffel-2`,
      `literal-Christoffel-1`, `literal-Christoffel-2`, `metric->connection-1`,
      `metric->connection-2`, `literal-Cartan`, `structure-constant`

- #337:

  - adds `sicmutils.calculus.curvature`, with these new functions and many tests
    from the classic "Gravitation" book: `Riemann-curvature`, `Riemann`,
    `Ricci`, `torsion-vector`, `torsion` and `curvature-components`

  - form fields now have NO identity operator, since they multiply by wedge, not
    composition.

- #328 adds many utilities for "Functional Differential Geometry".

  - vector fields, in `sicmutils.calculus.vector-field`:

    - new functions: `basis-components->vector-field`,
      `vector-field->basis-components`

    - vector fields now implement `v/zero?` and `v/zero-like` by returning
      proper vector fields.

  - form fields, in `sicmutils.calculus.vector-field`:

    - new functions: `nform-field?`, `basis-components->oneform-field`,
    `oneform-field->basis-components` and `function->oneform-field` (aliased as
    `differential-of-function`)

    - `Alt`, `alt-wedge` provide alternate wedge product definitions

    - form fields now implement `v/zero?` and `v/zero-like` by returning
      proper form fields that retain their rank.

    - form fields now correctly multiply via `*` by using
      `sicmutils.calculus.form-field/wedge`, instead of composition.

  - maps between manifolds, in `sicmutils.calculus.map`:

    - new function: `pushforward-function`

    - `differential` becomes `differential-of-map`, aliased back as `differential`

  - `sicmutils.calculus.covariant` gains new functions: `Cartan?`,
    `Christoffel?`, `Cartan->Christoffel`, `symmetrize-Christoffel`,
    `symmetrize-Cartan`, `Cartan->Cartan-over-map`, `geodesic-equation`,
    `parallel-transport-equation`.

  - `sicmutils.calculus.covariant/vector-field-Lie-derivative` can now handle
    structural inputs.

### New Functions, Functionality

- From #342:

  - Added `sicmutils.calculus.derivative/D-as-matrix` and
    `sicmutils.matrix/as-matrix`, ported from scmutils.

  - converted `sicmutils.modint.ModInt` to a `deftype`; this allows `ModInt`
    instances to be `=` to non-`ModInt` numbers on the right, if the right side
    is equal to the residue plus any integer multiple of the modulus. `v/=`
    gives us this behavior with numbers on the LEFT too, and `ModInt` on the
    right.

    - This change means that `:i` and `:m` won't return the residue and modulus
      anymore. `sicmutils.modint` gains new `residue` and `modulus` functions to
      access these attributes.

  - The JVM version of sicmutils gains more efficient `gcd` implementations
    for `Integer` and `Long` (in addition to the existing native `BigInteger`
    `gcd`), thanks to our existing Apache Commons-Math dependency.

  - `sicmutils.structure/dual-zero` aliases `compatible-zero` to match the
    scmutils interface. Both are now aliased into `sicmutils.env`.

  - `Structure` instances can now hold metadata (#339).

- From #339:

  - In `sicmutils.mechanics.rotation`:

    - gains aliases for `R{xyz}` in `rotate-x`, `rotate-y` and `rotate-z`.

    - `R{x,y,z}-matrix` now alias `rotate-{x,y,z}-matrix`.

    - Added new functions `angle-axis->rotation-matrix` and the mysterious,
      undocumented `wcross->w` from scmutils

    - `rotate-{x,y,z}-tuple` are now aliased into `sicmutils.env`.

  - `Operator` instances now ignore the right operator in operator-operator
    addition if the left operator passes a `v/zero?` test. Contexts are still
    appropriately merged.

  - in `sicmutils.simplify.rules`, the `sqrt-contract` ruleset now takes a
    simplifier argument and attempts to use it to simplify expressions internal
    to a square root. As an example, if two square roots in a product simplify
    to the same expression, we can drop the wrapping square root; otherwise
    multiplication is pushed under the root as before.

    - Added a missing rule in `simplify-square-roots` that handles roots of
      exponents with odd powers.

  - `sicmutils.matrix` changes:

    - `generate` has a new 2-arity version; if you supply a single dimension the
      returned matrix is square.

    - `diagonal?` returns true if its argument is a diagonal matrix, false
      otherwise.

  - A new namespace, `sicmutils.util.permute`:

    - `factorial` moved here from `sicmutils.generic`. It's still aliased into
      `sicmutils.env`.

    - new functions: `permutations`, `combinations`, `cartesian-product`,
      `list-interchanges`, `permutation-parity`, `permutation-interchanges`,
      `permute`, `sort-and-permute`, `subpermute`, `number-of-permutations`,
      `number-of-combinations`. See the tests for usage examples.

- From #338:

  - `(* <structure> <operator>)` multiplication pushes operator multiplication
    into the structure, rather than converting a structure into an operator.

- #337:

  - If you combine `Operator` instances with non-equal `:subtype` fields, the
    returned operator now keeps the parent subtype (or throws if one is not a
    subtype of the other).

  - `Operator` instances now ignore any `identity?`-passing operator on the left
    or right side of operator-operator multiplication. Contexts are still
    appropriately merged.

  - Similarly, `Operator` addition ignores `zero?` operators on the left or
    right side, and subtraction ignores `zero?` operators on the right right.

- #328:

  - Closes #249; operators now verify compatible contexts on multiplication.

  - `Operator` instances can now provides custom `zero?`, `one?`, `identity?`,
    `zero-like`, `one-like` and `identity-like` implementations by setting a
    function of a single (operator-typed) argument to a keyword like `:zero?` in
    their context. the identity operator returns `true` for `identity?`, and
    `false` for `one?` so that it isn't stripped by the `g/*` function.

  - structures implement the 0-arity case of IFn now.

- #335 implements `g/make-rectangular`, `g/make-polar` `g/real-part` and
  `g/imag-part` for clojure's Map data structure. Maps are treated as sparse
  vectors, any missing key on either side of `make-rectangular` or
  `make-polar`is treated as a 0 (rather than an error because the keys don't
  match, as in vectors).

- #334 adds implementations of `g/add` and the `sicmutils.value.Value` protocol
  for clojure's Set data structure. Addition is defined as set union, and
  `(zero-like <set>)` returns the empty set.

- #334 implements `g/add`, `g/negate` and `g/sub` for Clojure's Map data
  structure. Map addition is defined as a merge using `g/add` on clashing
  values; `g/sub` is the same, but any values on the right side not on the left
  side are negated.

  Maps can also be multiplied with scalars (commutatively) or divided (scalar on
  the right side only) by scalars. This, plus the commutative group property
  declared above, mean that Clojure's maps are sparse vector spaces over
  anything that responds true to `sicmutils.value/scalar?`... currently anything
  in the numeric tower up to complex, along with symbolic expressions and
  `Differential` instances.

## 0.17.0

> (If you have any questions about how to use any of the following, please ask us
> at our [Github Discussions](https://github.com/sicmutils/sicmutils/discussions)
> page!)

This release starts the work of porting all of GJS and JW's "Functional
Differential Geometry" to SICMUtils. The Differential Geometry section below
describes the many new manifolds, coordinate systems and functions for
interacting with these that we've gained.

The main big change in 0.17.0 that `simplify` no longer changes the type of its
input; simplified expressions _remain_ expressions.

`solve-linear`, `solve-linear-left` and `solve-linear-right` round out the
stable of generics ported from scmutils.

They're not fully installed yet, but we've laid the groundwork for a new literal
boolean type. This can represent equalities and inequalities, and will be
excellent for equation solving.

Enjoy the release!

### New Functions, Functionality

- #330 adds `g/real-part` and `g/imag-part` implementations for
  `sicmutils.structure.Structure` and `sicmutils.matrix.Matrix` instances. These
  pass through to the entries in the structure or matrix. #331 adds similar
  implementations for `g/make-rectangular` and `g/make-polar`.

- #327 adds `sicmutils.structure/sumr`, also aliased into `sicmutils.env` Given
  some function `f` and any number of isomorphic `structures`, `sumr` returns
  the sum of the results of applying `f` to each associated set of entries in
  each `structure`.

- #319 adds

  - symbolic boolean implementations for `sym:=`, `sym:and`, `sym:or` and
    `sym:not` with infix, latex and JavaScript renderers.
  - `sym:derivative`, for purely symbolic derivatives

  The boolean operators will act just like `=`, `and` and `or` on booleans, and
  appropriately respond if just one side is a boolean. If both sides are
  symbolic, These return a form like `(= a b)`, `(and a b)` or `(or a b)`.

  The functions currently live in `sicmutils.numsymb` only; access them via
  `(numsymb/symbolic-operator <sym>)`, where `<sym>` is one of `'=`, `'and`,
  `'or`, `'not` or `'derivative`.

- #304 aliases `sicmutils.operator/anticommutator`, `sicmutils.util/bigint?` and
  into `sicmutils.env`

  - implements `v/=` properly for sequences, `Differential`, `Complex`,
    `Structure` and `Matrix` instances

  - in `sicmutils.env`, `v/=` now overrides `clojure.core/=`. `v/=` should act
    identically to `clojure.core/=` everywhere; the difference is that its
    behavior is customizable, so we can make `Differential` instances equal to
    numbers, or complex numbers with a 0 imaginary part equal to real numbers
    with the same real part.

    `v/=` may not drop recursively down into, say, Clojure maps. Please open an
    issue if you find a case like this!

  - BIG CHANGE: `Literal` and `Structure` instances now KEEP their type under
    `g/simplify`. If you want to get the expression back out of its `Literal`
    wrapper, use `sicmutils.expression/expression-of`, also aliased into
    `sicmutils.env`.

    This means that you can no longer make comparisons like this:

```clojure
;; this worked before, and was used all over the tests (probably not in much
;; user code!)
(clojure.core/= '(* 3 x)
                (simplify (+ 'x 'x 'x)))
;;=> false
```

  Instead, use `v/=` (which is now aliased into `sicmutils.env`):

```clojure
;; `v/=` will do the right thing by unwrapping the literal expression on the
;; right:
(v/= '(+ x y) (+ 'x 'y))
;;=> true
```

- #305 adds `g/solve-linear` and `g/solve-linear-left` implementations between
  `sicmutils.structure/Structure` instances.

- #207:

  - adds missing implementations of `g/floor`, `g/ceiling`, `g/integer-part` and
    `g/fractional-part` for functions, both literal and abstract.

  - adds `g/solve-linear`, `g/solve-linear-left`, `g/solve-linear-right`.
    `(g/solve-linear-right a b)` returns `x` such that `a = x*b`, while
    `g/solve-linear` (and its alias, `g/solve-linear-left`) returns `x` such
    that `a*x = b`. These functions are implemented for:

    - `sicmutils.series.{Series, PowerSeries}`
    - all numeric types
    - functions, operators
    - `sicmutils.modint.ModInt`
    - `sicmutils.differential.Differential`, so you can differentiate through
      this operation

- #309: `sicmutils.util/bigint` is aliased as `sicmutils.env/bigint` in
  Clojurescript only. This is available natively in Clojure.

- #308 and #310 add:

  - `sicmutils.ratio/{numerator,denominator,ratio?,rationalize}` and are now
    aliased into `sicmutils.env` in Clojurescript. These are available natively
    in Clojure. `sicmutils.complex/complex?` is aliased into `sicmutils.env` for
    both platforms.

  - Proper superscript support in `->infix` and `->TeX` renderers.

- #306: Added the mathematical constants `phi` and `e` bound to, respectively,
  `sicmutils.env/{phi,euler}`.

### Differential Geometry

- #326 is a large PR that marks the start of a big push toward full
  implementation of the ideas in "Functional Differential Geometry". Here is the
  full list of changes:

  - `sicmutils.calculus.basis` gains a new `::coordinate-basis` type, along with
    `coordinate-basis?`, `basis->coordinate-system`, `basis->dimension`,
    `contract` and `make-constant-vector-field` from scmutils. More functions
    moved here.

  - In `sicmutils.calculus.coordinate`, `let-coordinates` and
    `using-coordinates` can now handle namespaced coordinate systems like
    `m/R2-rect` in their coordinate system position! Their docstrings are far
    better too.

  - `sicmutils.calculus.vector-field/coordinate-basis-vector-fields` was renamed
    to `coordinate-system->vector-basis`.

  - `sicmutils.calculus.form-field/coordinate-basis-oneform-fields` was renamed
    to `coordinate-system->oneform-basis`.

  - `sicmutils.calculus.manifold` gets a LOT of restructuring, and many new
    manifolds out of the box. Here's the full list of new functions:

    - `manifold-type`, `patch-names`, `coordinate-system-names`,
      `manifold-point?`, `typical-coords`, `typical-point`, `transfer-point`,
      `corresponding-velocities`
    - `zero-manifold-function`, `one-manifold-function`,
      `constant-manifold-function`

    And new manifolds and coordinate systems. Here's the full list of manifolds
    that are now present:

    - From the `Rn` family: `R1`, `R2`, `R3`, `R4`, `spacetime`
    - From `S2-type`: `S2`
    - From `Sn`: `S1`, `S2p`, `S3`
    - From `SO3-type`: `SO3`

    And coordinate systems, prefixed by their manifold in all cases:

    - `R1-rect`, `the-real-line` (alias for `R1-rect`)
    - `R2-rect`, `R2-polar`,
    - `R3-rect`, `R3-cyl`, `R3-spherical`,
    - `R4-rect`, `R4-cyl`,
    - `spacetime-rect`, `spacetime-sphere`

### Behavior changes, bug fixes

- #329 fixes a bug where the simplifier couldn't handle expressions like `(sqrt
  (literal-number 2))`, where literal numbers with no symbols were nested inside
  of symbolic expressions.

- #321 changes the default `TeX` rendering style for `down` tuples back to
  horizontal, undoing #283. @kloimhardt made a solid case that because `down`
  tuples represent row vectors, it's not helpful for building knowledge and
  intuition to only distinguish these with differently-shaped braces.
  Intuition-builders win!

- #320: `Operator` gains a new simplifier for its `name` field; the simplifier
  applies the associative rule to products and sums of operators, collapses
  (adjacent) products down into exponents, and removes instances of `identity`
  (the multiplicative identity for operators).

  `Operator` multiplication (function composition) is associative but NOT
  commutative, so the default simplifier is not appropriate.

  Before this change:

```clojure
sicmutils.env> (series/exp-series D)
#object[sicmutils.series.Series
  "(+ identity
      (* D identity)
      (* (/ 1 2) (* D (* D identity)))
      (* (/ 1 6) (* D (* D (* D identity)))) ...)"]
```

  After:

```clojure
sicmutils.env> (series/exp-series D)
#object[sicmutils.series.Series
  "(+ identity
      D
      (* (/ 1 2) (expt D 2))
      (* (/ 1 6) (expt D 3)) ...)"]
```

- #315: `g/log2` and `g/log10` on symbolic expressions now stay exact, instead
  of evaluating `(log 2)` or `(log 10)` and getting a non-simplifiable real
  number in the denominator:

```clojure
(g/log2 'x)
;;=> (/ (log x) (log 2))

(g/log10 'x)
;;=> (/ (log x) (log 10))
```

- #304:

  - implements `v/=` properly for sequences, `Differential`, `Complex`,
    `Structure` and `Matrix` instances

  - in `sicmutils.env`, `v/=` now overrides `clojure.core/=`. `v/=` should act
    identically to `clojure.core/=` everywhere; the difference is that its
    behavior is customizable, so we can make `Differential` instances equal to
    numbers, or complex numbers with a 0 imaginary part equal to real numbers
    with the same real part.

    `v/=` may not drop recursively down into, say, Clojure maps. Please open an
    issue if you find a case like this!

  - BIG CHANGE: `Literal` and `Structure` instances now KEEP their type under
    `g/simplify`. If you want to get the expression back out of its `Literal`
    wrapper, use `sicmutils.expression/expression-of`, also aliased into
    `sicmutils.env`.

    This means that you can no longer make comparisons like this:

```clojure
;; this worked before, and was used all over the tests (probably not in much
;; user code!)
(clojure.core/= '(* 3 x)
                (simplify (+ 'x 'x 'x)))
;;=> false
```

  Instead, use `v/=` (which is now aliased into `sicmutils.env`):

```clojure
;; `v/=` will do the right thing by unwrapping the literal expression on the
;; right:
(v/= '(+ x y) (+ 'x 'y))
;;=> true
```

- #207 fixes a bug where `sicmutils.function/compose` would fail when provided
  with no arguments. Now it appropriately returns `identity`.

- #310: `g/make-rectangular` and `g/make-polar` now return non-Complex numbers
  on the JVM if you pass `0` for the (respectively) imaginary or angle
  components. Previously this behavior only occurred on an integer 0; now it
  happens with 0.0 too, matching CLJS.

- #308 and #310: `->infix` now renders any symbol named as an upper and
  lowercase greek characters (`'alpha`, `'Phi` etc) as their proper unicode
  characters. `'ldots` renders to '...', and `'ell` renders to a pretty "ℓ",
  matching the TeX renderer.

## 0.16.0

> (If you have any questions about how to use any of the following, please ask us
> at our [Github Discussions](https://github.com/sicmutils/sicmutils/discussions)
> page!)

This release contains a few correctness fixes, a number of new
`sicmutils.generic` function implementations contributed by @pangloss, and a
large expansion of the namespaces available to SCI-hosted environments.

The themes of the release are:

- Many new functions and functionality for existing types
- Upgraded rendering for forms like nested partials
- Better and better documentation!
- Easier interop with interactive hosts via SCI

A major goal was to develop SICMUtils into an environment that could host all of
the exercises from the SICM textbook. We have many of those hosted at the
https://github.com/sicmutils/sicm-exercises repository, and they all work and
generate correctly rendered TeX!

The goals for the next release roll over from 0.15.0:

we'll focus on getting SICMUtils integrated with 2D and 3D rendering libraries
like [three.js](https://threejs.org), [babylon.js](https://www.babylonjs.com)
and [Quil](https://github.com/quil/quil). The long-term goal is for SICMUtils to
support the sort of workflow I described in ["The Dynamic
Notebook"](https://roadtoreality.substack.com/p/the-dynamic-notebook).

Out-of-the-box charting and animation primitives are missing and sorely needed.
Onward!

Detailed release notes:

### New Functions, Functionality

- #278 adds new generic `floor`, `ceiling`, `integer-part` and `fractional-part`
  generic functions, along with:

  - implementations for all types in the numeric tower - ratios, integers,
    reals, complex, and `Differential` (so derivatives of these functions work!)
  - symbolic expression implementations
  - symbolic implementations for `modulo` and `remainder`
  - new support for these four generics plus `modulo` and `remainder` in
    function compilation via `sicmutils.expression.compile` (#295)
  - rendering support by `->infix`, `->TeX`, `->Javascript` (#295)

  Thank you to @pangloss for this major contribution!

- division between two `Structure` instances `a` and `b` now (as of #297)
  returns a new structure instance `(/ a b)` that matches the contract `(= a (*
  b (/ a b)))`. Previously, the division would not necessarily contract with `b`
  to return `a`, resulting in problems with the double pendulum exercise of
  #296.

- #149 adds a `sicmutils.modint/modint?` predicate, and
  `sicmutils.modint/chinese-remainder`. The latter efficiently performs the
  [Chinese Remainder
  algorithm](https://en.wikipedia.org/wiki/Chinese_remainder_theorem) for
  solving systems of linear congruences. Available via
  `sicmutils.env/chinese-remainder`.

- `clojure.lang.Var` implements the `sicmutils.value/Value` protocol, allowing
  it to respond appropriately with its name to `v/freeze` (#298).

- Install `sicmutils.generic/{quotient,modulo,remainder,partial-derivative}`
  into `sicmutils.env` (#273). Thanks to @pangloss for pointing out that these
  were missing!

- #284 added:

  - new functions `sicmutils.mechanics.lagrange/acceleration-tuple` for creating
    the acceleration entry in a local tuple

  - `sicmutils.mechanics.lagrange/acceleration` for extracting the acceleration
    component of a local tuple

  - An upgraded `sicmutils.mechanics.lagrange/F->C` to handle local tuples of
    arbitrary length. This version of `F->C` is more general than the version
    from the textbook that was previously included.

  These are all aliased in `sicmutils.env`, along with a new `Γ-bar` alias for
  `sicmutils.mechanics.lagrange/Γ-bar`.

- #282 modifies the `sicmutils.value/freeze` implementation for Clojure vector
  to freeze vectors into the same representation as an `up` structure. This
  makes rendering these forms much more simple and matches the `scmutils`
  behavior.

- `sicmutils.structure.Structure` implements `clojure.lang.{Indexed, IReduce}`
  on the JVM, allowing it to act more like a vector (#282). (The CLJS
  implementation already did this.) `(vec (up 1 2 3))` now works correctly.

- `Series`, `PowerSeries` and `Operator` can hold metadata and respond properly
  to `meta` and `with-meta` (#265). `sicmutils.series/{->Series, ->PowerSeries}`
  and `sicmutils.operator/->Operator` all take a new arity for metadata.

### g/simplify changes

- `g/simplify` called with an argument `x` of type `Series`, `PowerSeries`,
  `Matrix`, `Operator`, `Complex` and `sicmutils.abstract.function/Function` now
  return an instance of type `x`, performing appropriate simplifications if
  possible. before #297 and #298, these operation would return bare symbols or
  sequences.

  A future release will make this change for `Structure` and `Literal` too, once
  #255 is resolved.

### Rendering, Docs

- #286 adds a batch of rules to `sicmutils.simplify.rules/canonicalize-partials`
  that act to gather up nested `partial` (derivative) applications into products
  and exponentiated partials. `->TeX` and `->infix` both produce better-looking
  forms with this change.

  This example shows how `g/simplify` can organize a nested application of many
  partial derivatives into a product:

```clojure
(let [f (literal-function 'f (-> (UP Real Real) Real))]
  (simplify
   (((partial 0)
     ((partial 1)
      ((partial 0) f))) (up 'x 'y))))
;;=> (((* (expt (partial 0) 2) (partial 1)) f) (up x y))
```

- #283 changes the default `TeX` rendering style for `down` tuples to vertical
  vs horizontal.

- Symbols like `'qprime` ending with `prime` or `primeprime` will render as `q'`
  or `q''` respectively in `TeX`, rather than the fully-spelled-out
  `\mathsf{qprime}` (#282).

- #280 adds a new `:equation` keyword argument to `sicmutils.render/->TeX`. If
  you pass a truthy value to `:equation`, the result will be wrapped in an
  equation environment. `:equation <string>` will insert a `\\label{<string>}`
  entry inside the equation environment.

    - `sicmutils.env/->tex-equation` is identical to `#(sicmutils.render/->TeX
      (g/simplify %) :equation true)`; If you pass a `:label` keyword argument
      to `->tex-equation` it will be forwarded to `->TeX`, creating the expected
      label entry.

- #279: Function aliases in `sicmutils.env` now properly mirror over docstrings
  and other `Var` metadata, thanks to
  [Potemkin](https://github.com/clj-commons/potemkin)'s `import-def`. This
  doesn't quite work in Clojurescript since we can't use `resolve` inside of a
  macro (special form!).

- Add a proper namespace to `demo.clj`, to make it easier to use outside of
  `lein repl` (#264).

### SCI Upgrades

- #289 adds many namespaces to `sicmutils.env.sci`:

  - `sicmutils.{complex,expression,modint,numsymb,polynomial,ratio,rational-function,util,value}`
  - `sicmutils.abstract.number`
  - `sicmutils.expression.analyze`
  - `sicmutils.numerical.elliptic`
  - `sicmutils.util.{aggregate,stream}`

  - #289 also introduces `sicmutils.function/*strict-arity-checks*` to allow the
    user to toggle whether or not to throw exceptions if the system thinks that
    arities are incompatible. It turns out that inside of an SCI environment,
    the usual tricks for detecting arities fail, causing errors in many
    expressions. To get around this, `*strict-arity-checks*` is FALSE by
    default.

### Behavior changes, bug fixes

- In JVM Clojure (as of #298), `sicmutils.expression.compile` defaults to
  `clojure.core/eval` to compile functions, while Clojurescript defaults to
  [SCI](https://github.com/borkdude/sci). The performance is much faster for
  numerical routines and worth the slightly different default behavior.

  To use to SCI compilation on the JVM, wrap your form in a binding:

  ```clojure
  (require '[sicmutils.expression.compile :as compile])

  (binding [compile/*mode* :sci]
    (my-compiler-triggering-function))
  ```

  To set the mode permanently, use `compile/set-compiler-mode!`:

  ```clojure
  (compile/set-compiler-mode! :sci)

  (my-compiler-triggering-function)
  ```

  The options allowed as of `0.16.0` are `:sci` and `:native`.

- #292 fixes a `StackOverflow` that would sometimes appear when comparing
  symbolic expressions to non-expressions. `(= (literal-number x) y)` now
  returns true if `(= x y)` (AND, in clj, if `y` is not a collection!), false
  otherwise. #255 is currently blocking pass-through equality with collections
  on the JVM. Thanks to @daslu for the report here!

- `sicmutils.modint/make` now verifies with a precondition that its two
  arguments are both `v/integral?` (#298). We need this constraint now that
  `g/modulo` is defined for more types.

- #285 fixes a bug that prevented `sin / cos` from simplifying into a `tan` in
  the numerator, and makes `seq:-` slightly more efficient (closing heisenbug
  #151).

## 0.15.0

> (If you have any questions about how to use any of the following, please ask us
> at our [Github Discussions](https://github.com/sicmutils/sicmutils/discussions)
> page!)

This release was focused on a small number of themes:

**Automatic differentiation**:

The goal for this cycle's automatic differentiation (AD) work was to expand the
set of functions and types that can play with AD. AD now works on functions that
return all Clojure sequences, maps, and vectors, in addition to SICMUtils types
like `Operator`, `Series`, `PowerSeries` and `Structure`. The system is now
fully extensible, so if you want to differentiate functions that return custom
records or Java collections, it's now no problem.

SICMUtils can now differentiate functions in Clojurescript that use comparison
operations like `<`, `=`, `<=` and friends. Clojure can't quite do this yet, but
you can differentiate through `v/compare` and `v/=` calls.

We can also differentiate functions that return other functions with no trouble;
only a few libraries can do this, and the behavior is subtle. Hold tight for
comprehensive docs describing this behavior.

New `Div`, `Grad`, `Curl` and `Lap` operators build on this foundation.

**SCI Integration**

To support safe execution inside of a browser-based Notebook or REPL
environment, SICMUtils now has full support for @borkdude's
[SCI](https://github.com/borkdude/sci), the Small Clojure Interpreter, via the
[sicmutils.sci](https://github.com/sicmutils/sicmutils/blob/master/src/sicmutils/env/sci.cljc)
namespace. Every function and macro in the library now works in SCI. (Thanks for
@borkdude and @mk for your help and contributions.

**Rendering**

@hcarvalhoalves made a number of contributions to the LaTeX and infix renderers;
`PowerSeries` and `Series` now render beautifully, as well as `=` and the
various inequality symbols. Expect a lot more action here as we move into more
browser-based notebook environments.

There's a lot more that went into this release; give the detailed notes below a
look for more details.

**What's coming next?**

The next release will focus on getting SICMUtils integrated with 2D and 3D
rendering libraries like [three.js](https://threejs.org),
[babylon.js](https://www.babylonjs.com) and
[Quil](https://github.com/quil/quil). The long-term goal is for SICMUtils to
support the sort of workflow I described in ["The Dynamic
Notebook"](https://roadtoreality.substack.com/p/the-dynamic-notebook). This will
require a big push on generic, pluggable representations for the various types
and expressions in the library.

Thanks again to @hcarvalhoalves and @mk for their contributions, and to @borkdude for
his help with SCI!

On to the detailed release notes:

### Automatic Differentiation

- New, literate `Differential` implementation lives at at
  `sicmutils.differential` (#221) (see [this
  page](https://samritchie.io/dual-numbers-and-automatic-differentiation/) for a
  readable version.) Notable changes to the original impl at
  `sicmutils.calculus.derivative` include:

  - We've changed our terminology from GJS's `finite-part`,
    `infinitesimal-part`, `make-x+dx` to the more modern `primal-part`,
    `tangent-part`, `bundle-element` that the Automatic Differentiation
    community has adopted. His comment is that he doesn't take terms from
    mathematics unless he's _sure_ that he's using it in the correct way; the
    safer way is to stick with his terms, but we go boldly forth with the
    masses.

  - A new `sicmutils.differential.IPerturbed` protocol makes it possible to
    extend the Automatic Differentiation (AD) system to be able to handle
    different Functor-shaped return values, like Java or JS lists and objects.
    See the [cljdoc page on Automatic
    Differentiation](https://cljdoc.org/d/sicmutils/sicmutils/CURRENT/doc/calculus/automatic-differentiation)
    for more detail.

    - #222 implements `d/IPerturbed` for Clojure maps, vectors and sequences;
      all are now valid return types for functions you pass to `D`.

    - #222 also implements `d/IPerturbed` for SICMUtils `Matrix`, `Structure`,
      `Series`, `PowerSeries` and `Operator`.

    - #223 implements `d/IPerturbed` for Clojure functions and multimethods,
      handling the attendant subtlety that fixes "Alexey's Amazing Bug".

  - `sicmutils.differential/{lift-1,lift-2,lift-n}` allow you to make custom
    operations differentiable, provided you can supply a derivative.

  - `Differential` implements `sicmutils.function/arity`, `IFn`, and can be
    applied to arguments if its coefficients are function values. `Differential`
    instances also `v/freeze` and `g/simplify` properly (by pushing these
    actions into their coefficients).

  - New `compare` and `equiv` implementations allow `Differential` instances to
    compare themselves with other objects using only their primal parts; this
    makes it possible to use functions like `<=`, `>`, `=` to do control flow
    during automatic differentiation. (Use `compare-full` and `eq` if you want
    to do full equality comparisons on primal and tangent components.)

  - related, `g/abs` is now implemented for `Differential` instances, making
    this function available in functions passed to `D`.

  - proper `numerical?`, `one?` and `identity?` implementations. The latter two
    only respond `true` if there are NO tangent components; This means that
    `one?` and `(= % 1)` will not agree.

  - The new implementation fixes a subtle bug with nested, higher order
    automatic differentiation - it's too subtle for the CHANGELOG, so please the
    "amazing" bug sections in `sicmutils.calculus.derivative-test` for proper
    exposition.

- #223 converts the implementation of `sicmutils.calculus.derivative/D` to use
  the new `Differential` type; this fixes "Alexey's Amazing Bug" and allows `D`
  to operate on higher order functions. For some function `f` that returns
  another function, `((D f) x)` will return a function that keeps `x` "alive"
  for the purposes of differentiation inside its body. See
  `sicmutils.calculus.derivative-test/amazing-bug` for an extended example.

- `sicmutils.generic/partial-derivative` gains a `Keyword` extension, so it can
  respond properly to `:name` and `:arity` calls (#221).

- `D` (or `sicmutils.generic/partial-derivative`) applied to a matrix of
  functions now takes the elementwise partials of every function in the matrix.
  (#218)

- #253 moves the derivative implementations (where relevant) onto the metadata
  of generic functions. You can access these by calling `(<generic-function>
  :dfdx)` or `(<generic-function> :dfdy)`, depending on whether the generic is
  unary or binary. #253 also changes the name of macro
  `sicmutils.generic/def-generic-function` to `sicmutils.generic/defgeneric`.

### Rendering

- `sicmutils.expression/Literal` instances now use `pr-str` to generate a string
  representation; this allows this type to wrap lazy-sequence expressions such
  as those returned from `g/simplify` (#259)

- `sicmutils.expression.render/->infix` and `sicmutils.expression.render/->TeX`
  now handle equality/inequality symbols (`=`, `>=`, `>`, ...) as infix (#257).

- `sicmutils.expression.render/*TeX-sans-serif-symbols*` binding to control if
  symbols longer than 1 char should have `\mathsf` applied (#258).

- `->infix`, `->TeX` and `->JavaScript` in `sicmutils.expression.render` can now
  accept unfrozen and unsimplified `Expression` instances (#241). This makes it
  a bit more convenient to use `->infix` and `->TeX` at the REPL, or in a
  Notebook environment. Additionally, the return values of renderers are always
  coerced to strings. (Previously, `(->infix 10)` would return a number
  directly.)

- `up` and `down` tuples from `sicmutils.structure` gain a proper `print-method`
  implementation (#229); these now render as `(up 1 2 3)` and `(down 1 2 3)`,
  instead of the former more verbose representation (when using `pr`.)

- `sicmutils.render/->infix` and `sicmutils.render/->TeX` will render `Series`
  and `PowerSeries` as an infinite sum (showing the first four terms).
  In the case of unnaplied `PowerSeries`, it will represent the unbound
  variable as `_` (#260).

### Performance Improvements

- `sicmutils.modint` gains more efficient implementations for `inverse`,
  `quotient`, `exact-divide` and `expt` on the JVM (#251).

### Comparison / Native Type Integration

- beefed up the Javascript numeric tower to allow objects like
  `sicmutils.differential/Differential`, `sicmutils.expression/Expression` and
  friends that WRAP numbers to compare properly using cljs-native `<`, `<=`,
  `=`, `>=` and `>` (#236)

- new `sicmutils.value/compare` function exposed in `sicmutils.env` returns a
  valid comparison bit between native numbers and numbers wrapped in
  `Differential` or `Expression` in both JVM Clojure and Clojurescript (#236).
  The behavior matches `clojure.core/compare` for all reals on the JVM; it
  doesn't in Clojurescript because native `compare` can't handle
  `goog.math.{Long,Integer}` or `js/BigInt`.

### Operator

- #219 introduces a number of changes to `Operator`'s behavior:

  - `Operator` is now a `deftype` (not a `defrecord`); the keyword lookup for
    its `:name`, `:arity`, `:context` and `:o` fields have been replaced by,
    respectively, `o/name`, `sicmutils.function/arity`, `o/context` and
    `o/procedure` functions. This change happened to allow `Operator` to
    implement protocols like `ILookup`.

  - Native `get` and `get-in` now act on `Operator`. Given an operator function
    `f`, `get` and `get-in` compose `#(get % k)`, or similar with `f`. This
    deferred action matches the effect of all sicmutils generics on functions.

  - Combining an operator and a non-operator via `+` and `-`, the non-operator
    was previously lifted into an operator that multiplied itself by the new
    operator's argument. As of #219, this "multiplication" uses the operator
    definition of multiplication - meaning, the new operator composes the
    non-operator with its argument. Where does this matter?

    Previously adding the non-operator `sicmutils.function/I` to the identity
    operator `I` would act like this:

    ```clojure
    (((g/+ o/identity f/I) f/I) 10)
    ;; => 110 == (+ 10 (* 10 10))
    ```

    Because `f/I` multiplied itself by its argument... resulting in `(* f/I f/I)
    == g/square`.

    After the change, you see this:

    ```clojure
    (((g/+ o/identity f/I) f/I) 10)
    ;; => 20
    ```

    because `f/I` composes with its argument.

  - `sicmutils.operator/identity-operator` has been renamed to
    `sicmutils.operator/identity`

  - `o/make-operator` now takes an explicit `context` map, instead of a
    multi-arity implementation with key-value pairs.

  - `Operator` now implements `g/negate`.

  - `g/cross-product` is no longer implemented for `Operator`. operators were
    introduced by GJS to act like "differential operators", can only add, negate
    and multiply (defined as composition). We will probably relax this in the
    future, and add more functions like `g/cross-product` that compose with the
    operator's output; but for now we're cleaning house, since this function
    isn't used anywhere.

  - In this same spirit, `Operator` instances can now only be divided by scalars
    (not functions anymore), reflecting the ring structure of a differential
    operator.

### Additions

- #224 adds new `Div`, `Grad`, `Curl` and `Lap` operators in
  `sicmutils.calculus.derivative` and installs them into `sicmutils.env`. #224
  also removes the `g/transpose` implementation for `Operator` instances, and
  exposes `sicmutils.calculus.derivative/taylor-series` to `sicmutils.env`.

- #222 adds `v/Value` implementations for Clojure sequences and maps. Maps and
  vectors implement `f/Arity` and return `[:between 1 2]. `zero?` and
  `zero-like` work on sequence entries and map values. Maps can specify their
  `v/kind` return value with a `:type` key, and some of the calculus
  implementations do already make use of this feature. `g/partial-derivative` on
  a Clojure Map passes through to its values.

- As of #232, `sicmutils.expression.compile/compile-univariate-fn` is now
  `compile-fn` (same change for the non-cached `compile-fn*` in the same
  namespace). The new implementation can compile arguments of any arity, not
  just arity == 1. The new version takes an arity parameter `n` that defaults to
  `(sicmutils.function/arity f)`.

- `sicmutils.function/arity` is now a protocol method, under the
  `sicmutils.function/IArity` protocol (#218). In addition to functions, `arity`
  now correctly responds to:

    - `sicmutils.matrix/Matrix`: calling `arity` on a matrix assumes that the
      matrix has function elements; the returned arity is the most general arity
      that all functions will respond to.
    - `sicmutils.operator/Operator`: returns the arity of the operator's wrapped
      function.
    - `sicmutils.series/Series`: `arity` on a `Series` assumes that the series
      contains functions as entries, and returns, conservatively, the arity of
      the first element of the series.
   - `sicmutils.series/PowerSeries`: `arity` returns `[:exactly 1]`, since
     `PowerSeries` are currently single variable.
   - vectors, and `sicmutils.structure/Structure`: `arity` on these collections
     assumes that the collection contains functions as entries, and returns the
     most general arity that is compatible with all of the function elements.

- New single-arity case for `sicmutils.structure/opposite` returns an identical
  structure with flipped orientation (#220). acts as `identity` for
  non-structures.

- Added missing `identity?`, `identity-like` for complex and rational numbers
  (#236)

- `sicmutils.env/ref` now accepts function and operators (#219). `(ref f 0 1)`,
  as an example, returns a new function `g` that acts like `f` but calls `(ref
  result 0 1)` on the result.

- The slightly more general `sicmutils.env/component` replaces
  `sicmutils.structure/component` in the `sicmutils.env` namespace (#219).
  `((component 0 1) x) == (ref x 0 1)`.

- New functions `sicmutils.function/{get,get-in}` added that act like the
  `clojure.core` versions; but given a function `f`, they compose `#(get % k)`,
  or similar with `f`. This deferred action matches the effect of all sicmutils
  generics on functions. (#218)

- `sicmutils.function/I` aliases `clojure.core/identity` (#218). #219 exposes
  `I` in `sicmutils.env`.

- `sicmutils.env.sci` contains an SCI context and namespace mapping sufficient
  to evaluate all of sicmutils, macros and all, inside of an
  [SCI](https://github.com/borkdude/sci) environment (#216). Huge thanks to
  @borkdude for support and @mk for implementing this!

- `sicmutils.numerical.elliptic` gains a full complement of elliptic integral
  utilities (#211):

  - Carlson symmetric forms of the elliptic integrals: `carlson-rd`,
    `carlson-rc`, `carlson-rj` (`carlson-rf` was already present)
  - Legendre elliptic integrals of the second and third forms, as the two-arity
    forms of `elliptic-e` and `elliptic-pi` (`elliptic-f` already existed)
  - the complete elliptic integrals via `elliptic-k` (first kind) and the
    single-arity forms of `elliptic-e` and `elliptic-pi`
  - `k-and-deriv` returns a pair of the complete elliptical integral of the first form,
    `elliptic-k`, and its derivative with respect to `k`.
  - `jacobi-elliptic-functions` ported from `scmutils` and Press's Numerical
    Recipes

### Fixes / Misc

- The operator returned by `sicmutils.calculus.derivative/partial` now has a
  proper name field like `(partial 0)`, instead of `:partial-derivative` (#223).

- #223 fixes a problem where `(operator * structure)` would return a structure
  of operators instead of an operator that closed over the multiplication.
  `::s/structure` is now properly a `::o/co-operator`, matching its status as a
  `::f/cofunction`.

- Fix a bug where `f/arity` would throw an exception with multiple-arity
  functions on the JVM (#240). It now responds properly with `[:between
  min-arity max-arity]`, or `[:at-least n]` if there is a variadic case too.

- #238 converts `sicmutils.abstract.function/Function` from a `defrecord` to a
  `deftype`, fixing a subtle bug where (empty f) was getting called in a nested
  derivative test.

- fixed bug with `g/dimension` for row and column matrices (#214). previously
  they returned `1` in both cases; now they return the total number of entries.

- #253 adds proper `:arglists` metadata for all generic functions.

## 0.14.0

- After the work below, `v/nullity?` renamed to `v/zero?`, and `v/unity?`
  renamed to `v/one?`
  ([#180](https://github.com/sicmutils/sicmutils/pull/180)). This
  affects the names listed in the CHANGELOG entries below.

### Miscellaneous

- expose `bootstrap-repl!` to Clojurescript, so that this is available in
  self-hosted CLJS (https://github.com/sicmutils/sicmutils/pull/157)

- modified `infix.cljc` to wrap forms in `displaystyle` and add proper carriage
  returns inside structures
  (https://github.com/sicmutils/sicmutils/pull/157)

- add `multidimensional-minimize` to the `sicmutils.env` namespace
  (https://github.com/sicmutils/sicmutils/pull/157)

- add more `sqrt` simplification rules to allow square roots to cancel out
  across a division boundary, with or without products in the numerator and
  denominator (https://github.com/sicmutils/sicmutils/pull/160)

- fix NPE bug that appears in nelder-mead, when callback isn't supplied
  (https://github.com/sicmutils/sicmutils/pull/162)

- Add `sqrt-expand` and `sqrt-contract`, to allow simplifications to push inside
  of square roots (https://github.com/sicmutils/sicmutils/pull/163)

- speed up power series multiplication by skipping work when either head term is
  zero (https://github.com/sicmutils/sicmutils/pull/166)

- File moves:
  - `sicmutils.polynomial-gcd`    => `sicmutils.polynomial.gcd`
  - `sicmutils.polynomial-factor` => `sicmutils.polynomial.factor`
  - `sicmutils.rules`             => `sicmutils.simplify.rules`
  - `sicmutils.analyze`           => `sicmutils.expression.analyze`
  - `sicmutils.infix`             => `sicmutils.expression.render`
  - `sicmutils.numerical.compile` => `sicmutils.expression.compile`

- `sicmutils.env/one?` now exposes/aliases `sicmutils.value/unity?`
  [#154](https://github.com/sicmutils/sicmutils/pull/154)

- Fixed [#93](https://github.com/sicmutils/sicmutils/issues/93) by
  adding an explicit `g/invert` implementation for polynomials in the rational
  fn namespace. The fix lives in
  [#169](https://github.com/sicmutils/sicmutils/pull/169).

- added `sicmutils.value/sqrt-machine-epsilon`
  ([#170](https://github.com/sicmutils/sicmutils/pull/170))

- fixed issues in `function.cljc` and `operator.cljc` where the Clojurescript
  `IFn` `-invoke` arguments shadowed either the `this` operator, or some
  parameter name in the deftype
  ([#169](https://github.com/sicmutils/sicmutils/pull/169))

- `g/sqrt` now maintains precision with Clojurescript's rational numbers.
  `(g/sqrt #sicm/ratio 9/4)` for example returns `#sicm/ratio 3/2`.
  ([#168](https://github.com/sicmutils/sicmutils/pull/168))

- `g/determinant` and `g/transpose` now act as identity for everything in the
  numeric tower, plus symbolic expressions
  ([#168](https://github.com/sicmutils/sicmutils/pull/168))

- `sicmutils.expression.Expression` is now `sicmutils.expression.Literal`; it
  has a new `meta` field, and is a `deftype` instead of a `defrecord`.
  ([#168](https://github.com/sicmutils/sicmutils/pull/168))
  - To get the internal expression, use `x/expression-of` instead of
    `:expression`.
  - to access the `type` field, use `x/literal-type` instead of `:type`

- 2-arity `g/atan`, `g/cross-product` and `g/gcd` now work for functions
  ([#168](https://github.com/sicmutils/sicmutils/pull/168))

- `Literal` now responds appropriately to `v/unity?` and `v/nullity?` if it
  wraps a numerical "0" or "1". `v/exact?` now returns true if the literal wraps
  an exact number ([#168](https://github.com/sicmutils/sicmutils/pull/168))

- `x/variables-in` now works with wrapped expressions; no more need to
  explicitly unwrap
  ([#168](https://github.com/sicmutils/sicmutils/pull/168))

- `x/walk-expression` renamed `x/evaluate`
  ([#168](https://github.com/sicmutils/sicmutils/pull/168))

- The new `x/substitute` performs substitutions on an _unwrapped_ expression
  ([#168](https://github.com/sicmutils/sicmutils/pull/168))

-  `x/compare` returns a comparator that works with unwrapped symbolic
   expression trees
   ([#168](https://github.com/sicmutils/sicmutils/pull/168)). The rules
   are that that types have the following ordering:
  - empty sequence is < anything (except another empty seq)
  - real < symbol < string < sequence
  - sequences compare element-by-element
  - Any types NOT in this list compare using hashes

- `g/transpose` now works properly for functions that act as linear maps. The
  defining relation is:

```clojure
(= (((transpose f) g) 'x)
   (g (f x)))
```

- added `g/determinant` implementation to functions
  ([#171](https://github.com/sicmutils/sicmutils/pull/171))

- Moved all `literal-function` machinery and definitions to
  `sicmutils.abstract.function`
  ([#171](https://github.com/sicmutils/sicmutils/pull/171)).
  `sicmutils.function` now contains only the generic method implementations for
  clojure functions and multimethods.

- Switched inheritance order for functions;
  `:sicmutils.abstract.function/function` (used to be
  `:sicmutils.function/function`) now inherits from `::v/function` instead of
  the other way around.
  ([#171](https://github.com/sicmutils/sicmutils/pull/171))

- Enhanced the `g/simplify` behavior for core functions that overlap with
  generic functions (`+`, `-`, `*`, `/`, `mod`, `quot`, `rem`, `neg?`). These
  now freeze to the same symbols as their generic counterparts.
  ([#173](https://github.com/sicmutils/sicmutils/pull/173))

- Add support for the hyperbolic trig functions `sinh`, `cosh`, `tanh`, `atanh`,
  `asinh` and `acosh` to `sicmutils.expression.render/->Javascript`.
  ([#174](https://github.com/sicmutils/sicmutils/pull/174))

- Add support for the hyperbolic trig functions `atanh`, `asinh` and `acosh` to
  `sicmutils.expression.compile`.
  ([#175](https://github.com/sicmutils/sicmutils/pull/175))

- `matrix.cljc` gains `m/nth-col` and `m/diagonal`
  ([#178](https://github.com/sicmutils/sicmutils/pull/178) introduces:)

- As of [#178](https://github.com/sicmutils/sicmutils/pull/178)
  introduces:, we have three new kinds for matrices. Square matrices return
  `::m/square-matrix`, and columns and rows return `::m/column-matrix` and
  `::row-matrix` respectively. These all derive from `::m/matrix`. This makes it
  easier to register methods or test specifically for these cases. We've also
  added `m/column?` and `m/row?` predicates to check for these cases.

- [#185](https://github.com/sicmutils/sicmutils/pull/185) specializes
  all matrix operations that return power series (trig operations and `g/exp` to
  `::square-matrix`).

- [#184](https://github.com/sicmutils/sicmutils/pull/184) modifies
  `v/exact?` on functions; `((v/exact? f) x) == (v/exact? (f x))` now, instead
  of false as before. `literal-function` forms now have a correct `v/one-like`
  implementation.

- clojure Vars now respond to function algebra
  ([#184](https://github.com/sicmutils/sicmutils/pull/184)). All
  functions implement `g/negative?`, `g/abs`, `g/quotient`, `g/remainder`,
  `g/modulo`, `g/dimension` and `g/exact-divide`, responding to the appropriate
  arities.

- `sicmutils.complex/complex` can now take any real type in its constructor, vs
  only numbers
  ([#184](https://github.com/sicmutils/sicmutils/pull/184)).

- `modint` instances now implement `v/freeze?`: `(sicmutils.modint/make 1 2)`
  freezes to that `(modint 1 2)`.
  ([#185](https://github.com/sicmutils/sicmutils/pull/185)).

- `v/eq` renamed to `v/=`.
  ([#186](https://github.com/sicmutils/sicmutils/pull/186)).

- `v/zero-like` on matrices now fills entries with appropriate `v/zero-like`
  versions of their existing types
  ([#188](https://github.com/sicmutils/sicmutils/pull/188))

- `v/Value` gains `identity-like` and `identity`
  ([#188](https://github.com/sicmutils/sicmutils/pull/188)). These are
  aliased into `sicmutils.env`. Implementations are installed on:

  - all numeric types, symbolic expressions, `Differential` (they return 1 of the appropriate type)
  - native and abstract functions, vars (they return an identity function)
  - operators (return an identity operator, same as `one-like`)
  - matrices (identity matrix, only works with `::m/square-matrix`)
  - `Polynomial` (only works on monomials for now, returns an identity polynomial)
  - `RationalFunction` (returns the identity poly divided by unit poly, so only
    works on monomials by extension)
  - `ModInt` (returns the same as `one-like`)
  - `Series` and `PowerSeries` (returns `[0 1 0 0 0 0...]`). This is slightly
    suspect in the case of `Series`, since `Series`, unlike `PowerSeries`, are
    general infinite sequences and not necessarily interpreted as polynomials.
    This decision follows `scmutils` convention.

- `sicmutils.complex/I` aliases `i`
  ([#189](https://github.com/sicmutils/sicmutils/pull/189))

- `matrix.cljc` has a new `by-cols` (analogous to `m/by-rows`), and `row` to
  generate a row matrix (analagous to `column`).
  [#197](https://github.com/sicmutils/sicmutils/pull/197) Also in
  `matrix.cljc`:

  - `num-rows`, `num-cols` access the row or column number without inspecting
    the deftype variables directly
  - `fmap-indexed`, like `fmap` but receives `i` and `j` indices as second and
    third arguments.
  -
  - `with-substituted-row`, for swapping out a single row in a matrix
  - `submatrix` generates a submatrix from low and high row and cols
  - `matrix-some` renamed to `some`: make sure to use a namespace prefix to
    avoid clashing with `clojure.core/some`.
  - new-matrix constructor `by-cols` (analogous to `by-rows`, takes a sequence
    of columns)
  - `row` constructor takes a sequence of values and returns a row matrix.
  - `by-rows*`, `by-cols*`, `row*` and `column*` are non-variadic versions of
    those functions. If you already have a sequence of rows, columns or
    elements, prefer these.
  - `up->row-matrix` => `down->row-matrix` and `row-matrix->up` =>
    `row-matrix->down`. A row is analogous to a `down`, so we make a change to
    reflect this.
  - `g/cross-product` between two `down` structures now returns a `down`.
  - `make-zero` generates a zero-valued matrix of the supplied dimensions.
  - `make-diagonal` generates a diagonal matrix containing the values of the
    supplied sequence.
  - `m/identity-like` returns an identity matrix (given a square matrix) with
    entries of identical type, but set appropriately to zero or one. This is
    installed as `v/one-like` and `v/identity-like`.
  - `v/identity?` now returns true for identity matrices, false otherwise.
    `v/one?` returns `false` for identity matrices! If it didn't, `(* 2 (I 10))`
    would return `2`, since `one?` signals multiplicative identity.

- `sicmutils.structure/up` and `sicmutils.structure/down` now have analogous
  `s/up*` and `s/down*` functions. These behave identically, but are
  non-variadic. If you already have a sequence you'd like to transform, prefer
  these ([#197](https://github.com/sicmutils/sicmutils/pull/197)).

- `sicmutils.value/kind-predicate` takes some item and returns a predicate that
  returns true if its argument has the same type (or inherits from it)
  ([#197](https://github.com/sicmutils/sicmutils/pull/197)).

- `sicmutils.function/arg-shift` and `sicmutils.function/arg-scale` take
  functions and return new functions that shift and scale their arguments
  (respectively) by the originally supplied shifts
  ([#197](https://github.com/sicmutils/sicmutils/pull/197)).

- `sicmutils.generic/factorial` computes the factorial of the supplied integer
  `n`.
  ([#197](https://github.com/sicmutils/sicmutils/pull/197)).

- Many new functions and constants exposed in `sicmutils.env` via
  [#197](https://github.com/sicmutils/sicmutils/pull/197):

  - `-pi` joins `pi` as a constant
  - `s:generate`, `m:generate`, `vector:generate` to generate matrices,
    structures and vectors
  - `constant-series`, from `series/constant`
  - `seq:print` and `seq:pprint`
  - `matrix-by-cols`, `row-matrix`, `v:make-basis-unit`
  - aliases for `sicmutils.function`'s `arity`, `arg-shift`, `arg-scale`
  - `dimension`, `factorial` aliased from `sicmutils.generic`
  - `derivative` aliased from `sicmutils.calculus.derivative`
  - `submatrix`, `up->column-matrix`, `down->row-matrix`,
    `row-matrix->{down,vector}`, `column-matrix->{up,vector}` aliased from
    `sicmutils.matrix`
  - `D-numeric` from `sicmutils.numerical.derivative`
  - `brent-min`, `brent-max`, `golden-section-min`, `golden-section-max`
  - `nelder-mead`
  - `sum` from `sicmutils.util.aggregate
  - `kind-predicate` from `sicmutils.value`

- Structures and matrices both gain the ability to do native `get-in`,
  `assoc-in` and `empty`. These work as expected, like a potentially nested
  vector. ([#193](https://github.com/sicmutils/sicmutils/pull/193))

- `matrix.cljc` gains `up->row-matrix`, `up->column-matrix`, `row-matrix->up`,
  `column-matrix->up`
  ([#193](https://github.com/sicmutils/sicmutils/pull/193))

- `structure.cljc` gains many features in
  ([#193](https://github.com/sicmutils/sicmutils/pull/193)):

  - `kronecker` and `basis-unit` for generating potentially infinite basis
    sequences
  - the ability to conj new items onto a structure: `(conj (up 1 2) 3) => (up 1
    2 3)`
  - The structure-preserving `map-chain` takes a 2-arg function and presents it
    with each element of a deeply nested structure, along with a vector of its
    "chain", the path into its location. The fn's return becomes the new item at
    that location.
  - `structure->prototype` generates a same-shape structure as its argument,
    with symbolic entries that display their location (preserving orientation).
  - `typical-object` returns a structure of the same shape and orientation as
    `s`, generated by substituting gensymmed symbols in for each entry.
  - `compatible-zero` returns a structure compatible for multiplication with `s`
    down to 0.
  - `transpose-outer` returns a new structure with the same orientation as the
    first element of `s`, filled with elements of the same orientation as `s`.
    Each element is generating by taking the first element of each entry in `s`,
    the the second, etc... In that sense this is similar to a traditional matrix
    transpose.
  - `dot-product` takes the dot product of two structures. They must be the same
    top-level orientation and dimension; beyond that, their entries are
    pairwise-multiplied and summed.
  - `inner-product` is the same, but the left structure is conjugated first.
  - `outer-product` now works multiple levels deep.
  - `vector-outer-product` and `vector-inner-product` are similar, but only
    enforce the top-level length; all internal structures are NOT flattened and
    must be compatible for `g/*`.
  - `compatible-for-contraction?` now searches recursively down into a
    structure; previously it only checked the top level.
  - The new `*allow-incompatible-multiplication*` dynamic variable is set to
    `true` by default. Set it false to force a setting where, when you multiply
    structures, they must be:
    - opposite orientation
    - every element of the right entry must be compatible for contraction with
      the left
  - structure multiplication with scalars, etc now respects ordering, just in
    case any multiplication is not commutative.
  - `sicmutils.generators` now holds generators for `up`, `down`, and
    `structure` generators; these produce potentially deeply nested structures.
    `up1`, `down1` and `structure1` generate only one level deep. Mix and match!
    See `structure_test.cljc` for many examples of how to use these.

### Literals

- `literal-matrix` fn generates a symbolic matrix
  (https://github.com/sicmutils/sicmutils/pull/169)
- `literal`, `literal-up` and `literal-down` generate symbolic structures
  (https://github.com/sicmutils/sicmutils/pull/169)

### Numeric Tower Adjustments

This release (courtesy of
[#168](https://github.com/sicmutils/sicmutils/pull/168)) brings
the numeric tower in line with the scmutils tower. Prior to this release, all
numbers, including complex, descended from `::x/numerical-expression`. Symbolic
expressions _also_ derived from this type! The problem this causes is that all
of generic implementations for the number types default to the symbolic
functions.

If I don't specify a `g/sec` method for numbers, for example, then `(g/sec 12)`
returns a symbolic `(/ 1 (cos 12))`, instead of actually evaluating the
expression.

The fix comes from these changes:

- `::v/number` now means, "the numeric tower ascending from integer -> rational
  -> real -> complex numbers. All of these types now respond `true` to
  `v/number?` (prior to this release, Complex numbers did NOT!)

- `::v/real` now means, "anything in the numeric tower except Complex". These
  all respond true to `v/real?`

- `::x/numeric-expression` has changed to `::x/numeric`, and now means "anything
  that responds to `::"v/number`, plus symbolic expressions, which now clearly
  _represent_ any number in the numeric tower. Query for these with `v/scalar?`

I can now make some comments that clear up my former misunderstandings:

- The `sicmutils.abstract.number` (I'll call this `an` here) namespace is
  responsible for installing generic implementations of all numeric methods for
  symbolic expressions and "literal numbers".

- the `an/literal-number` constructor promotes a number, symbol or symbolic
  expression up to `:xx/numeric`, which means that any operation you perform on
  it will pass it through the symbolic expressions defined in
  `sicmutils.numsymb`. A few notes on these expressions:

  - They will try to preserve exactness, but if they can't - ie, if you do
    something like `(cos (an/literal-number 2.2))` - the system will return
    `-.588`. If you call `(cos (an/literal-number 2))`, you'll get the
    expression `(cos 2)`, preserving exactness.

  - Symbols are automatically interpreted as "literal numbers".

  - The only ways to make a proper symbolic expression that works with the
    generics are:

    - Use the explicit `an/literal-number` constructor
    - pass a symbol to any generic arithmetic function
    - perform any unary or binary arithmetic operation on an existing symbolic
      expression.

  - `an/abstract-number?` returns true for symbolic expressions, anything
    wrapped in `literal-number` or symbols.

  - `literal-number?` only returns true for explicitly wrapped things and
    symbolic expressions, not symbols.

  - use `v/real?`, `v/number?` and `v/scalar?` to query the numeric tower.


- If you want to compare literal numbers and an expression like
  `(an/literal-number 12)`, use `v/=`. In Clojurescript, this will work with
  the built in `=` as well, since equality is implemented with a protocol that
  we can extend. For example:

```clojure
(v/= 12 (literal-number 12))
;;=> true

(= 12 (literal-number 12))
;; true in cljs, false in clj
```

If you keep the literal on the left side of `=`, this will work in both systems,
since we've overridden the `=` implementation for literals:

```clojure
(= (literal-number 12) 12)
;;=> true in both languages
```

This paves the way for the other abstract types that exist in `scmutils`, like
matrices, up and down tuples.

### New Generic Functions

This release brings us closer to the interface provided by `scmutils`.

PR [#193](https://github.com/sicmutils/sicmutils/pull/193) brings:

- `g/dot-product`, for scalars, differentials, structures, functions and
  row/column matrices
- `g/inner-product` for scalars, structures, functions and row/column matrices
- `g/outer-product` for functions, structures of length 3 and matrices, between
  a row and a column only
- `g/cross-product` now works for row/column matrices in addition to structures
  (and functions that accept these)

PR https://github.com/sicmutils/sicmutils/pull/169 brings:

- `g/exp2`, `g/exp10` for exponents with base 2 and 10
- `g/log2`, for base 2 logarithms
- `g/log10` for base 10 logs
- `g/gcd` and `g/lcm` are now exposed in `sicmutils.env`

[#178](https://github.com/sicmutils/sicmutils/pull/178) introduces:

- `g/dimension` for scalars (always 1), structures and matrices (square, column
  and row)
- `g/trace` returns the trace for square matrices and square structures

We now expose the following additional trigonometric functions in
`sicmutils.generic` (courtesy of
https://github.com/sicmutils/sicmutils/pull/154):

- `cosh`: hyperbolic cosine
- `sinh`: hyperbolic sine
- `tanh`: hyperbolic tangent, ie sinh/cosh
- `sech`: hyperbolic secant, ie 1/cosh
- `csch`: hyperbolic secant, ie 1/sinh
- `acosh`: inverse hyperbolic cosine, ie, `(= x (cosh (acosh x)))`
- `asinh`: inverse hyperbolic sine, ie, `(= x (sinh (asinh x)))`
- `atanh`: inverse hyperbolic tangent, ie, `(= x (tanh (atanh x)))`

These three methods existed in `sicmutils.env`, but not as extensible generics.
Now they're fully extensible:

- `cot`: cotangent, ie 1/tan
- `sec`: secant, ie 1/cos
- `csc`: cosecant, ie 1/sin

These all work with:

- real and complex numbers
- power series (missing a few implementations, operators and matrices are
  missing the same ones for this reason)
- matrices (square matrices return their power series expansions)
- operators (power series expansion of the operator)
- functions (where they create composition)
- symbolic expressions
- Derivatives and dual numbers! The new functions all work with `D`, the
  forward-mode automatic differentiation operator.

Additionally, four methods that lived in `sicmutils.generic` are now exposed as
generics:

- `real-part`
- `imag-part`
- `angle`
- `conjugate`

These now work on:

- _all_ numeric types, including symbolic expressions.
- functions
- structures (only `magnitude` and `conjugate`)
  - `magnitude` formerly didn't handle structures containing complex numbers by
    taking a proper inner product. This is fixed as of
    [#168](https://github.com/sicmutils/sicmutils/pull/168)

- PR [#189](https://github.com/sicmutils/sicmutils/pull/189) introduces:

  - `g/make-rectangular`, (build a complex number from real and imaginary parts)
  - `g/make-polar` (build a complex number from radius and angle)
  - note that these work with real numbers, symbolic numbers, functions and any
    combination of these.

These work with functions, real numbers and symbolic expressions (and any mix of
the three).

## 0.13.0

The main announcement for this release is _Clojurescript Support!_. Implementing
this resulted in a few upgrades along the way:

- more powerful numerics, specifically `definite-integral` and native
  minimization routines
- a generic numeric tower for Clojurescript
- Many more tests! The test coverage was great before, and it's stayed high as
  we've added new implementations.
- added explicit code coverage metrics via Codecov: [![Codecov branch](https://img.shields.io/codecov/c/github/littleredcomputer/sicmutils/master.svg?maxAge=3600)](https://codecov.io/github/littleredcomputer/sicmutils)

Here are more explicit details on the release.

### Misc

`generic.cljc` now includes a default implementation of:

- `expt` given a valid `mul`
- default `sub`, given a valid `add` and `negate`
- default `div`, given a valid `mul` and `invert`
- `Expression` and `Operator` both have better `print-method` implementations,
  so the repl experience feels more like `scmutils`
- `Operator` now has an `expn` method, which acts like `g/exp` on an operator
  but expands each term in order `n`.
- many, many more tests!

### Clojurescript Support

Full conversion of SICMUtils to Clojurescript. All functionality from v0.12.1
now works in both Clojure and Clojurescript!

Most of the conversion was straightforward. The major missing piece was a
numeric tower implementation for Clojurescript (complex numbers, ratios) that
bring it up to parity with Clojure:

- Add the `bigfraction` implementation from
  [fraction.js](https://www.npmjs.com/package/fraction.js) sicmutils.ratio for
  cross-platform ratio support (#99)
- Adds CLJS complex number support through [complex.js](https://github.com/infusion/Complex.js) (#41)
- `js/BigInt`, `goog.math.Long` and `goog.math.Integer` implementations round
  out the numeric tower (#45)

### Numerical Routines

The numerical routines in SICMUtils depend heavily on Apache Commons, which of
course only exists in Java. We had to implement much of the numerics code in
native Clojure. It's fast, efficient and functional. Give it a read if you're
curious about how these algorithms work.

- New, native minimization routines have replaced the Apache Commons implementations:

  - **Univariate Minimizers**
    - Port scipy's auto-bracketing + scmutils version (#104)
    - Port golden section search from scipy (#105)
    - Implement Brent's method for fn minimization in native clj (#106)

  - **Multivariate**
    - pure Clojure implementation of Nelder-Mead (#102)

- Native `definite-integral` numerics implementation, written as a series of
  computational essays:

  - **Basics**:
    - [Riemann Sums](https://github.com/littleredcomputer/sicmutils/blob/master/src/sicmutils/numerical/quadrature/riemann.cljc), all the way up through efficient, incremental, "accelerated" versions of these easy-to-understand methods:
    - [Midpoint method](https://github.com/littleredcomputer/sicmutils/blob/master/src/sicmutils/numerical/quadrature/midpoint.cljc), same development but shorter since it reuses functional abstractions. Also incremental, efficient, accelerated
    - [Trapezoid Method](https://github.com/littleredcomputer/sicmutils/blob/master/src/sicmutils/numerical/quadrature/trapezoid.cljc), same idea but for closed intervals.

  - **Sequence Acceleration / Extrapolation Methods**
    - [Polynomial interpolation](https://github.com/littleredcomputer/sicmutils/blob/master/src/sicmutils/polynomial/interpolate.cljc): the general thing that "richardson extrapolation" is doing below. Historically cool and used to accelerate arbitrary integration sequences
    - [Rational Function extrapolation](https://github.com/littleredcomputer/sicmutils/blob/master/src/sicmutils/rational_function/interpolate.cljc): used in bulirsch-stoer integration and ODE solving.
    - "[Richardson extrapolation](https://github.com/littleredcomputer/sicmutils/blob/master/src/sicmutils/polynomial/richardson.cljc)" is a special case, where we get more efficient by assuming that the x values for the polynomial interpolation go 1, 1/2, 1/4... and that we're extrapolating to 0.

  - **Higher-order Calculus:**
    - [Numerical derivatives](https://github.com/littleredcomputer/sicmutils/blob/master/src/sicmutils/numerical/derivative.cljc): derivatives using three kinds of central difference formulas... accelerated using Richardson extrapolation, with a nice technique for guarding against underflow.
    - [Simpson's Method](https://github.com/littleredcomputer/sicmutils/blob/master/src/sicmutils/numerical/quadrature/simpson.cljc)... fit a parabola to every slice. OR, "accelerate" the trapezoid method with one step of Richarsdson extrapolation!
    - [Simpson's 3/8 Method](https://github.com/littleredcomputer/sicmutils/blob/master/src/sicmutils/numerical/quadrature/simpson38.cljc): Same idea, but accelerate a sequence that triples its slices every iteration.
    - [Boole's Rule](https://github.com/littleredcomputer/sicmutils/blob/master/src/sicmutils/numerical/quadrature/boole.cljc): trapezoid method plus two steps of Richardson extrapolation. (Are you starting to see the pattern??)
    - [Romberg Integration](https://github.com/littleredcomputer/sicmutils/blob/master/src/sicmutils/numerical/quadrature/romberg.cljc): midpoint OR trapezoid, with as many steps of Richardson extrapolation as we can take!
    - [Milne's Rule](https://github.com/littleredcomputer/sicmutils/blob/master/src/sicmutils/numerical/quadrature/milne.cljc), MIDPOINT method, one step of extrapolation!
    - [Bulirsch-Stoer integration](https://github.com/littleredcomputer/sicmutils/blob/master/src/sicmutils/numerical/quadrature/bulirsch_stoer.cljc)... midpoint or trapezoid, with rational function extrapolation, as many steps as we can handle AND some custom step sizes.

  - **Combinators**:
    - [Variable Substitutions](https://github.com/littleredcomputer/sicmutils/blob/master/src/sicmutils/numerical/quadrature/substitute.cljc): implemented as functional wrappers that take an integrator and return a modified integrator.
    - [Improper Integrals](https://github.com/littleredcomputer/sicmutils/blob/master/src/sicmutils/numerical/quadrature/infinite.cljc): a template for a combinator that enables infinite endpoints on any integrator, using variable substitution on an appropriate, tunable range.
    - [Adaptive Integration](https://github.com/littleredcomputer/sicmutils/blob/master/src/sicmutils/numerical/quadrature/adaptive.cljc): a combinator that turns any of the integrators above into an "adaptive" integrator that's able to focus in on difficult regions.
  - And finally, "[Numerical Quadrature](https://github.com/littleredcomputer/sicmutils/blob/master/src/sicmutils/numerical/quadrature.cljc)", the namespace/essay that ties it all together.

- `sicmutils.numerical.compile` uses [SCI](https://github.com/borkdude/sci), the
  Small Clojure Interpreter, to generate compiled numerical code (#133)

- Implemented ODE solving using @littleredcomputer's
  [odex-js](https://github.com/littleredcomputer/odex-js) library (#135)

### Reader Literals

[data_readers.cljc](https://github.com/littleredcomputer/sicmutils/blob/master/src/data_readers.cljc)
provides 3 new data reader literals:

- `#sicm/ratio`

Use this with a ratio literal, like `#sicm/ratio 1/2`, or with a string like
`#sicm/ratio "1/4"`. If the denominator is `1` this literal will return a
`js/BigInt` in Clojurescript, or a Long in Clojure.

- `#sicm/bigint`

Use with a number literal, like, `#sicm/bigint 10`, or a string like
`#sicm/bigint "10000012"` to generate a `js/BigInt` in Clojurescript, or a
`clojure.lang.BigInt` in Clojure.

- `#sicm/complex`

Currently this only works with a string like `#sicm/complex "1 + 2i"`. In the
future it might work with a pair of `(real, complex)`, like:

    #sicm/complex [1 2]

### Power Serious, Power Serious

The Power Series implementation in `series.cljc` received an overhaul. The
implementation now follows Doug McIlroy's beautiful paper, ["Power Series, Power
Serious"](http://citeseerx.ist.psu.edu/viewdoc/download?doi=10.1.1.333.3156&rep=rep1&type=pdf).
Doug also has a 10-line version in Haskell on [his
website](https://www.cs.dartmouth.edu/~doug/powser.html).

The API now offers two types:

 - `Series`, which represents a generic infinite series of arbitrary values, and
 - `PowerSeries`, a series that represents a power series in a single
   variable; in other words, a series where the nth entry is interpreted as
   the coefficient of $x^n$:

    $$[a b c d ...] == $a + bx + cx^2 + dx^3 + ...$$

`series/series?` responds true to both. `series/power-series?` only responds
true to a `PowerSeries`.

To turn a `PowerSeries` into a `Series`, call it as a function with a single
argument, or pass the series and one argument to `series/value` to evaluate the
series using the above equation.

To turn a `Series` into a `PowerSeries`, call `series/->function`. None of the
functions discussed below can mix series types; you'll have to do the conversion
explicitly.

Each type supports the following generic operations:

- `*`, `+`, `-`, `/` between series and non-series
- `g/negate`, `g/invert`, `g/sqrt`, `g/expt` work as expected.
- `g/add` between series and non-series

`PowerSeries` additionally supports:

- `g/exp`, `g/cos`, `g/sin`, `g/asin`, `g/tan`
- `g/partial-derivative`, so `PowerSeries` works well with `D`

Each of these acts as function composition for the single variable function that
the `PowerSeries` represents. If `s` is a `PowerSeries` that applies as `(s x)`,
`(g/exp s)` returns a series that represents `(g/exp (s x))`.

There are many more new methods (see the namespace for full documentation):

- `starting-with` renamed to `series`
- `power-series`, analogous `series` but generates a `PowerSeries`
- `series*` and `power-series*` let you pass an explicit sequence
- `series/take` removed in favor of `clojure.core/take`, since both series
  objects act as sequences
- `generate` takes an additional optional argument to distinguish between series
  and power series
- `Series` now implements more of `v/Value`
- new `zero`, `one`, `identity` constants
- `constant` returns a constant power series
- `xpow` generates a series representing a bare power of `x`
- `->function` turns a `Series` into a `PowerSeries`
- `value`, `fmap` now handles both `Series` and `PowerSeries`
- `(inflate s n)` expands each term $x^i$ of `s` to $x^{in}$
- `compose` returns the functional composition of two `PowerSeries`
- `revert` returns the functional inverse of two `PowerSeries`
- `integral` returns a series representing the definite integral of the supplied
  `PowerSeries`, 0 => infinity (optionally takes an integration constant)

The namespace also provides many built-in `PowerSeries` instances:

- `exp-series`
- `sin-series`
- `cos-series`
- `tan-series`
- `sec-series`
- `asin-series`
- `acos-series`
- `atan-series`
- `acot-series`
- `sinh-series`
- `cosh-series`
- `tanh-series`
- `asinh-series`
- `atanh-series`
- `log1+x-series`
- `log1-x-series`
- `binomial-series`

And two `Series` (non-power):

- `fib-series`, the fibonacci sequence
- `catalan-series`, the [Catalan
  numbers](https://en.wikipedia.org/wiki/Catalan_number)

### Matrix Generic Operations

`::matrix` gained implementations for `exp`, `cos`, `sin`, `asin`, `tan`,
`acos`, `asin`; these now return taylor series expansions of the operator, where
multiplication is composition as before.

### Operator Generics

`Operator` gained implementations for `cos`, `sin`, `asin`, `tan`, `acos`,
`asin`; these now return taylor series expansions of the operator, where
multiplication is composition as before.

## [v0.12.1]

- Getting Github releases up to parity with the most recent release to Clojars.

## [v0.10.0]

- Did some refactoring and one breaking rename (Struct became Structure, since
  we don't abbreviate other deftypes). This also marks the point of departure
  for working with Functional Differential Geometry.


## [v0.9.8]

- This is the version that was current as of the talk @littleredcomputer gave at
  [Clojure/west 2017](2017.clojurewest.org), entitled "[Physics in
  Clojure](https://www.youtube.com/watch?v=7PoajCqNKpg)."<|MERGE_RESOLUTION|>--- conflicted
+++ resolved
@@ -2,8 +2,7 @@
 
 ## [0.21.0]
 
-<<<<<<< HEAD
-- #
+- #481:
 
   - fixes a long-standing (test-only) bug in `sicmutils.polynomial-test` around
     palindromic polynomials
@@ -11,12 +10,11 @@
   - Adds a new `x-degree` argument to `sicmutils.polynomial/univariate->dense`,
     for padding the result with zeros in the case that you want to guarantee a
     certain dense degree in the result.
-=======
+
 - #480: `sicmutils.numerical.quadrature/definite-integral` now coerces the
   result of non-compiled integrands in cljs to double. This prevents the
   @kloimhardt bug where certain paths would produce `BigInt` instances and fail
   in quadrature calls.
->>>>>>> 450334e6
 
 - #477:
 
