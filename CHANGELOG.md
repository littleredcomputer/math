# Changelog

## [Unreleased]

<<<<<<< HEAD
- `Series`, `PowerSeries` and `Operator` can hold metadata and respond properly
  to `meta` and `with-meta` (#265). `sicmutils.series/{->Series, ->PowerSeries}`
  and `sicmutils.operator/->Operator` all take a new arity for metadata.
=======
- Install `sicmutils.generic/{quotient,modulo,remainder,partial-derivative}`
  into `sicmutils.env` (#273). Thanks to @pangloss for pointing out that these
  were missing!
>>>>>>> dd15e95c

- Add a proper namespace to `demo.clj`, to make it easier to use outside of
  `lein repl` (#264).

## 0.15.0

(If you have any questions about how to use any of the following, please ask us
at our [Github Discussions](https://github.com/sicmutils/sicmutils/discussions)
page!)

This release was focused on a small number of themes:

**Automatic differentiation**:

The goal for this cycle's automatic differentiation (AD) work was to expand the
set of functions and types that can play with AD. AD now works on functions that
return all Clojure sequences, maps, and vectors, in addition to SICMUtils types
like `Operator`, `Series`, `PowerSeries` and `Structure`. The system is now
fully extensible, so if you want to differentiate functions that return custom
records or Java collections, it's now no problem.

SICMUtils can now differentiate functions in Clojurescript that use comparison
operations like `<`, `=`, `<=` and friends. Clojure can't quite do this yet, but
you can differentiate through `v/compare` and `v/=` calls.

We can also differentiate functions that return other functions with no trouble;
only a few libraries can do this, and the behavior is subtle. Hold tight for
comprehensive docs describing this behavior.

New `Div`, `Grad`, `Curl` and `Lap` operators build on this foundation.

**SCI Integration**

To support safe execution inside of a browser-based Notebook or REPL
environment, SICMUtils now has full support for @borkdude's
[SCI](https://github.com/borkdude/sci), the Small Clojure Interpreter, via the
[sicmutils.sci](https://github.com/sicmutils/sicmutils/blob/master/src/sicmutils/env/sci.cljc)
namespace. Every function and macro in the library now works in SCI. (Thanks for
@borkdude and @mk for your help and contributions.

**Rendering**

@hcarvalhoalves made a number of contributions to the LaTeX and infix renderers;
`PowerSeries` and `Series` now render beautifully, as well as `=` and the
various inequality symbols. Expect a lot more action here as we move into more
browser-based notebook environments.

There's a lot more that went into this release; give the detailed notes below a
look for more details.

**What's coming next?**

The next release will focus on getting SICMUtils integrated with 2D and 3D
rendering libraries like [three.js](https://threejs.org),
[babylon.js](https://www.babylonjs.com) and
[Quil](https://github.com/quil/quil). The long-term goal is for SICMUtils to
support the sort of workflow I described in ["The Dynamic
Notebook"](https://roadtoreality.substack.com/p/the-dynamic-notebook). This will
require a big push on generic, pluggable representations for the various types
and expressions in the library.

Thanks again to @hcarvalhoalves and @mk for their contributions, and to @borkdude for
his help with SCI!

On to the detailed release notes:

### Automatic Differentiation

- New, literate `Differential` implementation lives at at
  `sicmutils.differential` (#221) (see [this
  page](https://samritchie.io/dual-numbers-and-automatic-differentiation/) for a
  readable version.) Notable changes to the original impl at
  `sicmutils.calculus.derivative` include:

  - We've changed our terminology from GJS's `finite-part`,
    `infinitesimal-part`, `make-x+dx` to the more modern `primal-part`,
    `tangent-part`, `bundle-element` that the Automatic Differentiation
    community has adopted. His comment is that he doesn't take terms from
    mathematics unless he's _sure_ that he's using it in the correct way; the
    safer way is to stick with his terms, but we go boldly forth with the
    masses.

  - A new `sicmutils.differential.IPerturbed` protocol makes it possible to
    extend the Automatic Differentiation (AD) system to be able to handle
    different Functor-shaped return values, like Java or JS lists and objects.
    See the [cljdoc page on Automatic
    Differentiation](https://cljdoc.org/d/sicmutils/sicmutils/CURRENT/doc/calculus/automatic-differentiation)
    for more detail.

    - #222 implements `d/IPerturbed` for Clojure maps, vectors and sequences;
      all are now valid return types for functions you pass to `D`.

    - #222 also implements `d/IPerturbed` for SICMUtils `Matrix`, `Structure`,
      `Series`, `PowerSeries` and `Operator`.

    - #223 implements `d/IPerturbed` for Clojure functions and multimethods,
      handling the attendant subtlety that fixes "Alexey's Amazing Bug".

  - `sicmutils.differential/{lift-1,lift-2,lift-n}` allow you to make custom
    operations differentiable, provided you can supply a derivative.

  - `Differential` implements `sicmutils.function/arity`, `IFn`, and can be
    applied to arguments if its coefficients are function values. `Differential`
    instances also `v/freeze` and `g/simplify` properly (by pushing these
    actions into their coefficients).

  - New `compare` and `equiv` implementations allow `Differential` instances to
    compare themselves with other objects using only their primal parts; this
    makes it possible to use functions like `<=`, `>`, `=` to do control flow
    during automatic differentiation. (Use `compare-full` and `eq` if you want
    to do full equality comparisons on primal and tangent components.)

  - related, `g/abs` is now implemented for `Differential` instances, making
    this function available in functions passed to `D`.

  - proper `numerical?`, `one?` and `identity?` implementations. The latter two
    only respond `true` if there are NO tangent components; This means that
    `one?` and `(= % 1)` will not agree.

  - The new implementation fixes a subtle bug with nested, higher order
    automatic differentiation - it's too subtle for the CHANGELOG, so please the
    "amazing" bug sections in `sicmutils.calculus.derivative-test` for proper
    exposition.

- #223 converts the implementation of `sicmutils.calculus.derivative/D` to use
  the new `Differential` type; this fixes "Alexey's Amazing Bug" and allows `D`
  to operate on higher order functions. For some function `f` that returns
  another function, `((D f) x)` will return a function that keeps `x` "alive"
  for the purposes of differentiation inside its body. See
  `sicmutils.calculus.derivative-test/amazing-bug` for an extended example.

- `sicmutils.generic/partial-derivative` gains a `Keyword` extension, so it can
  respond properly to `:name` and `:arity` calls (#221).

- `D` (or `sicmutils.generic/partial-derivative`) applied to a matrix of
  functions now takes the elementwise partials of every function in the matrix.
  (#218)

- #253 moves the derivative implementations (where relevant) onto the metadata
  of generic functions. You can access these by calling `(<generic-function>
  :dfdx)` or `(<generic-function> :dfdy)`, depending on whether the generic is
  unary or binary. #253 also changes the name of macro
  `sicmutils.generic/def-generic-function` to `sicmutils.generic/defgeneric`.

### Rendering

- `sicmutils.expression/Literal` instances now use `pr-str` to generate a string
  representation; this allows this type to wrap lazy-sequence expressions such
  as those returned from `g/simplify` (#259)

- `sicmutils.expression.render/->infix` and `sicmutils.expression.render/->TeX`
  now handle equality/inequality symbols (`=`, `>=`, `>`, ...) as infix (#257).

- `sicmutils.expression.render/*TeX-sans-serif-symbols*` binding to control if
  symbols longer than 1 char should have `\mathsf` applied (#258).

- `->infix`, `->TeX` and `->JavaScript` in `sicmutils.expression.render` can now
  accept unfrozen and unsimplified `Expression` instances (#241). This makes it
  a bit more convenient to use `->infix` and `->TeX` at the REPL, or in a
  Notebook environment. Additionally, the return values of renderers are always
  coerced to strings. (Previously, `(->infix 10)` would return a number
  directly.)

- `up` and `down` tuples from `sicmutils.structure` gain a proper `print-method`
  implementation (#229); these now render as `(up 1 2 3)` and `(down 1 2 3)`,
  instead of the former more verbose representation (when using `pr`.)

- `sicmutils.render/->infix` and `sicmutils.render/->TeX` will render `Series`
  and `PowerSeries` as an infinite sum (showing the first four terms).
  In the case of unnaplied `PowerSeries`, it will represent the unbound
  variable as `_` (#260).

### Performance Improvements

- `sicmutils.modint` gains more efficient implementations for `inverse`,
  `quotient`, `exact-divide` and `expt` on the JVM (#251).

### Comparison / Native Type Integration

- beefed up the Javascript numeric tower to allow objects like
  `sicmutils.differential/Differential`, `sicmutils.expression/Expression` and
  friends that WRAP numbers to compare properly using cljs-native `<`, `<=`,
  `=`, `>=` and `>` (#236)

- new `sicmutils.value/compare` function exposed in `sicmutils.env` returns a
  valid comparison bit between native numbers and numbers wrapped in
  `Differential` or `Expression` in both JVM Clojure and Clojurescript (#236).
  The behavior matches `clojure.core/compare` for all reals on the JVM; it
  doesn't in Clojurescript because native `compare` can't handle
  `goog.math.{Long,Integer}` or `js/BigInt`.

### Operator

- #219 introduces a number of changes to `Operator`'s behavior:

  - `Operator` is now a `deftype` (not a `defrecord`); the keyword lookup for
    its `:name`, `:arity`, `:context` and `:o` fields have been replaced by,
    respectively, `o/name`, `sicmutils.function/arity`, `o/context` and
    `o/procedure` functions. This change happened to allow `Operator` to
    implement protocols like `ILookup`.

  - Native `get` and `get-in` now act on `Operator`. Given an operator function
    `f`, `get` and `get-in` compose `#(get % k)`, or similar with `f`. This
    deferred action matches the effect of all sicmutils generics on functions.

  - Combining an operator and a non-operator via `+` and `-`, the non-operator
    was previously lifted into an operator that multiplied itself by the new
    operator's argument. As of #219, this "multiplication" uses the operator
    definition of multiplication - meaning, the new operator composes the
    non-operator with its argument. Where does this matter?

    Previously adding the non-operator `sicmutils.function/I` to the identity
    operator `I` would act like this:

    ```clojure
    (((g/+ o/identity f/I) f/I) 10)
    ;; => 110 == (+ 10 (* 10 10))
    ```

    Because `f/I` multiplied itself by its argument... resulting in `(* f/I f/I)
    == g/square`.

    After the change, you see this:

    ```clojure
    (((g/+ o/identity f/I) f/I) 10)
    ;; => 20
    ```

    because `f/I` composes with its argument.

  - `sicmutils.operator/identity-operator` has been renamed to
    `sicmutils.operator/identity`

  - `o/make-operator` now takes an explicit `context` map, instead of a
    multi-arity implementation with key-value pairs.

  - `Operator` now implements `g/negate`.

  - `g/cross-product` is no longer implemented for `Operator`. operators were
    introduced by GJS to act like "differential operators", can only add, negate
    and multiply (defined as composition). We will probably relax this in the
    future, and add more functions like `g/cross-product` that compose with the
    operator's output; but for now we're cleaning house, since this function
    isn't used anywhere.

  - In this same spirit, `Operator` instances can now only be divided by scalars
    (not functions anymore), reflecting the ring structure of a differential
    operator.

### Additions

- #224 adds new `Div`, `Grad`, `Curl` and `Lap` operators in
  `sicmutils.calculus.derivative` and installs them into `sicmutils.env`. #224
  also removes the `g/transpose` implementation for `Operator` instances, and
  exposes `sicmutils.calculus.derivative/taylor-series` to `sicmutils.env`.

- #222 adds `v/Value` implementations for Clojure sequences and maps. Maps and
  vectors implement `f/Arity` and return `[:between 1 2]. `zero?` and
  `zero-like` work on sequence entries and map values. Maps can specify their
  `v/kind` return value with a `:type` key, and some of the calculus
  implementations do already make use of this feature. `g/partial-derivative` on
  a Clojure Map passes through to its values.

- As of #232, `sicmutils.expression.compile/compile-univariate-fn` is now
  `compile-fn` (same change for the non-cached `compile-fn*` in the same
  namespace). The new implementation can compile arguments of any arity, not
  just arity == 1. The new version takes an arity parameter `n` that defaults to
  `(sicmutils.function/arity f)`.

- `sicmutils.function/arity` is now a protocol method, under the
  `sicmutils.function/IArity` protocol (#218). In addition to functions, `arity`
  now correctly responds to:

    - `sicmutils.matrix/Matrix`: calling `arity` on a matrix assumes that the
      matrix has function elements; the returned arity is the most general arity
      that all functions will respond to.
    - `sicmutils.operator/Operator`: returns the arity of the operator's wrapped
      function.
    - `sicmutils.series/Series`: `arity` on a `Series` assumes that the series
      contains functions as entries, and returns, conservatively, the arity of
      the first element of the series.
   - `sicmutils.series/PowerSeries`: `arity` returns `[:exactly 1]`, since
     `PowerSeries` are currently single variable.
   - vectors, and `sicmutils.structure/Structure`: `arity` on these collections
     assumes that the collection contains functions as entries, and returns the
     most general arity that is compatible with all of the function elements.

- New single-arity case for `sicmutils.structure/opposite` returns an identical
  structure with flipped orientation (#220). acts as `identity` for
  non-structures.

- Added missing `identity?`, `identity-like` for complex and rational numbers
  (#236)

- `sicmutils.env/ref` now accepts function and operators (#219). `(ref f 0 1)`,
  as an example, returns a new function `g` that acts like `f` but calls `(ref
  result 0 1)` on the result.

- The slightly more general `sicmutils.env/component` replaces
  `sicmutils.structure/component` in the `sicmutils.env` namespace (#219).
  `((component 0 1) x) == (ref x 0 1)`.

- New functions `sicmutils.function/{get,get-in}` added that act like the
  `clojure.core` versions; but given a function `f`, they compose `#(get % k)`,
  or similar with `f`. This deferred action matches the effect of all sicmutils
  generics on functions. (#218)

- `sicmutils.function/I` aliases `clojure.core/identity` (#218). #219 exposes
  `I` in `sicmutils.env`.

- `sicmutils.env.sci` contains an SCI context and namespace mapping sufficient
  to evaluate all of sicmutils, macros and all, inside of an
  [SCI](https://github.com/borkdude/sci) environment (#216). Huge thanks to
  @borkdude for support and @mk for implementing this!

- `sicmutils.numerical.elliptic` gains a full complement of elliptic integral
  utilities (#211):

  - Carlson symmetric forms of the elliptic integrals: `carlson-rd`,
    `carlson-rc`, `carlson-rj` (`carlson-rf` was already present)
  - Legendre elliptic integrals of the second and third forms, as the two-arity
    forms of `elliptic-e` and `elliptic-pi` (`elliptic-f` already existed)
  - the complete elliptic integrals via `elliptic-k` (first kind) and the
    single-arity forms of `elliptic-e` and `elliptic-pi`
  - `k-and-deriv` returns a pair of the complete elliptical integral of the first form,
    `elliptic-k`, and its derivative with respect to `k`.
  - `jacobi-elliptic-functions` ported from `scmutils` and Press's Numerical
    Recipes

### Fixes / Misc

- The operator returned by `sicmutils.calculus.derivative/partial` now has a
  proper name field like `(partial 0)`, instead of `:partial-derivative` (#223).

- #223 fixes a problem where `(operator * structure)` would return a structure
  of operators instead of an operator that closed over the multiplication.
  `::s/structure` is now properly a `::o/co-operator`, matching its status as a
  `::f/cofunction`.

- Fix a bug where `f/arity` would throw an exception with multiple-arity
  functions on the JVM (#240). It now responds properly with `[:between
  min-arity max-arity]`, or `[:at-least n]` if there is a variadic case too.

- #238 converts `sicmutils.abstract.function/Function` from a `defrecord` to a
  `deftype`, fixing a subtle bug where (empty f) was getting called in a nested
  derivative test.

- fixed bug with `g/dimension` for row and column matrices (#214). previously
  they returned `1` in both cases; now they return the total number of entries.

- #253 adds proper `:arglists` metadata for all generic functions.

## 0.14.0

- After the work below, `v/nullity?` renamed to `v/zero?`, and `v/unity?`
  renamed to `v/one?`
  ([#180](https://github.com/sicmutils/sicmutils/pull/180)). This
  affects the names listed in the CHANGELOG entries below.

### Miscellaneous

- expose `bootstrap-repl!` to Clojurescript, so that this is available in
  self-hosted CLJS (https://github.com/sicmutils/sicmutils/pull/157)

- modified `infix.cljc` to wrap forms in `displaystyle` and add proper carriage
  returns inside structures
  (https://github.com/sicmutils/sicmutils/pull/157)

- add `multidimensional-minimize` to the `sicmutils.env` namespace
  (https://github.com/sicmutils/sicmutils/pull/157)

- add more `sqrt` simplification rules to allow square roots to cancel out
  across a division boundary, with or without products in the numerator and
  denominator (https://github.com/sicmutils/sicmutils/pull/160)

- fix NPE bug that appears in nelder-mead, when callback isn't supplied
  (https://github.com/sicmutils/sicmutils/pull/162)

- Add `sqrt-expand` and `sqrt-contract`, to allow simplifications to push inside
  of square roots (https://github.com/sicmutils/sicmutils/pull/163)

- speed up power series multiplication by skipping work when either head term is
  zero (https://github.com/sicmutils/sicmutils/pull/166)

- File moves:
  - `sicmutils.polynomial-gcd`    => `sicmutils.polynomial.gcd`
  - `sicmutils.polynomial-factor` => `sicmutils.polynomial.factor`
  - `sicmutils.rules`             => `sicmutils.simplify.rules`
  - `sicmutils.analyze`           => `sicmutils.expression.analyze`
  - `sicmutils.infix`             => `sicmutils.expression.render`
  - `sicmutils.numerical.compile` => `sicmutils.expression.compile`

- `sicmutils.env/one?` now exposes/aliases `sicmutils.value/unity?`
  [#154](https://github.com/sicmutils/sicmutils/pull/154)

- Fixed [#93](https://github.com/sicmutils/sicmutils/issues/93) by
  adding an explicit `g/invert` implementation for polynomials in the rational
  fn namespace. The fix lives in
  [#169](https://github.com/sicmutils/sicmutils/pull/169).

- added `sicmutils.value/sqrt-machine-epsilon`
  ([#170](https://github.com/sicmutils/sicmutils/pull/170))

- fixed issues in `function.cljc` and `operator.cljc` where the Clojurescript
  `IFn` `-invoke` arguments shadowed either the `this` operator, or some
  parameter name in the deftype
  ([#169](https://github.com/sicmutils/sicmutils/pull/169))

- `g/sqrt` now maintains precision with Clojurescript's rational numbers.
  `(g/sqrt #sicm/ratio 9/4)` for example returns `#sicm/ratio 3/2`.
  ([#168](https://github.com/sicmutils/sicmutils/pull/168))

- `g/determinant` and `g/transpose` now act as identity for everything in the
  numeric tower, plus symbolic expressions
  ([#168](https://github.com/sicmutils/sicmutils/pull/168))

- `sicmutils.expression.Expression` is now `sicmutils.expression.Literal`; it
  has a new `meta` field, and is a `deftype` instead of a `defrecord`.
  ([#168](https://github.com/sicmutils/sicmutils/pull/168))
  - To get the internal expression, use `x/expression-of` instead of
    `:expression`.
  - to access the `type` field, use `x/literal-type` instead of `:type`

- 2-arity `g/atan`, `g/cross-product` and `g/gcd` now work for functions
  ([#168](https://github.com/sicmutils/sicmutils/pull/168))

- `Literal` now responds appropriately to `v/unity?` and `v/nullity?` if it
  wraps a numerical "0" or "1". `v/exact?` now returns true if the literal wraps
  an exact number ([#168](https://github.com/sicmutils/sicmutils/pull/168))

- `x/variables-in` now works with wrapped expressions; no more need to
  explicitly unwrap
  ([#168](https://github.com/sicmutils/sicmutils/pull/168))

- `x/walk-expression` renamed `x/evaluate`
  ([#168](https://github.com/sicmutils/sicmutils/pull/168))

- The new `x/substitute` performs substitutions on an _unwrapped_ expression
  ([#168](https://github.com/sicmutils/sicmutils/pull/168))

-  `x/compare` returns a comparator that works with unwrapped symbolic
   expression trees
   ([#168](https://github.com/sicmutils/sicmutils/pull/168)). The rules
   are that that types have the following ordering:
  - empty sequence is < anything (except another empty seq)
  - real < symbol < string < sequence
  - sequences compare element-by-element
  - Any types NOT in this list compare using hashes

- `g/transpose` now works properly for functions that act as linear maps. The
  defining relation is:

```clojure
(= (((transpose f) g) 'x)
   (g (f x)))
```

- added `g/determinant` implementation to functions
  ([#171](https://github.com/sicmutils/sicmutils/pull/171))

- Moved all `literal-function` machinery and definitions to
  `sicmutils.abstract.function`
  ([#171](https://github.com/sicmutils/sicmutils/pull/171)).
  `sicmutils.function` now contains only the generic method implementations for
  clojure functions and multimethods.

- Switched inheritance order for functions;
  `:sicmutils.abstract.function/function` (used to be
  `:sicmutils.function/function`) now inherits from `::v/function` instead of
  the other way around.
  ([#171](https://github.com/sicmutils/sicmutils/pull/171))

- Enhanced the `g/simplify` behavior for core functions that overlap with
  generic functions (`+`, `-`, `*`, `/`, `mod`, `quot`, `rem`, `neg?`). These
  now freeze to the same symbols as their generic counterparts.
  ([#173](https://github.com/sicmutils/sicmutils/pull/173))

- Add support for the hyperbolic trig functions `sinh`, `cosh`, `tanh`, `atanh`,
  `asinh` and `acosh` to `sicmutils.expression.render/->Javascript`.
  ([#174](https://github.com/sicmutils/sicmutils/pull/174))

- Add support for the hyperbolic trig functions `atanh`, `asinh` and `acosh` to
  `sicmutils.expression.compile`.
  ([#175](https://github.com/sicmutils/sicmutils/pull/175))

- `matrix.cljc` gains `m/nth-col` and `m/diagonal`
  ([#178](https://github.com/sicmutils/sicmutils/pull/178) introduces:)

- As of [#178](https://github.com/sicmutils/sicmutils/pull/178)
  introduces:, we have three new kinds for matrices. Square matrices return
  `::m/square-matrix`, and columns and rows return `::m/column-matrix` and
  `::row-matrix` respectively. These all derive from `::m/matrix`. This makes it
  easier to register methods or test specifically for these cases. We've also
  added `m/column?` and `m/row?` predicates to check for these cases.

- [#185](https://github.com/sicmutils/sicmutils/pull/185) specializes
  all matrix operations that return power series (trig operations and `g/exp` to
  `::square-matrix`).

- [#184](https://github.com/sicmutils/sicmutils/pull/184) modifies
  `v/exact?` on functions; `((v/exact? f) x) == (v/exact? (f x))` now, instead
  of false as before. `literal-function` forms now have a correct `v/one-like`
  implementation.

- clojure Vars now respond to function algebra
  ([#184](https://github.com/sicmutils/sicmutils/pull/184)). All
  functions implement `g/negative?`, `g/abs`, `g/quotient`, `g/remainder`,
  `g/modulo`, `g/dimension` and `g/exact-divide`, responding to the appropriate
  arities.

- `sicmutils.complex/complex` can now take any real type in its constructor, vs
  only numbers
  ([#184](https://github.com/sicmutils/sicmutils/pull/184)).

- `modint` instances now implement `v/freeze?`: `(sicmutils.modint/make 1 2)`
  freezes to that `(modint 1 2)`.
  ([#185](https://github.com/sicmutils/sicmutils/pull/185)).

- `v/eq` renamed to `v/=`.
  ([#186](https://github.com/sicmutils/sicmutils/pull/186)).

- `v/zero-like` on matrices now fills entries with appropriate `v/zero-like`
  versions of their existing types
  ([#188](https://github.com/sicmutils/sicmutils/pull/188))

- `v/Value` gains `identity-like` and `identity`
  ([#188](https://github.com/sicmutils/sicmutils/pull/188)). These are
  aliased into `sicmutils.env`. Implementations are installed on:

  - all numeric types, symbolic expressions, `Differential` (they return 1 of the appropriate type)
  - native and abstract functions, vars (they return an identity function)
  - operators (return an identity operator, same as `one-like`)
  - matrices (identity matrix, only works with `::m/square-matrix`)
  - `Polynomial` (only works on monomials for now, returns an identity polynomial)
  - `RationalFunction` (returns the identity poly divided by unit poly, so only
    works on monomials by extension)
  - `ModInt` (returns the same as `one-like`)
  - `Series` and `PowerSeries` (returns `[0 1 0 0 0 0...]`). This is slightly
    suspect in the case of `Series`, since `Series`, unlike `PowerSeries`, are
    general infinite sequences and not necessarily interpreted as polynomials.
    This decision follows `scmutils` convention.

- `sicmutils.complex/I` aliases `i`
  ([#189](https://github.com/sicmutils/sicmutils/pull/189))

- `matrix.cljc` has a new `by-cols` (analogous to `m/by-rows`), and `row` to
  generate a row matrix (analagous to `column`).
  [#197](https://github.com/sicmutils/sicmutils/pull/197) Also in
  `matrix.cljc`:

  - `num-rows`, `num-cols` access the row or column number without inspecting
    the deftype variables directly
  - `fmap-indexed`, like `fmap` but receives `i` and `j` indices as second and
    third arguments.
  -
  - `with-substituted-row`, for swapping out a single row in a matrix
  - `submatrix` generates a submatrix from low and high row and cols
  - `matrix-some` renamed to `some`: make sure to use a namespace prefix to
    avoid clashing with `clojure.core/some`.
  - new-matrix constructor `by-cols` (analogous to `by-rows`, takes a sequence
    of columns)
  - `row` constructor takes a sequence of values and returns a row matrix.
  - `by-rows*`, `by-cols*`, `row*` and `column*` are non-variadic versions of
    those functions. If you already have a sequence of rows, columns or
    elements, prefer these.
  - `up->row-matrix` => `down->row-matrix` and `row-matrix->up` =>
    `row-matrix->down`. A row is analogous to a `down`, so we make a change to
    reflect this.
  - `g/cross-product` between two `down` structures now returns a `down`.
  - `make-zero` generates a zero-valued matrix of the supplied dimensions.
  - `make-diagonal` generates a diagonal matrix containing the values of the
    supplied sequence.
  - `m/identity-like` returns an identity matrix (given a square matrix) with
    entries of identical type, but set appropriately to zero or one. This is
    installed as `v/one-like` and `v/identity-like`.
  - `v/identity?` now returns true for identity matrices, false otherwise.
    `v/one?` returns `false` for identity matrices! If it didn't, `(* 2 (I 10))`
    would return `2`, since `one?` signals multiplicative identity.

- `sicmutils.structure/up` and `sicmutils.structure/down` now have analogous
  `s/up*` and `s/down*` functions. These behave identically, but are
  non-variadic. If you already have a sequence you'd like to transform, prefer
  these ([#197](https://github.com/sicmutils/sicmutils/pull/197)).

- `sicmutils.value/kind-predicate` takes some item and returns a predicate that
  returns true if its argument has the same type (or inherits from it)
  ([#197](https://github.com/sicmutils/sicmutils/pull/197)).

- `sicmutils.function/arg-shift` and `sicmutils.function/arg-scale` take
  functions and return new functions that shift and scale their arguments
  (respectively) by the originally supplied shifts
  ([#197](https://github.com/sicmutils/sicmutils/pull/197)).

- `sicmutils.generic/factorial` computes the factorial of the supplied integer
  `n`.
  ([#197](https://github.com/sicmutils/sicmutils/pull/197)).

- Many new functions and constants exposed in `sicmutils.env` via
  [#197](https://github.com/sicmutils/sicmutils/pull/197):

  - `-pi` joins `pi` as a constant
  - `s:generate`, `m:generate`, `vector:generate` to generate matrices,
    structures and vectors
  - `constant-series`, from `series/constant`
  - `seq:print` and `seq:pprint`
  - `matrix-by-cols`, `row-matrix`, `v:make-basis-unit`
  - aliases for `sicmutils.function`'s `arity`, `arg-shift`, `arg-scale`
  - `dimension`, `factorial` aliased from `sicmutils.generic`
  - `derivative` aliased from `sicmutils.calculus.derivative`
  - `submatrix`, `up->column-matrix`, `down->row-matrix`,
    `row-matrix->{down,vector}`, `column-matrix->{up,vector}` aliased from
    `sicmutils.matrix`
  - `D-numeric` from `sicmutils.numerical.derivative`
  - `brent-min`, `brent-max`, `golden-section-min`, `golden-section-max`
  - `nelder-mead`
  - `sum` from `sicmutils.util.aggregate
  - `kind-predicate` from `sicmutils.value`

- Structures and matrices both gain the ability to do native `get-in`,
  `assoc-in` and `empty`. These work as expected, like a potentially nested
  vector. ([#193](https://github.com/sicmutils/sicmutils/pull/193))

- `matrix.cljc` gains `up->row-matrix`, `up->column-matrix`, `row-matrix->up`,
  `column-matrix->up`
  ([#193](https://github.com/sicmutils/sicmutils/pull/193))

- `structure.cljc` gains many features in
  ([#193](https://github.com/sicmutils/sicmutils/pull/193)):

  - `kronecker` and `basis-unit` for generating potentially infinite basis
    sequences
  - the ability to conj new items onto a structure: `(conj (up 1 2) 3) => (up 1
    2 3)`
  - The structure-preserving `map-chain` takes a 2-arg function and presents it
    with each element of a deeply nested structure, along with a vector of its
    "chain", the path into its location. The fn's return becomes the new item at
    that location.
  - `structure->prototype` generates a same-shape structure as its argument,
    with symbolic entries that display their location (preserving orientation).
  - `typical-object` returns a structure of the same shape and orientation as
    `s`, generated by substituting gensymmed symbols in for each entry.
  - `compatible-zero` returns a structure compatible for multiplication with `s`
    down to 0.
  - `transpose-outer` returns a new structure with the same orientation as the
    first element of `s`, filled with elements of the same orientation as `s`.
    Each element is generating by taking the first element of each entry in `s`,
    the the second, etc... In that sense this is similar to a traditional matrix
    transpose.
  - `dot-product` takes the dot product of two structures. They must be the same
    top-level orientation and dimension; beyond that, their entries are
    pairwise-multiplied and summed.
  - `inner-product` is the same, but the left structure is conjugated first.
  - `outer-product` now works multiple levels deep.
  - `vector-outer-product` and `vector-inner-product` are similar, but only
    enforce the top-level length; all internal structures are NOT flattened and
    must be compatible for `g/*`.
  - `compatible-for-contraction?` now searches recursively down into a
    structure; previously it only checked the top level.
  - The new `*allow-incompatible-multiplication*` dynamic variable is set to
    `true` by default. Set it false to force a setting where, when you multiply
    structures, they must be:
    - opposite orientation
    - every element of the right entry must be compatible for contraction with
      the left
  - structure multiplication with scalars, etc now respects ordering, just in
    case any multiplication is not commutative.
  - `sicmutils.generators` now holds generators for `up`, `down`, and
    `structure` generators; these produce potentially deeply nested structures.
    `up1`, `down1` and `structure1` generate only one level deep. Mix and match!
    See `structure_test.cljc` for many examples of how to use these.

### Literals

- `literal-matrix` fn generates a symbolic matrix
  (https://github.com/sicmutils/sicmutils/pull/169)
- `literal`, `literal-up` and `literal-down` generate symbolic structures
  (https://github.com/sicmutils/sicmutils/pull/169)

### Numeric Tower Adjustments

This release (courtesy of
[#168](https://github.com/sicmutils/sicmutils/pull/168)) brings
the numeric tower in line with the scmutils tower. Prior to this release, all
numbers, including complex, descended from `::x/numerical-expression`. Symbolic
expressions _also_ derived from this type! The problem this causes is that all
of generic implementations for the number types default to the symbolic
functions.

If I don't specify a `g/sec` method for numbers, for example, then `(g/sec 12)`
returns a symbolic `(/ 1 (cos 12))`, instead of actually evaluating the
expression.

The fix comes from these changes:

- `::v/number` now means, "the numeric tower ascending from integer -> rational
  -> real -> complex numbers. All of these types now respond `true` to
  `v/number?` (prior to this release, Complex numbers did NOT!)

- `::v/real` now means, "anything in the numeric tower except Complex". These
  all respond true to `v/real?`

- `::x/numeric-expression` has changed to `::x/numeric`, and now means "anything
  that responds to `::"v/number`, plus symbolic expressions, which now clearly
  _represent_ any number in the numeric tower. Query for these with `v/scalar?`

I can now make some comments that clear up my former misunderstandings:

- The `sicmutils.abstract.number` (I'll call this `an` here) namespace is
  responsible for installing generic implementations of all numeric methods for
  symbolic expressions and "literal numbers".

- the `an/literal-number` constructor promotes a number, symbol or symbolic
  expression up to `:xx/numeric`, which means that any operation you perform on
  it will pass it through the symbolic expressions defined in
  `sicmutils.numsymb`. A few notes on these expressions:

  - They will try to preserve exactness, but if they can't - ie, if you do
    something like `(cos (an/literal-number 2.2))` - the system will return
    `-.588`. If you call `(cos (an/literal-number 2))`, you'll get the
    expression `(cos 2)`, preserving exactness.

  - Symbols are automatically interpreted as "literal numbers".

  - The only ways to make a proper symbolic expression that works with the
    generics are:

    - Use the explicit `an/literal-number` constructor
    - pass a symbol to any generic arithmetic function
    - perform any unary or binary arithmetic operation on an existing symbolic
      expression.

  - `an/abstract-number?` returns true for symbolic expressions, anything
    wrapped in `literal-number` or symbols.

  - `literal-number?` only returns true for explicitly wrapped things and
    symbolic expressions, not symbols.

  - use `v/real?`, `v/number?` and `v/scalar?` to query the numeric tower.


- If you want to compare literal numbers and an expression like
  `(an/literal-number 12)`, use `v/=`. In Clojurescript, this will work with
  the built in `=` as well, since equality is implemented with a protocol that
  we can extend. For example:

```clojure
(v/= 12 (literal-number 12))
;;=> true

(= 12 (literal-number 12))
;; true in cljs, false in clj
```

If you keep the literal on the left side of `=`, this will work in both systems,
since we've overridden the `=` implementation for literals:

```clojure
(= (literal-number 12) 12)
;;=> true in both languages
```

This paves the way for the other abstract types that exist in `scmutils`, like
matrices, up and down tuples.

### New Generic Functions

This release brings us closer to the interface provided by `scmutils`.

PR [#193](https://github.com/sicmutils/sicmutils/pull/193) brings:

- `g/dot-product`, for scalars, differentials, structures, functions and
  row/column matrices
- `g/inner-product` for scalars, structures, functions and row/column matrices
- `g/outer-product` for functions, structures of length 3 and matrices, between
  a row and a column only
- `g/cross-product` now works for row/column matrices in addition to structures
  (and functions that accept these)

PR https://github.com/sicmutils/sicmutils/pull/169 brings:

- `g/exp2`, `g/exp10` for exponents with base 2 and 10
- `g/log2`, for base 2 logarithms
- `g/log10` for base 10 logs
- `g/gcd` and `g/lcm` are now exposed in `sicmutils.env`

[#178](https://github.com/sicmutils/sicmutils/pull/178) introduces:

- `g/dimension` for scalars (always 1), structures and matrices (square, column
  and row)
- `g/trace` returns the trace for square matrices and square structures

We now expose the following additional trigonometric functions in
`sicmutils.generic` (courtesy of
https://github.com/sicmutils/sicmutils/pull/154):

- `cosh`: hyperbolic cosine
- `sinh`: hyperbolic sine
- `tanh`: hyperbolic tangent, ie sinh/cosh
- `sech`: hyperbolic secant, ie 1/cosh
- `csch`: hyperbolic secant, ie 1/sinh
- `acosh`: inverse hyperbolic cosine, ie, `(= x (cosh (acosh x)))`
- `asinh`: inverse hyperbolic sine, ie, `(= x (sinh (asinh x)))`
- `atanh`: inverse hyperbolic tangent, ie, `(= x (tanh (atanh x)))`

These three methods existed in `sicmutils.env`, but not as extensible generics.
Now they're fully extensible:

- `cot`: cotangent, ie 1/tan
- `sec`: secant, ie 1/cos
- `csc`: cosecant, ie 1/sin

These all work with:

- real and complex numbers
- power series (missing a few implementations, operators and matrices are
  missing the same ones for this reason)
- matrices (square matrices return their power series expansions)
- operators (power series expansion of the operator)
- functions (where they create composition)
- symbolic expressions
- Derivatives and dual numbers! The new functions all work with `D`, the
  forward-mode automatic differentiation operator.

Additionally, four methods that lived in `sicmutils.generic` are now exposed as
generics:

- `real-part`
- `imag-part`
- `angle`
- `conjugate`

These now work on:

- _all_ numeric types, including symbolic expressions.
- functions
- structures (only `magnitude` and `conjugate`)
  - `magnitude` formerly didn't handle structures containing complex numbers by
    taking a proper inner product. This is fixed as of
    [#168](https://github.com/sicmutils/sicmutils/pull/168)

- PR [#189](https://github.com/sicmutils/sicmutils/pull/189) introduces:

  - `g/make-rectangular`, (build a complex number from real and imaginary parts)
  - `g/make-polar` (build a complex number from radius and angle)
  - note that these work with real numbers, symbolic numbers, functions and any
    combination of these.

These work with functions, real numbers and symbolic expressions (and any mix of
the three).

## 0.13.0

The main announcement for this release is _Clojurescript Support!_. Implementing
this resulted in a few upgrades along the way:

- more powerful numerics, specifically `definite-integral` and native
  minimization routines
- a generic numeric tower for Clojurescript
- Many more tests! The test coverage was great before, and it's stayed high as
  we've added new implementations.
- added explicit code coverage metrics via Codecov: [![Codecov branch](https://img.shields.io/codecov/c/github/littleredcomputer/sicmutils/master.svg?maxAge=3600)](https://codecov.io/github/littleredcomputer/sicmutils)

Here are more explicit details on the release.

### Misc

`generic.cljc` now includes a default implementation of:

- `expt` given a valid `mul`
- default `sub`, given a valid `add` and `negate`
- default `div`, given a valid `mul` and `invert`
- `Expression` and `Operator` both have better `print-method` implementations,
  so the repl experience feels more like `scmutils`
- `Operator` now has an `expn` method, which acts like `g/exp` on an operator
  but expands each term in order `n`.
- many, many more tests!

### Clojurescript Support

Full conversion of SICMUtils to Clojurescript. All functionality from v0.12.1
now works in both Clojure and Clojurescript!

Most of the conversion was straightforward. The major missing piece was a
numeric tower implementation for Clojurescript (complex numbers, ratios) that
bring it up to parity with Clojure:

- Add the `bigfraction` implementation from
  [fraction.js](https://www.npmjs.com/package/fraction.js) sicmutils.ratio for
  cross-platform ratio support (#99)
- Adds CLJS complex number support through [complex.js](https://github.com/infusion/Complex.js) (#41)
- `js/BigInt`, `goog.math.Long` and `goog.math.Integer` implementations round
  out the numeric tower (#45)

### Numerical Routines

The numerical routines in SICMUtils depend heavily on Apache Commons, which of
course only exists in Java. We had to implement much of the numerics code in
native Clojure. It's fast, efficient and functional. Give it a read if you're
curious about how these algorithms work.

- New, native minimization routines have replaced the Apache Commons implementations:

  - **Univariate Minimizers**
    - Port scipy's auto-bracketing + scmutils version (#104)
    - Port golden section search from scipy (#105)
    - Implement Brent's method for fn minimization in native clj (#106)

  - **Multivariate**
    - pure Clojure implementation of Nelder-Mead (#102)

- Native `definite-integral` numerics implementation, written as a series of
  computational essays:

  - **Basics**:
    - [Riemann Sums](https://github.com/littleredcomputer/sicmutils/blob/master/src/sicmutils/numerical/quadrature/riemann.cljc), all the way up through efficient, incremental, "accelerated" versions of these easy-to-understand methods:
    - [Midpoint method](https://github.com/littleredcomputer/sicmutils/blob/master/src/sicmutils/numerical/quadrature/midpoint.cljc), same development but shorter since it reuses functional abstractions. Also incremental, efficient, accelerated
    - [Trapezoid Method](https://github.com/littleredcomputer/sicmutils/blob/master/src/sicmutils/numerical/quadrature/trapezoid.cljc), same idea but for closed intervals.

  - **Sequence Acceleration / Extrapolation Methods**
    - [Polynomial interpolation](https://github.com/littleredcomputer/sicmutils/blob/master/src/sicmutils/numerical/interpolate/polynomial.cljc): the general thing that "richardson extrapolation" is doing below. Historically cool and used to accelerate arbitrary integration sequences
    - [Rational Function extrapolation](https://github.com/littleredcomputer/sicmutils/blob/master/src/sicmutils/numerical/interpolate/rational.cljc): used in bulirsch-stoer integration and ODE solving.
    - "[Richardson extrapolation](https://github.com/littleredcomputer/sicmutils/blob/master/src/sicmutils/numerical/interpolate/richardson.cljc)" is a special case, where we get more efficient by assuming that the x values for the polynomial interpolation go 1, 1/2, 1/4... and that we're extrapolating to 0.

  - **Higher-order Calculus:**
    - [Numerical derivatives](https://github.com/littleredcomputer/sicmutils/blob/master/src/sicmutils/numerical/derivative.cljc): derivatives using three kinds of central difference formulas... accelerated using Richardson extrapolation, with a nice technique for guarding against underflow.
    - [Simpson's Method](https://github.com/littleredcomputer/sicmutils/blob/master/src/sicmutils/numerical/quadrature/simpson.cljc)... fit a parabola to every slice. OR, "accelerate" the trapezoid method with one step of Richarsdson extrapolation!
    - [Simpson's 3/8 Method](https://github.com/littleredcomputer/sicmutils/blob/master/src/sicmutils/numerical/quadrature/simpson38.cljc): Same idea, but accelerate a sequence that triples its slices every iteration.
    - [Boole's Rule](https://github.com/littleredcomputer/sicmutils/blob/master/src/sicmutils/numerical/quadrature/boole.cljc): trapezoid method plus two steps of Richardson extrapolation. (Are you starting to see the pattern??)
    - [Romberg Integration](https://github.com/littleredcomputer/sicmutils/blob/master/src/sicmutils/numerical/quadrature/romberg.cljc): midpoint OR trapezoid, with as many steps of Richardson extrapolation as we can take!
    - [Milne's Rule](https://github.com/littleredcomputer/sicmutils/blob/master/src/sicmutils/numerical/quadrature/milne.cljc), MIDPOINT method, one step of extrapolation!
    - [Bulirsch-Stoer integration](https://github.com/littleredcomputer/sicmutils/blob/master/src/sicmutils/numerical/quadrature/bulirsch_stoer.cljc)... midpoint or trapezoid, with rational function extrapolation, as many steps as we can handle AND some custom step sizes.

  - **Combinators**:
    - [Variable Substitutions](https://github.com/littleredcomputer/sicmutils/blob/master/src/sicmutils/numerical/quadrature/substitute.cljc): implemented as functional wrappers that take an integrator and return a modified integrator.
    - [Improper Integrals](https://github.com/littleredcomputer/sicmutils/blob/master/src/sicmutils/numerical/quadrature/infinite.cljc): a template for a combinator that enables infinite endpoints on any integrator, using variable substitution on an appropriate, tunable range.
    - [Adaptive Integration](https://github.com/littleredcomputer/sicmutils/blob/master/src/sicmutils/numerical/quadrature/adaptive.cljc): a combinator that turns any of the integrators above into an "adaptive" integrator that's able to focus in on difficult regions.
  - And finally, "[Numerical Quadrature](https://github.com/littleredcomputer/sicmutils/blob/master/src/sicmutils/numerical/quadrature.cljc)", the namespace/essay that ties it all together.

- `sicmutils.numerical.compile` uses [SCI](https://github.com/borkdude/sci), the
  Small Clojure Interpreter, to generate compiled numerical code (#133)

- Implemented ODE solving using @littleredcomputer's
  [odex-js](https://github.com/littleredcomputer/odex-js) library (#135)

### Reader Literals

[data_readers.cljc](https://github.com/littleredcomputer/sicmutils/blob/master/src/data_readers.cljc)
provides 3 new data reader literals:

- `#sicm/ratio`

Use this with a ratio literal, like `#sicm/ratio 1/2`, or with a string like
`#sicm/ratio "1/4"`. If the denominator is `1` this literal will return a
`js/BigInt` in Clojurescript, or a Long in Clojure.

- `#sicm/bigint`

Use with a number literal, like, `#sicm/bigint 10`, or a string like
`#sicm/bigint "10000012"` to generate a `js/BigInt` in Clojurescript, or a
`clojure.lang.BigInt` in Clojure.

- `#sicm/complex`

Currently this only works with a string like `#sicm/complex "1 + 2i"`. In the
future it might work with a pair of `(real, complex)`, like:

    #sicm/complex [1 2]

### Power Serious, Power Serious

The Power Series implementation in `series.cljc` received an overhaul. The
implementation now follows Doug McIlroy's beautiful paper, ["Power Series, Power
Serious"](http://citeseerx.ist.psu.edu/viewdoc/download?doi=10.1.1.333.3156&rep=rep1&type=pdf).
Doug also has a 10-line version in Haskell on [his
website](https://www.cs.dartmouth.edu/~doug/powser.html).

The API now offers two types:

 - `Series`, which represents a generic infinite series of arbitrary values, and
 - `PowerSeries`, a series that represents a power series in a single
   variable; in other words, a series where the nth entry is interpreted as
   the coefficient of $x^n$:

    $$[a b c d ...] == $a + bx + cx^2 + dx^3 + ...$$

`series/series?` responds true to both. `series/power-series?` only responds
true to a `PowerSeries`.

To turn a `PowerSeries` into a `Series`, call it as a function with a single
argument, or pass the series and one argument to `series/value` to evaluate the
series using the above equation.

To turn a `Series` into a `PowerSeries`, call `series/->function`. None of the
functions discussed below can mix series types; you'll have to do the conversion
explicitly.

Each type supports the following generic operations:

- `*`, `+`, `-`, `/` between series and non-series
- `g/negate`, `g/invert`, `g/sqrt`, `g/expt` work as expected.
- `g/add` between series and non-series

`PowerSeries` additionally supports:

- `g/exp`, `g/cos`, `g/sin`, `g/asin`, `g/tan`
- `g/partial-derivative`, so `PowerSeries` works well with `D`

Each of these acts as function composition for the single variable function that
the `PowerSeries` represents. If `s` is a `PowerSeries` that applies as `(s x)`,
`(g/exp s)` returns a series that represents `(g/exp (s x))`.

There are many more new methods (see the namespace for full documentation):

- `starting-with` renamed to `series`
- `power-series`, analogous `series` but generates a `PowerSeries`
- `series*` and `power-series*` let you pass an explicit sequence
- `series/take` removed in favor of `clojure.core/take`, since both series
  objects act as sequences
- `generate` takes an additional optional argument to distinguish between series
  and power series
- `Series` now implements more of `v/Value`
- new `zero`, `one`, `identity` constants
- `constant` returns a constant power series
- `xpow` generates a series representing a bare power of `x`
- `->function` turns a `Series` into a `PowerSeries`
- `value`, `fmap` now handles both `Series` and `PowerSeries`
- `(inflate s n)` expands each term $x^i$ of `s` to $x^{in}$
- `compose` returns the functional composition of two `PowerSeries`
- `revert` returns the functional inverse of two `PowerSeries`
- `integral` returns a series representing the definite integral of the supplied
  `PowerSeries`, 0 => infinity (optionally takes an integration constant)

The namespace also provides many built-in `PowerSeries` instances:

- `exp-series`
- `sin-series`
- `cos-series`
- `tan-series`
- `sec-series`
- `asin-series`
- `acos-series`
- `atan-series`
- `acot-series`
- `sinh-series`
- `cosh-series`
- `tanh-series`
- `asinh-series`
- `atanh-series`
- `log1+x-series`
- `log1-x-series`
- `binomial-series`

And two `Series` (non-power):

- `fib-series`, the fibonacci sequence
- `catalan-series`, the [Catalan
  numbers](https://en.wikipedia.org/wiki/Catalan_number)

### Matrix Generic Operations

`::matrix` gained implementations for `exp`, `cos`, `sin`, `asin`, `tan`,
`acos`, `asin`; these now return taylor series expansions of the operator, where
multiplication is composition as before.

### Operator Generics

`Operator` gained implementations for `cos`, `sin`, `asin`, `tan`, `acos`,
`asin`; these now return taylor series expansions of the operator, where
multiplication is composition as before.

## [v0.21.1]

- Getting Github releases up to parity with the most recent release to Clojars.

## [v0.10.0]

- Did some refactoring and one breaking rename (Struct became Structure, since
  we don't abbreviate other deftypes). This also marks the point of departure
  for working with Functional Differential Geometry.


## [v0.9.8]

- This is the version that was current as of the talk @littleredcomputer gave at
  [Clojure/west 2017](2017.clojurewest.org), entitled "[Physics in
  Clojure](https://www.youtube.com/watch?v=7PoajCqNKpg)."<|MERGE_RESOLUTION|>--- conflicted
+++ resolved
@@ -2,15 +2,13 @@
 
 ## [Unreleased]
 
-<<<<<<< HEAD
 - `Series`, `PowerSeries` and `Operator` can hold metadata and respond properly
   to `meta` and `with-meta` (#265). `sicmutils.series/{->Series, ->PowerSeries}`
   and `sicmutils.operator/->Operator` all take a new arity for metadata.
-=======
+
 - Install `sicmutils.generic/{quotient,modulo,remainder,partial-derivative}`
   into `sicmutils.env` (#273). Thanks to @pangloss for pointing out that these
   were missing!
->>>>>>> dd15e95c
 
 - Add a proper namespace to `demo.clj`, to make it easier to use outside of
   `lein repl` (#264).
