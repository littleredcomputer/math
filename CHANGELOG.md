# Changelog

## [unreleased]

<<<<<<< HEAD
- #469:

  - `sicmutils.matrix` gains:

    - `literal-column-matrix`, `literal-row-matrix` for generating slightly
      tidier matrices of literal entries. (See `literal-matrix` for the prior
      option.)

    - `structure->matrix` converts 2 tensors into explicit matrices.

    - `s:solve-linear-left`, `s:solve-linear-right`, `s:divide-by-structure` act
      on 2 tensors. These live in the matrix namespace since they depend on
      conversions to and from tensors and matrices.

    - `make-diagonal` for generating diagonal matrices with a constant element
      along the diagonal.

    - `s->m`, `s:transpose` and `s:inverse` all gain new 2-arities
      that provides a sane default for `ls`.

    - More efficient matrix `invert` and `determinant` routines, plus functions
      to generate type specific custom matrix inversion and determinant routines
      via `classical-adjoint-formula`, `general-determinant`.

    - Linear equation solving via `solve`, `rsolve` and `cramers-rule`.

  - Implements new generics for matrices and structures:

    - diagonal matrices respond true to `v/=` with a scalar if all entries along
      the diagonal are equal to that scalar.

    - square matrices can now `g/+` and `g/-` with scalars; the scalar `c` is
      converted `(* c I)`, where `I` is an identity matrix of the same dimension
      as the square matrix.

    - `(g/acot M)` now expands the matrix `M` into a nice power series, more
      efficient than the previous default.

    - Thanks to `solve` and `cramers-rule`, the following `g/div` combinations
      now work: `matrix/scalar`, `scalar/square-matrix`,
      `column-matrix/square-matrix`, `row-matrix/square-matrix`,
      `up/square-matrix`, `down/square-matrix`, `matrix/square-matrix`.

    - new `solve-linear` implementations between square matrices and `up`
      `down`, row and column matrices, and between structures and scalars.

    - new `solve-linear-right` between row-matrix+square-matrix,
      down+square-matrix and scalar+structure.

  - Fixes an infinite loop with `sicmutils.matrix/some`.

  - Renames `square-structure->` to `two-tensor->`, and
    `square-structure-operation` to `two-tensor-operation`. These functions now
    work with rectangular 2 tensors, not just square.

  - `sicmutils.structure` gains `down-of-ups?`, `up-of-downs?`, `two-up?`,
    `two-down?`, `two-tensor?` and `two-tensor-info` for working with "2
    tensors", ie, structures that contain structural entries of matching
    orientation and size.

  - New `g/acot` generic method installed for Operator instances.
=======
- #471:

  - installs the complex GCD implementation into the generic system and modifies
    it to work with real/complex pairs.

  - tweaks the default gcd implementation so that two identical values `x`, even
    if they are floating point, will return `x` from `(gcd x x)`. (default gcd
    in `sicmutils.euclid` can handle cases now where the terms are equal and of
    opposite sign.)

  - adds `exact-divide` handling of non-integral numbers when the inputs are
    either equal or of opposite sign.

- #398 adds a `sicmutils.generic/gcd` implementation for complex numbers,
  closing the long-standing #58. Thanks to @adamhaber for this!
>>>>>>> ed9be83c

- #461 adds `sicmutils.quaternion`, with a full arithmetic implementation and
  the beginnings of a rotation API. Quaternions are implemented like vectors of
  length 4, and implement all appropriate Clojure protocols. All arithmetic is
  compatible with all scalars and complex numbers.

  - Accessors: `get-r`, `real-part`, `get-i`, `get-j`, `get-k`, `complex-1`,
    `complex-2`, `->complex-pair`, `->vector`, `three-vector`

  - Predicates: `real?`, `zero?`, `one?`, `pure?`, `unit?`

  - Constants: `ZERO`, `ONE`, `I`, `J`, `K`

  - Reader literal `#sicm/quaternion` takes a 4-vector or a single entry.

  - Constructors: `make`, `from-complex`, `spherical`, `semipolar`,
    `multipolar`, `cylindrospherical`, `cylindrical`

  - More: `arity`, `evaluate`, `partial-derivative`, `magnitude-sq`,
    `normalize`, `commutator`

  - Transcendental functions: `exp` `log`, `cos`, `sin`, `tan` `sinh`, `cosh`,
    `tanh`. Many more transcendentals will work, thanks to their default
    implementations.

  - Arithmetic and generics: `+`, `-`, `*`, `/`, `dot-product`, `cross-product`,
    `conjugate`, `magnitude`, `expt`, `sqrt`, `simplify`, `infinite?`,
    `solve-linear-right`, `solve-linear`

  - Rotation-related: `from-angle-normal-axis`, `from-angle-axis`, `pitch`,
    `roll`, `yaw`, `->angle-axis`

- #468:

  - adds `sicmutils.polynomial/touchard`, implementing a constructor for the
    type of polynomial known as a "complete Bell polynomial" or ["Touchard
    polynomial"](https://en.wikipedia.org/wiki/Touchard_polynomials).

  - adds `sicmutils.special.factorial/bell` for computing the nth [Bell
    number](https://en.wikipedia.org/wiki/Bell_number)

  - `sicmutils.series/bell-series` returns an infinite sequence of bell numbers.

- #276 adds an `integration-opts` to
  `sicmutils.mechanics.lagrange/Lagrangian-action`. All options are passed on to
  `definite-integral`. By default, `parametric-path-action` passes `:compile?
  false`, since we do NOT want to compile the polynomial.

- #463 adds a new 1-arity to `sicmutils.matrix/characteristic-polynomial` that
  returns an actual polynomial instance. Creating this polynomial once and
  calling it many times is much more efficient. Closes #209.

  - `expt` called with a negative base and non-integral power now properly
    returns a complex number instead of `##NaN`.

  - symbolic `=` now behaves correctly and accumulates an expression of nested
    `and`s, vs before. The previous behavior would convert `(= 'a 'b 'c')` to
    `(= (= 'a 'b) 'c')`, which is NOT correct. (if `(= 'a 'b)` is true, then the
    expression evaluates to `false`, since `(= true 'c')` is false.)

  - adds `sicmutils.series/function->`, for generating a Maclaurin series from a
    function.

- #449:

  - All missing trigonometric functions have been filled in `sicmutils.generic`
    and aliased in `sicmutils.env`:

    - Inverse cotangent: `acot`
    - inverse secant: `asec`
    - inverse cosecant: `acsc`
    - hyperbolic (inverse hyperbolic) cotangent: `coth` and `acoth`
    - hyperbolic (and inverse hyperbolic) secant: `sech` and `asech`
    - hyperbolic (and inverse hyperbolic) cosecant: `csch` and `acsch`

    All of these have default implementations and derivatives defined. They'll
    work out of the box for all types with `atan` defined (and potentially
    `exp`, `sqrt` and `log`.)

    Thanks to John D Cook's ['Bootstrapping a minimal math
    library'](https://www.johndcook.com/blog/2021/01/05/bootstrapping-math-library/)
    for his inspiration on the defaults and implementation order of these new
    functions.

  - `expt` gains a new default implementation for non-native-integral powers,
    making `expt` work for any type with `exp`, `log` and `mul` defined.

  - `sqrt` gains a default implementation for all types implementing `exp`,
    `mul` and `log`.

  - All trig functions now have derivatives and docstrings.

  - New `sinc`, `tanc`, `sinhc`, `tanhc` functions live in `sicmutils.generic`
    and are aliased into `sicmutils.env`. These are generically defined as `(/
    (sin x) x)`, `(/ (tan x) x)` (and similar with `sinh` and `tanh`), with
    correct definitions for 0 and infinite-valued inputs.

    These functions all support derivatives as well.

  - New default `acot` implementation in `sicmutils.series`.

- #450:

  - Adds `sicmutils.series/harmonic-series`, the infinite series of [harmonic
    numbers](https://en.wikipedia.org/wiki/Harmonic_number)

  - moves `sicmutils.numerical.elliptic` to the `sicmutils.special` package, as
    `sicmutils.special.elliptic`.

  - New `sicmutils.special.factorial` namespace!
    `sicmutils.util.permute/factorial` moves here, and the forgotten duplicate
    `sicmutils.generic/factorial` is now gone.

    - New functions: `falling-factorial`, `rising-factorial`,
      `double-factorial`, `multi-factorial`, `subfactorial`,
      `binomial-coefficient`, `stirling-first-kind`, `stirling-second-kind`.

  - New `sicmutils.util.permute/multichoose` function, implementing the
    definition [described here](https://mathworld.wolfram.com/Multichoose.html).

  - better `number-of-combinations` impl in `sicmutils.util.permute`, using
    `sicmutils.special.factorial/falling-factorial`

  - sci bindings for`sicmutils.special.factorial`, `sicmutils.util.permute`.

- #458:

  - Default implementation of `g/negative?` returning `false` for literal
    numbers and symbols. This was required to get `g/abs` working for
    polynomials and rational functions with symbolic coefficients.

  - Polynomials and rational functions now correctly unwrap `Literal`
    coefficients in `->expression`. Without this, the resulting expressions
    would not correctly respond to `simplify` calls.

  - Slight efficiency improvement in
    `sicmutils.polynomial.gcd/->content+primitive`.

  - `sicmutils.rational-function/from-points` now correctly builds its function.
    Before, it was unhygienic; if `'x` appeared in the coefficients the results
    would be incorrect.

- #456:

  - `sicmutils.mechanics.lagrange/{Γ,Γ-bar}` are removed in favor of the
    existing `Gamma` and `Gamma-bar` functions. The `sicmutils.env` aliases are
    gone as well.

  - `sicmutils.mechanics.lagrange/Lagrange-interpolation-function` now returns
    an actual polynomial instance. Because polynomials support `IFn` and respond
    to the derivative operator `D`, this makes the `find-path` example on pages
    22/23 of SICM run about 5x faster.

  - Richardson extrapolation is now implemented as a functional fold. The
    exposition in `sicmutils.polynomial.richardson` discusses this; the
    namespaces gains `richardson-fold`, `richardson-sum` and `richardson-scan`.

- #455 makes `sicmutils.util.aggregate/scan` and
  `sicmutils.algebra.fold/fold->scan-fn` slightly more efficient by dropping the
  first element of the returned sequence before mapping the `present` function.

- #453:

  - Adds `sicmutils.polynomial/from-points` and
    `sicmutils.rational-function/from-points` for generating `Polynomial` and
    `RationalFunction` instances from sequences of points.

- #451:

  - new `sicmutils.algebra.fold` namespace:

    - New folds: `kahan-babushka-neumaier` (aliased as `kbn`),
      `kahan-babushka-klein` and and `kbk-n` macro for generating higher-order
      `kahan-babushka-klein` variants. `generic-sum-fold` folds using
      `sicmutils.generic/+`.

    - `sicmutils.util.aggregate/kahan-fold` now lives here, named `kahan`.

    - `fold->sum-fn` and `fold->scan-fn` generate functions like
      `sicmutils.util.aggregate.{sum,scan}` specialized to the supplied fold.
      See the docstrings for the multiple arities supported

    - fold primitives: `count`, `constant`, `min`, `max`.

    - fold combinator `join` allows compound folds to be built out of primitive
      folds.

  - Upgrades to `sicmutils.util.aggregate`:

    - `scanning-sum` renamed to `scan`

    - `halt-at` deleted in favor of the built-in `halt-when` that I didn't know
      about!

    - `scan` and `sum` now both use a dynamic binding, `*fold*`, to set the fold
      they use for aggregation. By default, this is set to the new
      `kahan-babushka-neumaier-fold`.

    - The three-arity version of `sum` now uses transducers, saving a pass over
      the input range.

    - `pairwise-sum` implements pairwise summation, an error-limiting technique
      for summing vectors. Use the dynamic binding `*cutoff*` to set where
      `pairwise-sum` bails out to normal summation.

  - Upgrades to `sicmutils.rational-function.polynomial`:

    - The folds in this namespace now follow the fold contract laid out in
      `sicmutils.algebra.fold`, implementing all three arities correctly.

    - I realized that the fold implementation here should /not/ return a full
      row every time it processes a previous row; a far better `present`
      implementation would return the best estimate so far. Then you could build
      a `scan` from that fold to see the estimates evolve lazily as new points
      are added. This has better performance, it turns out, than the original
      method!

    - added a bunch to the exposition to make the advantages clear.

  - Upgrades to `sicmutils.rational-function.interpolate`:

    - `fold` interface upgraded, similar to the polynomial interpolation notes.

    - New `bulirsch-stoer-fold`, `bulirsch-stoer-sum` and `bulirsch-stoer-scan`
      functions. These are similar to the `modified-**` versions but use the
      `bulirsch-stoer` algorithm, instead of `modified-bulirsch-stoer`.

    - `modified-bulirsch-stoer-fold-fn` renamed to
      `modified-bulirsch-stoer-fold`, to match the naming scheme of other
      "folds" in the library.

    - `modified-bulirsch-stoer-fold` renamed to `modified-bulirsch-stoer-sum`,
      to match the convention that "reducing a sequence with a fold" is called
      "summing" the sequence. I can see this changing down the road...

    See `context-opts` for instructions on how to enable
    `sicmutils.algebra.fold/kbk-n` in the SCI environment (you'll need to turn
    on access to `js/Math` or `java.lang.Math`).

  - Fixed a type inference warning in Clojurescript in `sicmutils.complex`.

  - Added support for `sicmutils.util.def` and its `fork` macro to the default
    SCI environment provided by SICMUtils. Helpful for macro-writing!

  - `sicmutils.numerical.quadrature.adaptive` now uses the dynamically bound
    `sicmutils.util.aggregate/*fold*` to accumulate its numerical integral
    pieces, instead of a hardcoded `kahan-sum`.

  - `sicmutils.numerical.quadrature.bulirsch-stoer` now uses the functional scan
    versions of polynomial and rational function interpolation, as these are a
    bit faster than the originals!

  - `sicmutils.util.stream/scan` deleted in favor of
    `sicmutils.util.aggregate/scan` with a dynamic binding for `*fold*` to
    customize.

- #448:

  - new `g/infinite?` generic with implementations for all numeric types,
    complex numbers, `differential` instances. Defaults to `false` for all other
    types. (Also aliased into `sicmutils.env/infinite?`).

  - The infix, TeX and JavaScript renderers (`->infix`, `->TeX` and
    `->JavaScript`) all properly render `##Inf` and `##-Inf`. Infix uses the
    Unicode symbol ∞, while `->TeX` uses the LaTeX command `\infty`.
    Javascript's `Infinity` stands in for `##Inf` in generated JS code.

  - Complex numbers now respond `true` to `g/negative?` if their imaginary
    component is zero and real component is negative, false otherwise.

  - `g/+`, `g/-`, `g//` now short circuit if there is a NUMERIC zero on either
    side. This was causing bugs in cases where we allow, say, a scalar to be
    added to a quaternion, and auto-convert the scalar right there (so it adds
    only to the real part). OR in cases, like in the matrix PR, where we convert
    the scalar in addition to `<scalar>*I*`.

    - This caused some problems with `sicmutils.matrix` tests that were not well
      typed.

  - The default `expt` implementation is now available as a function to call
    directly (`sicmutils.generic/default-expt`) without going through the
    dispatch system.

- #447 contains a grab-bag of fixes and additions, many related to complex
  numbers:

  - Use `Math/E` instead of `(Math/exp 1)` for euler's constant in
    `sicmutils.env`.

  - Fix bug in `sicmutils.calculus.indexed`, in a case where either input was
    missing an `up` or `down`index type.

  - symbolic `dot-product` and `inner-product`

  - `inner-product` now defaults to `dot-product` for scalar instances. This is
    correct for all numeric types we currently have, since `complex` is the only
    tough case, and it has real coefficients.

  - simplify now does NOT freeze expressions before simplifying. This allows
    complex numbers to survive simplification, since they freeze to `(complex
    <re> <im>)`.

    - big rewrite in `sicmutils.simplify.rules`, to convert all of the frozen
      matchers like `(complex 1 2)` into matchers that actually bind to a
      complex number.

    - more rules in `complex-trig`, it can now handle bigger products inside of
      `sin` and `cos` multiplied by `I`.

  - Various improvements to `sicmutils.complex`:

    - complex implementations for `dot-product` between complex and real types

    - Fixed reflection warnings with `ComplexFormat`in complex parsing code

    - complex `zero?` now returns true for inputs like `(complex -0.0 -0.0)`,
      where a negative zero lives in the real or imaginary slots

    - new `sicmutils.complex/-I` binding, set to `(g/negate c/I)`

    - `g/expt` for complex numbers optimizes the inputs equal to `I` by
      returning exact 1, -1, `I` or `-I` depending on the input. This applies to
      `g/square` and `g/cube` as well.

- #445 fixes a bug where structures and other seq-able types were interpreted as
  sequence matchers.

  In `pattern.match` and all rules, things that respond true to `sequential?`
  but not `seq?` or `vector?` (many of the sicmutils types, like structures and
  the upcoming Quaternion type) were being converted to `seq` and treated as
  sequence matchers vs literal matchers. This no longer happens, and structures
  etc are treated as literal matchers.

- #443:

  - Implements `IKVReduce` and `Reversible` for structures. This enables `rseq`
    and `reduce-kv` to work with structures.

  - Removes a `reduced` shortcut condition in `sicmutils.generic/*` that was
    causing multiplications of the form `(* 0 0 (up 0 0))` to shortcut and
    return `0` instead of the appropriate structural form.

  - the `atan` implementation for symbolic numbers is now careful not to return
    a floating point number in the case of a 0 argument in the second position.
    Additionally, it now returns symbolic `pi` or 0 in the case of `0` in the y
    argument for positive and negative `x` argument, respectively, and symbolic
    `(/ pi 2)` or `(- (/ pi 2))` for a 0 `x` argument and respective positive or
    negative `y` argument.

- #442 fixes #441 by upgrading the implementations of
  `sicmutils.util.permute/{factorial,number-of-combinations}` to be able to
  handle large inputs. Thanks to @swapneils for the report.

- #440:

  - Modifies `(g/exp 0)` to return an exact 1, vs the previous `1.0`.

  - Fixes a bug in `sicmutils.rules/exp-contract` leftover from the port from
    Scheme. Thanks to @adamhaber for pointing this out!

- #438:

  - converts `doall` calls to `run!`, `dorun`, `doseq` or `mapv` where
    applicable. In cases where we were trying to force side effects (mostly in
    the tests), this change prevents the environment from retaining the full
    sequence. This will save memory!

  - adds missing tests from `connection.scm` to
    `sicmutils.calculus.connection-test`, stressing pages 205 - 213 from MTW,
    Gravitation.

- #434: allow pattern matching forms to successfully bind to `nil` or `false`.

- #397: `sicmutils.calculus.manifold/typical-coords` now returns generated
  coordinate symbols that start with the same symbol as the coordinate system's
  prototype, like:

```clj
(typical-coords R2-polar)
;;=> (up x065308 x165309)

(typical-coords
 (with-coordinate-prototype R2-polar (up 'r 'theta)))
;;=> (up r65312 theta65313)
```

## 0.20.1

- #396:

  - fixes a bug in the SCI version of `define-coordinates` which didn't allow
    any rebinding of manifolds.

  - Removes the `bindings` key from `sicmutils.env.sci/context-opts`.
    https://github.com/babashka/sci/issues/637 is a bug with variable rebinding
    that occurs when `:bindings` is in play. Instead of relying on this key,
    evaluate `(require '[sicmutils.env :refer :all])` against your SCI
    environment to get all bindings.

  - bumps the default version of SCI to 0.2.7.

## 0.20.0

- #348:

  - Adds a new single arity version of
    `sicmutils.util.permute/permutation-parity`, which returns the parity of a
    permutation relative to its sorted version.

  - `sicmutils.complex/complex` can now take a single string argument in both
    Clojure and Clojurescript.

  - Expands the complex number literal parser to take these forms, in addition
    to the previously-supported string argument:

```clj
#sicm/complex [1.2 3.6]    ;; 1.2+3.6i
#sicm/complex [1.2]        ;; 1.2
#sicm/complex 1.4          ;; 1.4
#sicm/complex "1.2 + 3.6i" ;; 1.2+3.6i
```

- #394 fixes a bug with derivatives of functions that returned a map... but
  where the map was actually meant to represent some other type, by holding a
  `:type` key. We do this for manifold families and manifold points, as two
  examples. Now, instead of recursing into the values, the system will correctly
  throw an error. (You can fix this by using a `defrecord` instead of a map and
  implementing `sicmutils.differential/IPerturbed`.)

- #393:

  - Forms like `(let-coordinates [(up x y) R2-rect] ...)` will now work even if
    `up` is not present in the environment. Previously this syntax was valid,
    but only if `up` had been imported.

  - Adds the `sicmutils.calculus.coordinate/define-coordinates` macro, also
    aliased into `sicmutils.env`. This macro allows you to write forms like

```clj
(define-coordinates (up t x y z) spacetime-rect)
(define-coordinates [r theta] R2-polar)
```

  and install set of bindings for a manifold's coordinate functions, basis
  vector fields and basis form fields into a namespace. This is used liberally
  in Functional Differential Geometry. (You might still prefer `let-coordinates`
  for temporary binding installation.)

  - Converts many of the `sicmutils.fdg` test namespaces to use the new
    `define-coordinates` macro, making for a presentation closer to the book's.

  - Fixes a Clojurescript warning in `sicmutils.util` warning due to
    redefinition of `clojure.core/uuid`

- #386:

  - Aliases `sicmutils.mechanics.hamilton/phase-space-derivative` into
    `sicmutils.env`, and adds `sicmutils.sr.frames/base-frame-maker`. The latter
    function makes it easier to write reference frames like `the-ether`, as with
    the `home` variable in chapter 11 of FDG.

  - Adds all code listings from chapters 10 and 11 of FDG as
    `sicmutils.fdg.{ch9,ch10}-test`.

- #384:

  - Adds `sicmutils.fdg.ch9-test`, with tests for all forms from FDG's 9th
    chapter.

  - Tests from `sicmutils.fdg.einstein-test` now all work, and quite fast. The
    functions in this namespace comprise some of the exercises from FDG chapter
    9. (Einstein's Field Equations hung until this PR... getting these working
    is a huge achievement for me, and, in some sense, the final milestone of the
    Big Port from scmutils.)

  - Adds `sicmutils.function/memoize`, a metadata-and-function-arity preserving
    version of `clojure.core/memoize`.

  - in `sicmutils.calculus.indexed`, `with-argument-types` and
    `with-index-types` now both correctly set the arity of the returned
    function, in addition to the argument types or indices.
    `sicmutils.function/arity` will now work correctly with indexed or typed
    functions.

  - Adds new `manifold?` and `manifold-family?` functions in `sicmutils.env` and
    `sicmutils.calculus.manifold`. These are enabled by new `:type
    :sicmutils.calculus.manifold/{manifold,manifold-family}` keys in the
    appropriate structures in the manifold namespace. Manifolds and manifold
    families will now respond with these keywords to `sicmutils.value/kind`.

  - The `sicmutils.calculus.manifold/ICoordinateSystem` now has a `uuid`
    function, for internal comparison of coordinate systems. This is here so
    that points can cache coordinate system representations by UUID. Before this
    change, changing the coordinate prototype, or attaching metadata to a
    coordinate system would break its cache entry in manifold points. (This was
    the killer for the Einstein Field Equations!)

  - `sicmutils.calculus.manifold/{coordinate-prototype,with-coordinate-prototype}`
     now store and retrieve the coordinate prototype from metadata. This plus
     the previous change allows manifold points to correctly cache their
     coordinate representations.

  - `sicmutils.calculus.manifold/manifold` acts as identity on manifolds now.
    Previously it only worked on coordinate systems.

- #382:

  - Makes the `name` argument to `sicmutils.operator/make-operator` optional.
    `name` now defaults to `'???`.

  - adds tests for all code forms in Chapter 8 of FDG.

- #376 adds more type hints to the `ratio.cljc` namespace. This fully solves the
  advanced compilation issues we were seeing.

- #374: Demos, thanks to @sigmaxipi!

- #379 fixes typos in a couple of the equations in `richardson.cljc`, closing
  #377. Thanks to @leifp for the report.

- Features, tests and bugfixes from #381:

  - `sicmutils.calculus.coordinate/generate` moves to
    `sicmutils.calculus.manifold/c:generate`; this supports a bugfix where
    1-dimensional manifolds like `R1-rect`, aka `the-real-line`, return a
    coordinate prototype of a single element like `t` instead of a structure
    with a single entry, like `(up t)`. Thanks to @phasetr for the bug report
    that led to this fix, and @gjs for finding and fixing the bug.

  - `same.ish/Approximate` implemented for `sicmutils.structure/Structure`,
    allowing `ish?` comparison of `up` and `down` structures with approximate
    entries. Require `sicmutils.generator` for this feature. (NOTE: because
    protocols are implemented for the LEFT argument, `(ish? <vector> (down
    ...))` will still return true if the values are approximately equal, even
    though a `<vector>` is technically an `up` and should NOT equal a `down`. Do
    an explicit conversion to `up` using `sicmutils.structure/vector->up` if
    this distinction is important.)

  - `same.ish/Approximate` now defers to `sicmutils.value/=` for equality
    between `Symbol` and other types. This lets `ish?` handle equality between
    symbols like `'x` and literal expressions that happen to wrap a single
    symbol.

  - `Cartan->Cartan-over-map` now does NOT compose `(differential map)` with its
    internal Cartan forms. This fixed a bug in a code listing in section 7.3 of
    FDG.

  - Section 7.3 of FDG implemented as tests in `sicmutils.fdg.ch7-test`.

  - Many new tests and explorations ported over from `covariant-derivative.scm`.
    These live in `sicmutils.calculus.covariant-test`.

  - timeout exceptions resulting from full GCD are now caught in tests using
    `sicmutils.simplify/hermetic-simplify-fixture`. Previously, setting a low
    timeout where simplification failed would catch and move on in normal work,
    but fail in tests where fixtures were applied.

## 0.19.2

Yet another incremental release, this time to bump the `Fraction.js` dependency.
The new `cljsjs` dependency has code compatible with advanced compilation.

- #372 bumps the `Fraction.js` dependency to `4.1.1`.

## 0.19.1

This is an incremental bugfix release to get Clojurescript advanced compilation
into shape.

- #371:

  - fixes a subtle bug with extern inference on `fraction.js/bigfraction.js`.
    Thanks to @sigmaxipi for this report!

  - removes overridden factory constructors like `->Polynomial`. I had
    originally done this for functions that held a metadata field, so that the
    user could leave it out and have it default to `nil`... but advanced Closure
    compilation can't understand the `ns-unmap` call, so it has to go.

  - Many unary functions on `Operator`, `Structure`, `Series`, `PowerSeries`,
    `Polynomial` and `RationalFunction` now preserve metadata. Binary functions
    between two instances of any of these still return a new object with
    metadata == `nil`.

## 0.19.0

> (If you have any questions about how to use any of the following, please ask us
> at our [Github Discussions](https://github.com/sicmutils/sicmutils/discussions)
> page!)

This release focused on improving the expressiveness and performance of the
three simplification engines in SICMUtils:

  - `sicmutils.polynomial` and `sicmutils.rational-function` are now quite well
    fleshed out, with full polynomial and rational function APIs and many
    generics.

  - The polynomial and rational function _simplifiers_ work by round-tripping
    expressions through these types, depending on each namespace to emit
    symbolic expressions in "canonical form". This process is now much faster!
    On one important Bianchi Identity benchmark in `sicmutils.fdg.bianchi-test`,
    one test that formerly took close to 30 minutes now runs in 30 seconds, and
    all see a 60-fold improvement.

  - By default, these simplifiers emit expressions with all terms multiplied
    out; the new `factor` function in `sicmutils.env` lets you factor
    expressions, overriding this default.

  - The rule-based simplifier is now based on a powerful pattern matching
    engine, implemented in `pattern.match` and `pattern.rule`.
    `sicmutils.simplify.rules` now contains every rule and possible
    customization from the original scmutils codebase.

There is a _lot_ in this release, all motivated by performance. Please read on
for the detailed notes, and enjoy version 0.19.0!

### Rule-Based Simplifier Overhaul

- #353 introduces a powerful new simplifier, ported from the `new-simplify`
  procedure in `simplify/rules.scm` of the scmutils library. There are now a
  BUNCH of new rulesets and rule simplifiers in `sicmutils.simplify.rules`!

  The next step with these is to massage them into separate bundles of rules
  that users can mix and match into custom simplifiers for objects like abstract
  matrices, abstract bra and ket structures, up and down, booleans (for
  representing equations and inequalities) and so on.

- #349 introduces a new pattern matching system, built out of matcher
  combinators. All of the rules in `sicmutils.simplify.rules` now use the new
  syntax offered by the library. Some notes:

  - `pattern.match` defines a number of "matcher combinators"; these are
    functions that take a map of bindings, a data input and a success
    continuation and either succeed by calling their continuation, or fail. Out
    of the box, the library provides `fail`, `pass`, `with-frame`,
    `update-frame`, `predicate`, `frame-predicate`, `eq`, `bind`, `match-when`,
    `match-if`, `or`, `and`, `not`, `segment` and `sequence`.

  - Additionally, any combinator that takes another combinator can ALSO take a
    pattern form like `'?x`. See `pattern.syntax` for the full, rich range of
    syntax allowed. These are all functions, so you'll have to quote your
    symbols at this stage.

  - Passing a matcher combinator to `pattern.match/matcher` to generate a
    matcher object. This is a function from some `data` input to a map of
    bindings on success, or an explicit `pattern.match/failure` object on
    failure. Test for failure with `pattern.match/failed?`.

  - A combination of a matcher and a "consequence function" is called a "rule".
    A consequence is a function that takes a binding map and either returns a
    new result or fails by returning `nil` or `false`. (Don't worry, you can
    succeed with these values too by wrapping them in `sicmutils.rule/succeed`.)

    Rules are the heart of the whole simplification mechanism in sicmutils! To
    learn about how to build these, see the documentation for `pattern*`,
    `pattern`, `consequence`, `template`, `rule*`and `rule`.

  - `pattern.rule` gives you some starter rules, and many combinators you can
    use to build more and more powerful and complex sets of rules. These are
    `pass`, `fail`, `predicate`, `return`, `branch`, `choice*`, `choice`,
    `pipe*`, `pipe`, `n-times`, `attempt`, `guard`, `iterated`, `while`,
    `until`, `fixed-point` and `trace`.

  - Rules are nice for rewriting entire expressions recursively, from the bottom
    up or top down. This is called "term rewriting". A big motivation for this
    rewrite was to make it easy to build custom term rewriters for types like
    abstract matrices or abstract up and down structures. You can use your rules
    to rewrite structures recursively with `bottom-up`, `top-down`,
    `iterated-bottom-up` and `iterated-top-down`. `ruleset*`, `ruleset`,
    `rule-simplifier` and `term-rewriting` capture some common patterns the
    library uses to go from rules => term rewriters.

  - If you want ideas about how to use the pattern matching library to rewrite
    expressions, see `sicmutils.simplify.rules` for many examples.

- #354 adds SCI support for all macros and functions in the new pattern matching
  namespaces, and adds these to the namespaces exposed via `sicmutils.env.sci`.

### Rational Function, Polynomial Simplifiers

- #341 takes on a large rewrite of the rational function and polynomial
  simplfiers. One goal of this project was to improve the performance of the
  Bianchi Identities in `sicmutils.fdg.bianchi-test`, and I'm happy to say that
  they are now a good bit faster than the original scmutils implementation.

  `sicmutils.polynomial` and `sicmutils.rational-function` are now solid data
  structures of their own, with many operations installed into the generic
  system. These are now valuable and useful outside of their role in the
  simplifier.

  This was a large project, and many small improvements and bugfixes snuck in.
  Here is the full list:

  - `v/kind` now works for `sorted-map` instances.

  - GCD in Clojurescript is now fast and efficient between all combinations of
    `js/BigInt` and `js/Number`, and in Clojure between all combinations of
    `clojure.lang.BigInt`, `BigInteger`, `Long` and `Integer`.

  - on the JVM, GCD now works properly with rational numbers. Previously
    anything non-integral would return `1`; now `(gcd 1/2 1/3)` properly returns
    `1/6`.

  - `g/exact-divide` now succeeds for all non-exact `::v/scalar` types (symbols,
    floats, etc) either if the denominator is zero, or if the two arguments are
    equal. Else, it throws, just like before.

  - A multi-arity call to `sicmutils.generic/*` now stops if it encounters a
    0, rather than attempting to multiply all remaining items by 0.

  - The default function for `sicmutils.generic/lcm` protects against overflow
    by dividing only a single one of its arguments `a` and `b` by `(gcd a b)`.

  - `(g/lcm 0 0)` now properly returns 0.

  - New `sicmutils.util.aggregate/{monoid,group}` functions let you build
    multi-arity aggregations out of binary combination functions, with an option
    to bail early at "annihilator" values, like 0 for multiplication.

  - New multi-arity `lcm` and `gcd` implementations for symbolic expressions
    appropriately handle `0` and `1` on either side, as well as the case where
    both arguments are equal.

  - In the `sicmutils.numsymb` namespace, thanks to `monoid` and `group`, the
    `'*`, `'/`, `'-`, `'+`, `'or`, `'and`, `'gcd`, `'lcm` and `'=` operations
    now have efficient multi-arity implementations that stop computing when they
    receive an annihilator, like `0` for multiplication or `true` for `or`.
    Access these via `(sicmutils.numsymb/symbolic-operator <symbol>)`.

  - `sicmutils.series/PowerSeries` gains `arg-scale` and `arg-shift` functions;
    these are identical to `sicmutils.function/arg-{scale,shift}`, but preserve
    the `PowerSeries` type. (#367 proposes making these functions generic.)

  - New `sicmutils.ratio/IRational` protocol, with `numerator` and `denominator`
    functions implemented for ratios and for the `RationalFunction` data type.
    These two are now exposed in `sicmutils.env`.

  - `sicmutils.simplify.rules/*divide-numbers-through-simplify?*` is now `true`
    by default; numbers in the denominator will now automatically pull up into
    the numerator. All tests now reflect this setting.

  - Any analyzer generated from `sicmutils.expression.analyze` can now act on
    both bare, unwrapped expressions (raw lists etc) and on
    `sicmutils.expression.Literal` instances. This means that you can now call
    `sicmutils.simplify/{*rf-simplify*,*poly-simplify*}` as functions and
    canonicalize some form with either simplifier without triggering a full
    simplification. A small win, but ice.

  - `sicmutils.polynomial.factor` got a major rewrite, and now exposes a few
    functions like `poly->factored-expression`, `factor-expression` and
    `factor`.

      - `factor` is _tremendously useful_! Call `factor` (it's aliased into
        `sicmutils.env`) on any expression to factor out all possible terms.
        This makes it much easier to see where there is some cancellation
        lurking, in, say, some expression you know should equal zero (a
        residual).

  - bugfix: `sicmutils.expression.Literal` instances now compare their contained
    expression via `sicmutils.value/=`.

  - `sicmutils.rules/constant-elimination` can now eliminate constants from
    expressions with any arity, not just binary forms.


  Now, the three big namespaces... `sicmutils.polynomial`,
  `sicmutils.rational-function` and `sicmutils.polynomial.gcd` all got a big
  overhaul.

  - `sicmutils.polynomial` notes:

    - `Polynomial` uses a new sparse representation for its "power product"
      term; this, plus an arithmetic rewrite, makes the whole system much faster
      for larger numbers of variables (for all #s, really).

    - `Polynomial` instances implement many more Clojure(script) protocols. They
      can hold metadata; they can be evaluated as functions of their
      indeterminates, and `seq` now returns a sequence of terms.

    - `Polynomial` extends `sicmutils.function/IArity` and
      `differential/IPerturbed`, so you can use `sicmutils.function/arity`, and
      take derivatives of functions that return polynomials.

    - In their arithmetic, `Polynomial` instances will drop down to bare
      coefficients whenever some multiplication or addition removes all
      indeterminates. All binary arithmetic exposed in the namespace can handle
      non-`Polynomial` instances on either or both sides, so this is fine.
      Coefficients are treated as constant polynomials.

    - The namespace holds many new functions. Some choice ones are:

      - constructors: `make`, `constant`, `linear`, `c*xn`, `identity`, and
        `new-variables`

      - accessor functions: `arity`, `degree`, `coefficients`, `leading-term`,
        `leading-coefficient`, `leading-exponents`, `leading-base-coefficient`,
        `trailing-coefficient`, `lowest-degree`

      - predicates: `monomial?`, `monic?`, `univariate?`, `multivariate?`,
        `negative?`

      - functions to generate new polynomials: `map-coefficients`,
        `map-exponents`, `scale`, `scale-l`, `normalize`, `reciprocal`,
        `drop-leading-term`, `contract` and `extend` alongside `contractible?`,
        `lower-arity`, `raise-arity`, `with-lower-arity`, `arg-scale`,
        `arg-shift`

      - arithmetic: `negate`, `abs`, `add`, `sub`, `mul`, `square`, `cube`,
        `expt`, `divide` along with `divisible?`, `evenly-divide`,
        `pseudo-remainder`, and _lots_ of functions installed into the generic
        arithmetic system.

      - different ways to evaluate polynomials: `evaluate`, `horner-with-error`

      - calculus! `partial-derivative` and `partial-derivatives` are alive and
        well, and work with the `D` operator.

      - Functions to get in and out of polynomials from other types:
        `univariate->dense`, `->power-series`, `expression->`, `->expression`

  - `sicmutils.polynomial.gcd` also got a rewrite; it's fairly clear to read
    now, and prepared for the eventual addition of the sparse multivariate GCD
    routine that scmutils uses. There are some efficiency gains here too that
    let us turn a number of tests back on, or demote them from `:long` markers.

  - `sicmutils.rational-function` notes:

    - `RationalFunction` instances implement many more Clojure(script)
      protocols. They can hold metadata; they can be evaluated as functions of
      their indeterminates, and `seq` now returns a pair of `numerator`,
      `denominator`.

    - `RationalFunction` extends `sicmutils.function/IArity` and
      `sicmutils.ratio/IRational`, so our generic `arity`, `numerator` and
      `denominator` work on these instances.

    - Here are some new functions from the `RationalFunction` namespace:

      - constructor: `make`, drops to polynomial or coefficient where needed
        just like `Polynomial` functions

      - functions to generate new rational functions: `arg-scale`, `arg-shift`

      - predicates: `negative?`

      - arithmetic: `negate`, `abs`, `add`, `sub`, `mul`, `square`, `cube`,
        `expt`, `invert`, `div`, `gcd`, and many functions installed into the
        generic arithmetic system.

      - evaluation via `evaluate`

      - calculus! `partial-derivative` and `partial-derivatives` are alive and
        well, and work with the `D` operator.

      - Functions to get in and out of rational functions from symbolic
        expressions: `expression->`, `->expression`.

### New Functions, Performance Improvements

- #358:

  - Adds a more efficient `literal-derivative` implementation to
    `sicmutils.abstract.function`, making the Bianchi identity benchmarks run
    40% faster.

  - In Clojurescript, `Range` instances now implement `sicmutils.value.Value`
    and `sicmutils.differential.IPerturbed`, allowing them to be returned from
    derivative-taking functions

  - Major, unexpected performance improvement - it turns out
    `sicmutils.value/number?` was quite slow in Clojure (less so in
    Clojurescript). Changing this function from an `isa?` check to a series of
    explicit `instance?` checks cut the build time in half. This makes the
    numeric tower less extensible... but it wasn't terribly extensible to start
    with, and needs some attention to make it so. A big win!

  - The Bianchi identity benchmarks have all been updated to reflect the big
    performance improvements achieved here, thanks to the wonderful
    [Tufte](https://github.com/ptaoussanis/tufte) profiling library from
    @ptaoussanis. The remaining very slow piece in the simplifier is the
    implementation of `g/add` for polynomial instances. #341 will improve this
    situation.

- #360 introduces a number of performance improvements to the
  `sicmutils.differential.Differential` implementation, primarily in `terms:+`
  and `terms:*`. thanks again to @ptaoussanis and the
  [Tufte](https://github.com/ptaoussanis/tufte) profiling library for helping me
  track these down.

- #357:

  - Adds the ability to do incremental simplification, every time an operation
    is performed involving a symbolic expression. Bind
    `sicmutils.numsymb/*incremental-simplifier*` to a function from raw
    expression -> raw expression, like `sicmutils.simplify/simplify-expression`
    or any of the rules in `sicmutils.simplify.rules` to enable this behavior.

  - Expands the `sicmutils.expression.analyze` API with the functions
    `default-simplifier`, `expression-simplifier`, `initializer`,
    `expression-analyzer` and `auxiliary-variable-fetcher`. See the [API
    documentation](https://cljdoc.org/d/sicmutils/sicmutils/CURRENT/api/sicmutils.expression.analyze)
    for detailed notes on how to do interactive expression analysis and
    simplification with these new tools.

  - by default, each simplification pass uses both rational function _and_
    polynomial canonicalization. This brings the simplifier into line with the
    scmutils simplifier.

- #353:

  - Adds a new `sicmutils.util.logic` namespace with an `assume!` function that
    allows rules to log assumptions when some simplification like `(sqrt (square
    x))` might have to choose one of multiple possible simplifications
    (`(non-negative? x)`, in this example).

    This function simply logs the assumption for now, instead of performing any
    checks. now. Turn off assumption logging with the dynamic variable
    `*log-assumptions?*` in that namespace.

  - new `sicmutils.value/almost-integral?` returns true if its argument is VERY
    close to an integral value, false otherwise.

- Efficient `symmetric-difference` implementation in `sicmutils.util.vector-set`
  (#346)

### Bug fixes, file moves, misc

- #369:

  - Removes JVM dependencies on Guava and nrepl.

  - Removes `sicmutils.env/sicmutils-repl-init`; this is only used by `lein
    repl`, and we now accomplish the same task with the `:repl-options` entry in
    `project.clj`.

  - Makes `sicmutils.polynomial.{factor,gcd}` available to SCI via the
    `sicmutils.env.sci` namespace

  - moves a few namespaces to more valid locations, now that the rational
    function and polynomial namespaces are tidied:

    - `sicmutils.numerical.interpolate.polynomial` ->
      `sicmutils.polynomial.interpolate`

    - `sicmutils.numerical.interpolate.richardson` ->
      `sicmutils.polynomial.richardson`

    - `sicmutils.numerical.interpolate.rational` ->
      `sicmutils.rational-function.interpolate`

- #358:

  - Converts the Clojurescript test build and REPL command from `lein-cljsbuild`
    to `shadow-cljs`. This enables more formerly-slow tests for Clojurescript;
    these are now fast enough to run, thanks to the performance improvements
    described below.

  - Upgrades our [Timbre](https://github.com/ptaoussanis/timbre) logging
    dependency to version 5.1.2, and [SCI](https://github.com/borkdude/sci) to
    0.2.5

- #353:

  - `expression->stream`, `expression->string`, `print-expression`, `pe` move
    from `sicmutils.simplify` to `sicmutils.expression`, and are now aliased in
    `sicmutils.env`.

  - `pattern.rule/guard` now fails if its rule argument fails; previously it
    wrapped the result in `attempt`, and would return its original input on
    failure.

  - fixed a heisenbug in `sicmutils.expression.analyze/make-analyzer` where, in
    Clojurescript, using expressions containing a `js/BigInt` as a hashmap key
    caused certain simplifications to fail. (This is vague, but the bug was
    _really_ subtle.) The fix was to make sure we freeze keys in the symbol
    cache. This is now noted in the function body.

## 0.18.0

> (If you have any questions about how to use any of the following, please ask us
> at our [Github Discussions](https://github.com/sicmutils/sicmutils/discussions)
> page!)

This release focused on porting over all of the material required to run every
piece of code from Sussman and Wisdom's ["Functional Differential
Geometry"](http://xahlee.info/math/i/functional_geometry_2013_sussman_14322.pdf).
The namespaces are lightly documented; the situation is better than the original
library, but will only get better as I work through the material and add
commentary.

There is a huge amount of functionality and material here! We can run many
examples from general and special relativity, and the tests are full of
exercises from the classic ["Gravitation" book by Misner, Thorne and Wheeler
(MTW)](https://www.amazon.com/Gravitation-Charles-W-Misner/dp/0691177791).

Notable changes from the rest of the library:

- `Operator` instances are slightly more efficient with their addition and
  multiplication, handling `zero?` and `one?` cases appropriately

- `Structure`s can now hold metadata

- We've extended the SICMUtils generics to Clojure's Map and Set data
  structures. These can now combine with `+`. Maps are treated as sparse
  infinite-dimensional vector spaces, and can multiply with symbolic or numeric
  scalars.

- `ModInt` instances are now correctly equal to numbers (when those numbers mod
  down to the `ModInt` instance's residue).

### What's next?

The next major change will be an overhaul of the simplifier to make it work fast
enough to solve Einstein's field equations in a reasonable amount of time, maybe
even in the browser. Polynomial GCD is slow, but
[#341](https://github.com/sicmutils/sicmutils/pull/341) will make it fast.

On to the detailed notes!

### Functional Differential Geometry

- From #339:

  - The new `sicmutils.calculus.covariant/Lie-D` can compute the Lie derivative
    for coordinates.

  - `sicmutils.calculus.frame` lets us create relativistic reference frames for
    investigating special relativity problems. This namespace aliases the
    following functions into `sicmutils.env`: 'frame?', `make-event`, `event?`,
    `claim`, `coords->event`, `event->coords`, `ancestor-frame`, `frame-name`,
    `frame-owner` and `frame-maker`.

  - `sicmutils.calculus.hodge-star` implements the Hodge star operator from
    chapter 10 of Functional Differential Geometry, plus Gram Schmidt
    orthonormalization. This namespace aliases the following functions into
    `sicmutils.env`: `Gram-Schmidt`, `orthonormalize` and `Hodge-star`.

  - `sicmutils.calculus.indexed` ports over the scmutils work on indexed objects
    and typed functions. This namespace aliases the following functions into
    `sicmutils.env`: `argument-types`, `with-argument-types`, `index-types`,
    `with-index-types`, `typed->indexed`, `indexed->typed`, `typed->structure`,
    `structure->typed`, `i:outer-product` and `i:contract`.

  - `sicmutils.calculus.manifold` gains `coordinate-system?`, which
    (predictably) returns true if its argument is a coordinate system, false
    otherwise. `chart` and `point` also take relativistic reference frames in
    addition to coordinate systems; the returned function converts to and from
    coordinates and events, rather than coordinates and manifold points.

  - `Div`, `Grad`, `Curl` and `Lap` move from `sicmutils.calculus.derivative` to
    `sicmutils.calculus.vector-calculus`. This namespace also contains versions
    of these operators from Functional Differential Geometry. This namespace
    aliases the following functions into `sicmutils.env`: `divergence`, `curl`,
    `gradient` and `Laplacian` (along with the others mentioned).

  - lots of new namespaces available in `sicmutils.env.sci`, soon to be deployed
    to Nextjournal: `sicmutils.calculus.{hodge-star, indexed, vector-calculus}`,
    and `sicmutils.sr.{boost,frames}`.

  - `sicmutils.sr.boost` describes boosts from special relativity, covered in
    chapter 11 of Functional Differential Geometry. This namespace aliases the
    following functions into `sicmutils.env`: `make-four-tuple`,
    `four-tuple->ct`, `four-tuple->space`, `proper-time-interval`,
    `proper-space-interval`, `general-boost`, `general-boost2` and
    `extended-rotation`.

  - `sicmutils.sr.frames` implements relativistic reference frames from special
    relativity, covered in chapter 11 of Functional Differential Geometry. This
    namespace aliases the following functions into `sicmutils.env`:
    `make-SR-coordinates`, `SR-coordinates?`, `SR-name`, `make-SR-frame`,
    `the-ether`, `boost-direction`, `v:c`, `coordinate-origin`, `add-v:cs` and
    `add-velocities`.

- From #338:

  - `sicmutils.fdg.bianchi-test` verifies the Bianchi identities; this was a
    challenge posed by GJS, and getting it working exposed a few bugs and
    triggered the rest of the work in this PR. Thank you, GJS!

  - `covariant-derivative` now properly handles the case of functions with
    argument types attached.

  - added `covariant-differential` to `sicmutils.calculus.covariant`.

  - aliased all functions from various namespaces in `sicmutils.calculus` into
    `sicmutils.env`.

  - adds `sicmutils.calculus.metric`, with the following functions exposed in
    `sicmutils.env`:

      - `coordinate-system->metric-components`, `coordinate-system->metric`,
        `coordinate-system->inverse-metric`, `literal-metric`,
        `components->metric`, `metric->components`,
        `metric->inverse-components`, `metric-over-map`, `lower`,
        `vector-field->oneform-field`, `drop1`, `raise`,
        `oneform-field->vector-field`, `raise1`, `drop2`, `raise2`,
        `trace2down`, `trace2up`, `sharpen`, `S2-metric`

      - `sicmutils.calculus.metric/invert` is exposed as `metric:invert` to
        match the scmutils naming scheme.

  - adds `sicmutils.calculus.connection`, with the following functions exposed
    in `sicmutils.env`:

    - `make-Christoffel-1`, `metric->Christoffel-1`, `metric->Christoffel-2`,
      `literal-Christoffel-1`, `literal-Christoffel-2`, `metric->connection-1`,
      `metric->connection-2`, `literal-Cartan`, `structure-constant`

- #337:

  - adds `sicmutils.calculus.curvature`, with these new functions and many tests
    from the classic "Gravitation" book: `Riemann-curvature`, `Riemann`,
    `Ricci`, `torsion-vector`, `torsion` and `curvature-components`

  - form fields now have NO identity operator, since they multiply by wedge, not
    composition.

- #328 adds many utilities for "Functional Differential Geometry".

  - vector fields, in `sicmutils.calculus.vector-field`:

    - new functions: `basis-components->vector-field`,
      `vector-field->basis-components`

    - vector fields now implement `v/zero?` and `v/zero-like` by returning
      proper vector fields.

  - form fields, in `sicmutils.calculus.vector-field`:

    - new functions: `nform-field?`, `basis-components->oneform-field`,
    `oneform-field->basis-components` and `function->oneform-field` (aliased as
    `differential-of-function`)

    - `Alt`, `alt-wedge` provide alternate wedge product definitions

    - form fields now implement `v/zero?` and `v/zero-like` by returning
      proper form fields that retain their rank.

    - form fields now correctly multiply via `*` by using
      `sicmutils.calculus.form-field/wedge`, instead of composition.

  - maps between manifolds, in `sicmutils.calculus.map`:

    - new function: `pushforward-function`

    - `differential` becomes `differential-of-map`, aliased back as `differential`

  - `sicmutils.calculus.covariant` gains new functions: `Cartan?`,
    `Christoffel?`, `Cartan->Christoffel`, `symmetrize-Christoffel`,
    `symmetrize-Cartan`, `Cartan->Cartan-over-map`, `geodesic-equation`,
    `parallel-transport-equation`.

  - `sicmutils.calculus.covariant/vector-field-Lie-derivative` can now handle
    structural inputs.

### New Functions, Functionality

- From #342:

  - Added `sicmutils.calculus.derivative/D-as-matrix` and
    `sicmutils.matrix/as-matrix`, ported from scmutils.

  - converted `sicmutils.modint.ModInt` to a `deftype`; this allows `ModInt`
    instances to be `=` to non-`ModInt` numbers on the right, if the right side
    is equal to the residue plus any integer multiple of the modulus. `v/=`
    gives us this behavior with numbers on the LEFT too, and `ModInt` on the
    right.

    - This change means that `:i` and `:m` won't return the residue and modulus
      anymore. `sicmutils.modint` gains new `residue` and `modulus` functions to
      access these attributes.

  - The JVM version of sicmutils gains more efficient `gcd` implementations
    for `Integer` and `Long` (in addition to the existing native `BigInteger`
    `gcd`), thanks to our existing Apache Commons-Math dependency.

  - `sicmutils.structure/dual-zero` aliases `compatible-zero` to match the
    scmutils interface. Both are now aliased into `sicmutils.env`.

  - `Structure` instances can now hold metadata (#339).

- From #339:

  - In `sicmutils.mechanics.rotation`:

    - gains aliases for `R{xyz}` in `rotate-x`, `rotate-y` and `rotate-z`.

    - `R{x,y,z}-matrix` now alias `rotate-{x,y,z}-matrix`.

    - Added new functions `angle-axis->rotation-matrix` and the mysterious,
      undocumented `wcross->w` from scmutils

    - `rotate-{x,y,z}-tuple` are now aliased into `sicmutils.env`.

  - `Operator` instances now ignore the right operator in operator-operator
    addition if the left operator passes a `v/zero?` test. Contexts are still
    appropriately merged.

  - in `sicmutils.simplify.rules`, the `sqrt-contract` ruleset now takes a
    simplifier argument and attempts to use it to simplify expressions internal
    to a square root. As an example, if two square roots in a product simplify
    to the same expression, we can drop the wrapping square root; otherwise
    multiplication is pushed under the root as before.

    - Added a missing rule in `simplify-square-roots` that handles roots of
      exponents with odd powers.

  - `sicmutils.matrix` changes:

    - `generate` has a new 2-arity version; if you supply a single dimension the
      returned matrix is square.

    - `diagonal?` returns true if its argument is a diagonal matrix, false
      otherwise.

  - A new namespace, `sicmutils.util.permute`:

    - `factorial` moved here from `sicmutils.generic`. It's still aliased into
      `sicmutils.env`.

    - new functions: `permutations`, `combinations`, `cartesian-product`,
      `list-interchanges`, `permutation-parity`, `permutation-interchanges`,
      `permute`, `sort-and-permute`, `subpermute`, `number-of-permutations`,
      `number-of-combinations`. See the tests for usage examples.

- From #338:

  - `(* <structure> <operator>)` multiplication pushes operator multiplication
    into the structure, rather than converting a structure into an operator.

- #337:

  - If you combine `Operator` instances with non-equal `:subtype` fields, the
    returned operator now keeps the parent subtype (or throws if one is not a
    subtype of the other).

  - `Operator` instances now ignore any `identity?`-passing operator on the left
    or right side of operator-operator multiplication. Contexts are still
    appropriately merged.

  - Similarly, `Operator` addition ignores `zero?` operators on the left or
    right side, and subtraction ignores `zero?` operators on the right right.

- #328:

  - Closes #249; operators now verify compatible contexts on multiplication.

  - `Operator` instances can now provides custom `zero?`, `one?`, `identity?`,
    `zero-like`, `one-like` and `identity-like` implementations by setting a
    function of a single (operator-typed) argument to a keyword like `:zero?` in
    their context. the identity operator returns `true` for `identity?`, and
    `false` for `one?` so that it isn't stripped by the `g/*` function.

  - structures implement the 0-arity case of IFn now.

- #335 implements `g/make-rectangular`, `g/make-polar` `g/real-part` and
  `g/imag-part` for clojure's Map data structure. Maps are treated as sparse
  vectors, any missing key on either side of `make-rectangular` or
  `make-polar`is treated as a 0 (rather than an error because the keys don't
  match, as in vectors).

- #334 adds implementations of `g/add` and the `sicmutils.value.Value` protocol
  for clojure's Set data structure. Addition is defined as set union, and
  `(zero-like <set>)` returns the empty set.

- #334 implements `g/add`, `g/negate` and `g/sub` for Clojure's Map data
  structure. Map addition is defined as a merge using `g/add` on clashing
  values; `g/sub` is the same, but any values on the right side not on the left
  side are negated.

  Maps can also be multiplied with scalars (commutatively) or divided (scalar on
  the right side only) by scalars. This, plus the commutative group property
  declared above, mean that Clojure's maps are sparse vector spaces over
  anything that responds true to `sicmutils.value/scalar?`... currently anything
  in the numeric tower up to complex, along with symbolic expressions and
  `Differential` instances.

## 0.17.0

> (If you have any questions about how to use any of the following, please ask us
> at our [Github Discussions](https://github.com/sicmutils/sicmutils/discussions)
> page!)

This release starts the work of porting all of GJS and JW's "Functional
Differential Geometry" to SICMUtils. The Differential Geometry section below
describes the many new manifolds, coordinate systems and functions for
interacting with these that we've gained.

The main big change in 0.17.0 that `simplify` no longer changes the type of its
input; simplified expressions _remain_ expressions.

`solve-linear`, `solve-linear-left` and `solve-linear-right` round out the
stable of generics ported from scmutils.

They're not fully installed yet, but we've laid the groundwork for a new literal
boolean type. This can represent equalities and inequalities, and will be
excellent for equation solving.

Enjoy the release!

### New Functions, Functionality

- #330 adds `g/real-part` and `g/imag-part` implementations for
  `sicmutils.structure.Structure` and `sicmutils.matrix.Matrix` instances. These
  pass through to the entries in the structure or matrix. #331 adds similar
  implementations for `g/make-rectangular` and `g/make-polar`.

- #327 adds `sicmutils.structure/sumr`, also aliased into `sicmutils.env` Given
  some function `f` and any number of isomorphic `structures`, `sumr` returns
  the sum of the results of applying `f` to each associated set of entries in
  each `structure`.

- #319 adds

  - symbolic boolean implementations for `sym:=`, `sym:and`, `sym:or` and
    `sym:not` with infix, latex and JavaScript renderers.
  - `sym:derivative`, for purely symbolic derivatives

  The boolean operators will act just like `=`, `and` and `or` on booleans, and
  appropriately respond if just one side is a boolean. If both sides are
  symbolic, These return a form like `(= a b)`, `(and a b)` or `(or a b)`.

  The functions currently live in `sicmutils.numsymb` only; access them via
  `(numsymb/symbolic-operator <sym>)`, where `<sym>` is one of `'=`, `'and`,
  `'or`, `'not` or `'derivative`.

- #304 aliases `sicmutils.operator/anticommutator`, `sicmutils.util/bigint?` and
  into `sicmutils.env`

  - implements `v/=` properly for sequences, `Differential`, `Complex`,
    `Structure` and `Matrix` instances

  - in `sicmutils.env`, `v/=` now overrides `clojure.core/=`. `v/=` should act
    identically to `clojure.core/=` everywhere; the difference is that its
    behavior is customizable, so we can make `Differential` instances equal to
    numbers, or complex numbers with a 0 imaginary part equal to real numbers
    with the same real part.

    `v/=` may not drop recursively down into, say, Clojure maps. Please open an
    issue if you find a case like this!

  - BIG CHANGE: `Literal` and `Structure` instances now KEEP their type under
    `g/simplify`. If you want to get the expression back out of its `Literal`
    wrapper, use `sicmutils.expression/expression-of`, also aliased into
    `sicmutils.env`.

    This means that you can no longer make comparisons like this:

```clojure
;; this worked before, and was used all over the tests (probably not in much
;; user code!)
(clojure.core/= '(* 3 x)
                (simplify (+ 'x 'x 'x)))
;;=> false
```

  Instead, use `v/=` (which is now aliased into `sicmutils.env`):

```clojure
;; `v/=` will do the right thing by unwrapping the literal expression on the
;; right:
(v/= '(+ x y) (+ 'x 'y))
;;=> true
```

- #305 adds `g/solve-linear` and `g/solve-linear-left` implementations between
  `sicmutils.structure/Structure` instances.

- #207:

  - adds missing implementations of `g/floor`, `g/ceiling`, `g/integer-part` and
    `g/fractional-part` for functions, both literal and abstract.

  - adds `g/solve-linear`, `g/solve-linear-left`, `g/solve-linear-right`.
    `(g/solve-linear-right a b)` returns `x` such that `a = x*b`, while
    `g/solve-linear` (and its alias, `g/solve-linear-left`) returns `x` such
    that `a*x = b`. These functions are implemented for:

    - `sicmutils.series.{Series, PowerSeries}`
    - all numeric types
    - functions, operators
    - `sicmutils.modint.ModInt`
    - `sicmutils.differential.Differential`, so you can differentiate through
      this operation

- #309: `sicmutils.util/bigint` is aliased as `sicmutils.env/bigint` in
  Clojurescript only. This is available natively in Clojure.

- #308 and #310 add:

  - `sicmutils.ratio/{numerator,denominator,ratio?,rationalize}` and are now
    aliased into `sicmutils.env` in Clojurescript. These are available natively
    in Clojure. `sicmutils.complex/complex?` is aliased into `sicmutils.env` for
    both platforms.

  - Proper superscript support in `->infix` and `->TeX` renderers.

- #306: Added the mathematical constants `phi` and `e` bound to, respectively,
  `sicmutils.env/{phi,euler}`.

### Differential Geometry

- #326 is a large PR that marks the start of a big push toward full
  implementation of the ideas in "Functional Differential Geometry". Here is the
  full list of changes:

  - `sicmutils.calculus.basis` gains a new `::coordinate-basis` type, along with
    `coordinate-basis?`, `basis->coordinate-system`, `basis->dimension`,
    `contract` and `make-constant-vector-field` from scmutils. More functions
    moved here.

  - In `sicmutils.calculus.coordinate`, `let-coordinates` and
    `using-coordinates` can now handle namespaced coordinate systems like
    `m/R2-rect` in their coordinate system position! Their docstrings are far
    better too.

  - `sicmutils.calculus.vector-field/coordinate-basis-vector-fields` was renamed
    to `coordinate-system->vector-basis`.

  - `sicmutils.calculus.form-field/coordinate-basis-oneform-fields` was renamed
    to `coordinate-system->oneform-basis`.

  - `sicmutils.calculus.manifold` gets a LOT of restructuring, and many new
    manifolds out of the box. Here's the full list of new functions:

    - `manifold-type`, `patch-names`, `coordinate-system-names`,
      `manifold-point?`, `typical-coords`, `typical-point`, `transfer-point`,
      `corresponding-velocities`
    - `zero-manifold-function`, `one-manifold-function`,
      `constant-manifold-function`

    And new manifolds and coordinate systems. Here's the full list of manifolds
    that are now present:

    - From the `Rn` family: `R1`, `R2`, `R3`, `R4`, `spacetime`
    - From `S2-type`: `S2`
    - From `Sn`: `S1`, `S2p`, `S3`
    - From `SO3-type`: `SO3`

    And coordinate systems, prefixed by their manifold in all cases:

    - `R1-rect`, `the-real-line` (alias for `R1-rect`)
    - `R2-rect`, `R2-polar`,
    - `R3-rect`, `R3-cyl`, `R3-spherical`,
    - `R4-rect`, `R4-cyl`,
    - `spacetime-rect`, `spacetime-sphere`

### Behavior changes, bug fixes

- #329 fixes a bug where the simplifier couldn't handle expressions like `(sqrt
  (literal-number 2))`, where literal numbers with no symbols were nested inside
  of symbolic expressions.

- #321 changes the default `TeX` rendering style for `down` tuples back to
  horizontal, undoing #283. @kloimhardt made a solid case that because `down`
  tuples represent row vectors, it's not helpful for building knowledge and
  intuition to only distinguish these with differently-shaped braces.
  Intuition-builders win!

- #320: `Operator` gains a new simplifier for its `name` field; the simplifier
  applies the associative rule to products and sums of operators, collapses
  (adjacent) products down into exponents, and removes instances of `identity`
  (the multiplicative identity for operators).

  `Operator` multiplication (function composition) is associative but NOT
  commutative, so the default simplifier is not appropriate.

  Before this change:

```clojure
sicmutils.env> (series/exp-series D)
#object[sicmutils.series.Series
  "(+ identity
      (* D identity)
      (* (/ 1 2) (* D (* D identity)))
      (* (/ 1 6) (* D (* D (* D identity)))) ...)"]
```

  After:

```clojure
sicmutils.env> (series/exp-series D)
#object[sicmutils.series.Series
  "(+ identity
      D
      (* (/ 1 2) (expt D 2))
      (* (/ 1 6) (expt D 3)) ...)"]
```

- #315: `g/log2` and `g/log10` on symbolic expressions now stay exact, instead
  of evaluating `(log 2)` or `(log 10)` and getting a non-simplifiable real
  number in the denominator:

```clojure
(g/log2 'x)
;;=> (/ (log x) (log 2))

(g/log10 'x)
;;=> (/ (log x) (log 10))
```

- #304:

  - implements `v/=` properly for sequences, `Differential`, `Complex`,
    `Structure` and `Matrix` instances

  - in `sicmutils.env`, `v/=` now overrides `clojure.core/=`. `v/=` should act
    identically to `clojure.core/=` everywhere; the difference is that its
    behavior is customizable, so we can make `Differential` instances equal to
    numbers, or complex numbers with a 0 imaginary part equal to real numbers
    with the same real part.

    `v/=` may not drop recursively down into, say, Clojure maps. Please open an
    issue if you find a case like this!

  - BIG CHANGE: `Literal` and `Structure` instances now KEEP their type under
    `g/simplify`. If you want to get the expression back out of its `Literal`
    wrapper, use `sicmutils.expression/expression-of`, also aliased into
    `sicmutils.env`.

    This means that you can no longer make comparisons like this:

```clojure
;; this worked before, and was used all over the tests (probably not in much
;; user code!)
(clojure.core/= '(* 3 x)
                (simplify (+ 'x 'x 'x)))
;;=> false
```

  Instead, use `v/=` (which is now aliased into `sicmutils.env`):

```clojure
;; `v/=` will do the right thing by unwrapping the literal expression on the
;; right:
(v/= '(+ x y) (+ 'x 'y))
;;=> true
```

- #207 fixes a bug where `sicmutils.function/compose` would fail when provided
  with no arguments. Now it appropriately returns `identity`.

- #310: `g/make-rectangular` and `g/make-polar` now return non-Complex numbers
  on the JVM if you pass `0` for the (respectively) imaginary or angle
  components. Previously this behavior only occurred on an integer 0; now it
  happens with 0.0 too, matching CLJS.

- #308 and #310: `->infix` now renders any symbol named as an upper and
  lowercase greek characters (`'alpha`, `'Phi` etc) as their proper unicode
  characters. `'ldots` renders to '...', and `'ell` renders to a pretty "ℓ",
  matching the TeX renderer.

## 0.16.0

> (If you have any questions about how to use any of the following, please ask us
> at our [Github Discussions](https://github.com/sicmutils/sicmutils/discussions)
> page!)

This release contains a few correctness fixes, a number of new
`sicmutils.generic` function implementations contributed by @pangloss, and a
large expansion of the namespaces available to SCI-hosted environments.

The themes of the release are:

- Many new functions and functionality for existing types
- Upgraded rendering for forms like nested partials
- Better and better documentation!
- Easier interop with interactive hosts via SCI

A major goal was to develop SICMUtils into an environment that could host all of
the exercises from the SICM textbook. We have many of those hosted at the
https://github.com/sicmutils/sicm-exercises repository, and they all work and
generate correctly rendered TeX!

The goals for the next release roll over from 0.15.0:

we'll focus on getting SICMUtils integrated with 2D and 3D rendering libraries
like [three.js](https://threejs.org), [babylon.js](https://www.babylonjs.com)
and [Quil](https://github.com/quil/quil). The long-term goal is for SICMUtils to
support the sort of workflow I described in ["The Dynamic
Notebook"](https://roadtoreality.substack.com/p/the-dynamic-notebook).

Out-of-the-box charting and animation primitives are missing and sorely needed.
Onward!

Detailed release notes:

### New Functions, Functionality

- #278 adds new generic `floor`, `ceiling`, `integer-part` and `fractional-part`
  generic functions, along with:

  - implementations for all types in the numeric tower - ratios, integers,
    reals, complex, and `Differential` (so derivatives of these functions work!)
  - symbolic expression implementations
  - symbolic implementations for `modulo` and `remainder`
  - new support for these four generics plus `modulo` and `remainder` in
    function compilation via `sicmutils.expression.compile` (#295)
  - rendering support by `->infix`, `->TeX`, `->Javascript` (#295)

  Thank you to @pangloss for this major contribution!

- division between two `Structure` instances `a` and `b` now (as of #297)
  returns a new structure instance `(/ a b)` that matches the contract `(= a (*
  b (/ a b)))`. Previously, the division would not necessarily contract with `b`
  to return `a`, resulting in problems with the double pendulum exercise of
  #296.

- #149 adds a `sicmutils.modint/modint?` predicate, and
  `sicmutils.modint/chinese-remainder`. The latter efficiently performs the
  [Chinese Remainder
  algorithm](https://en.wikipedia.org/wiki/Chinese_remainder_theorem) for
  solving systems of linear congruences. Available via
  `sicmutils.env/chinese-remainder`.

- `clojure.lang.Var` implements the `sicmutils.value/Value` protocol, allowing
  it to respond appropriately with its name to `v/freeze` (#298).

- Install `sicmutils.generic/{quotient,modulo,remainder,partial-derivative}`
  into `sicmutils.env` (#273). Thanks to @pangloss for pointing out that these
  were missing!

- #284 added:

  - new functions `sicmutils.mechanics.lagrange/acceleration-tuple` for creating
    the acceleration entry in a local tuple

  - `sicmutils.mechanics.lagrange/acceleration` for extracting the acceleration
    component of a local tuple

  - An upgraded `sicmutils.mechanics.lagrange/F->C` to handle local tuples of
    arbitrary length. This version of `F->C` is more general than the version
    from the textbook that was previously included.

  These are all aliased in `sicmutils.env`, along with a new `Γ-bar` alias for
  `sicmutils.mechanics.lagrange/Γ-bar`.

- #282 modifies the `sicmutils.value/freeze` implementation for Clojure vector
  to freeze vectors into the same representation as an `up` structure. This
  makes rendering these forms much more simple and matches the `scmutils`
  behavior.

- `sicmutils.structure.Structure` implements `clojure.lang.{Indexed, IReduce}`
  on the JVM, allowing it to act more like a vector (#282). (The CLJS
  implementation already did this.) `(vec (up 1 2 3))` now works correctly.

- `Series`, `PowerSeries` and `Operator` can hold metadata and respond properly
  to `meta` and `with-meta` (#265). `sicmutils.series/{->Series, ->PowerSeries}`
  and `sicmutils.operator/->Operator` all take a new arity for metadata.

### g/simplify changes

- `g/simplify` called with an argument `x` of type `Series`, `PowerSeries`,
  `Matrix`, `Operator`, `Complex` and `sicmutils.abstract.function/Function` now
  return an instance of type `x`, performing appropriate simplifications if
  possible. before #297 and #298, these operation would return bare symbols or
  sequences.

  A future release will make this change for `Structure` and `Literal` too, once
  #255 is resolved.

### Rendering, Docs

- #286 adds a batch of rules to `sicmutils.simplify.rules/canonicalize-partials`
  that act to gather up nested `partial` (derivative) applications into products
  and exponentiated partials. `->TeX` and `->infix` both produce better-looking
  forms with this change.

  This example shows how `g/simplify` can organize a nested application of many
  partial derivatives into a product:

```clojure
(let [f (literal-function 'f (-> (UP Real Real) Real))]
  (simplify
   (((partial 0)
     ((partial 1)
      ((partial 0) f))) (up 'x 'y))))
;;=> (((* (expt (partial 0) 2) (partial 1)) f) (up x y))
```

- #283 changes the default `TeX` rendering style for `down` tuples to vertical
  vs horizontal.

- Symbols like `'qprime` ending with `prime` or `primeprime` will render as `q'`
  or `q''` respectively in `TeX`, rather than the fully-spelled-out
  `\mathsf{qprime}` (#282).

- #280 adds a new `:equation` keyword argument to `sicmutils.render/->TeX`. If
  you pass a truthy value to `:equation`, the result will be wrapped in an
  equation environment. `:equation <string>` will insert a `\\label{<string>}`
  entry inside the equation environment.

    - `sicmutils.env/->tex-equation` is identical to `#(sicmutils.render/->TeX
      (g/simplify %) :equation true)`; If you pass a `:label` keyword argument
      to `->tex-equation` it will be forwarded to `->TeX`, creating the expected
      label entry.

- #279: Function aliases in `sicmutils.env` now properly mirror over docstrings
  and other `Var` metadata, thanks to
  [Potemkin](https://github.com/clj-commons/potemkin)'s `import-def`. This
  doesn't quite work in Clojurescript since we can't use `resolve` inside of a
  macro (special form!).

- Add a proper namespace to `demo.clj`, to make it easier to use outside of
  `lein repl` (#264).

### SCI Upgrades

- #289 adds many namespaces to `sicmutils.env.sci`:

  - `sicmutils.{complex,expression,modint,numsymb,polynomial,ratio,rational-function,util,value}`
  - `sicmutils.abstract.number`
  - `sicmutils.expression.analyze`
  - `sicmutils.numerical.elliptic`
  - `sicmutils.util.{aggregate,stream}`

  - #289 also introduces `sicmutils.function/*strict-arity-checks*` to allow the
    user to toggle whether or not to throw exceptions if the system thinks that
    arities are incompatible. It turns out that inside of an SCI environment,
    the usual tricks for detecting arities fail, causing errors in many
    expressions. To get around this, `*strict-arity-checks*` is FALSE by
    default.

### Behavior changes, bug fixes

- In JVM Clojure (as of #298), `sicmutils.expression.compile` defaults to
  `clojure.core/eval` to compile functions, while Clojurescript defaults to
  [SCI](https://github.com/borkdude/sci). The performance is much faster for
  numerical routines and worth the slightly different default behavior.

  To use to SCI compilation on the JVM, wrap your form in a binding:

  ```clojure
  (require '[sicmutils.expression.compile :as compile])

  (binding [compile/*mode* :sci]
    (my-compiler-triggering-function))
  ```

  To set the mode permanently, use `compile/set-compiler-mode!`:

  ```clojure
  (compile/set-compiler-mode! :sci)

  (my-compiler-triggering-function)
  ```

  The options allowed as of `0.16.0` are `:sci` and `:native`.

- #292 fixes a `StackOverflow` that would sometimes appear when comparing
  symbolic expressions to non-expressions. `(= (literal-number x) y)` now
  returns true if `(= x y)` (AND, in clj, if `y` is not a collection!), false
  otherwise. #255 is currently blocking pass-through equality with collections
  on the JVM. Thanks to @daslu for the report here!

- `sicmutils.modint/make` now verifies with a precondition that its two
  arguments are both `v/integral?` (#298). We need this constraint now that
  `g/modulo` is defined for more types.

- #285 fixes a bug that prevented `sin / cos` from simplifying into a `tan` in
  the numerator, and makes `seq:-` slightly more efficient (closing heisenbug
  #151).

## 0.15.0

> (If you have any questions about how to use any of the following, please ask us
> at our [Github Discussions](https://github.com/sicmutils/sicmutils/discussions)
> page!)

This release was focused on a small number of themes:

**Automatic differentiation**:

The goal for this cycle's automatic differentiation (AD) work was to expand the
set of functions and types that can play with AD. AD now works on functions that
return all Clojure sequences, maps, and vectors, in addition to SICMUtils types
like `Operator`, `Series`, `PowerSeries` and `Structure`. The system is now
fully extensible, so if you want to differentiate functions that return custom
records or Java collections, it's now no problem.

SICMUtils can now differentiate functions in Clojurescript that use comparison
operations like `<`, `=`, `<=` and friends. Clojure can't quite do this yet, but
you can differentiate through `v/compare` and `v/=` calls.

We can also differentiate functions that return other functions with no trouble;
only a few libraries can do this, and the behavior is subtle. Hold tight for
comprehensive docs describing this behavior.

New `Div`, `Grad`, `Curl` and `Lap` operators build on this foundation.

**SCI Integration**

To support safe execution inside of a browser-based Notebook or REPL
environment, SICMUtils now has full support for @borkdude's
[SCI](https://github.com/borkdude/sci), the Small Clojure Interpreter, via the
[sicmutils.sci](https://github.com/sicmutils/sicmutils/blob/master/src/sicmutils/env/sci.cljc)
namespace. Every function and macro in the library now works in SCI. (Thanks for
@borkdude and @mk for your help and contributions.

**Rendering**

@hcarvalhoalves made a number of contributions to the LaTeX and infix renderers;
`PowerSeries` and `Series` now render beautifully, as well as `=` and the
various inequality symbols. Expect a lot more action here as we move into more
browser-based notebook environments.

There's a lot more that went into this release; give the detailed notes below a
look for more details.

**What's coming next?**

The next release will focus on getting SICMUtils integrated with 2D and 3D
rendering libraries like [three.js](https://threejs.org),
[babylon.js](https://www.babylonjs.com) and
[Quil](https://github.com/quil/quil). The long-term goal is for SICMUtils to
support the sort of workflow I described in ["The Dynamic
Notebook"](https://roadtoreality.substack.com/p/the-dynamic-notebook). This will
require a big push on generic, pluggable representations for the various types
and expressions in the library.

Thanks again to @hcarvalhoalves and @mk for their contributions, and to @borkdude for
his help with SCI!

On to the detailed release notes:

### Automatic Differentiation

- New, literate `Differential` implementation lives at at
  `sicmutils.differential` (#221) (see [this
  page](https://samritchie.io/dual-numbers-and-automatic-differentiation/) for a
  readable version.) Notable changes to the original impl at
  `sicmutils.calculus.derivative` include:

  - We've changed our terminology from GJS's `finite-part`,
    `infinitesimal-part`, `make-x+dx` to the more modern `primal-part`,
    `tangent-part`, `bundle-element` that the Automatic Differentiation
    community has adopted. His comment is that he doesn't take terms from
    mathematics unless he's _sure_ that he's using it in the correct way; the
    safer way is to stick with his terms, but we go boldly forth with the
    masses.

  - A new `sicmutils.differential.IPerturbed` protocol makes it possible to
    extend the Automatic Differentiation (AD) system to be able to handle
    different Functor-shaped return values, like Java or JS lists and objects.
    See the [cljdoc page on Automatic
    Differentiation](https://cljdoc.org/d/sicmutils/sicmutils/CURRENT/doc/calculus/automatic-differentiation)
    for more detail.

    - #222 implements `d/IPerturbed` for Clojure maps, vectors and sequences;
      all are now valid return types for functions you pass to `D`.

    - #222 also implements `d/IPerturbed` for SICMUtils `Matrix`, `Structure`,
      `Series`, `PowerSeries` and `Operator`.

    - #223 implements `d/IPerturbed` for Clojure functions and multimethods,
      handling the attendant subtlety that fixes "Alexey's Amazing Bug".

  - `sicmutils.differential/{lift-1,lift-2,lift-n}` allow you to make custom
    operations differentiable, provided you can supply a derivative.

  - `Differential` implements `sicmutils.function/arity`, `IFn`, and can be
    applied to arguments if its coefficients are function values. `Differential`
    instances also `v/freeze` and `g/simplify` properly (by pushing these
    actions into their coefficients).

  - New `compare` and `equiv` implementations allow `Differential` instances to
    compare themselves with other objects using only their primal parts; this
    makes it possible to use functions like `<=`, `>`, `=` to do control flow
    during automatic differentiation. (Use `compare-full` and `eq` if you want
    to do full equality comparisons on primal and tangent components.)

  - related, `g/abs` is now implemented for `Differential` instances, making
    this function available in functions passed to `D`.

  - proper `numerical?`, `one?` and `identity?` implementations. The latter two
    only respond `true` if there are NO tangent components; This means that
    `one?` and `(= % 1)` will not agree.

  - The new implementation fixes a subtle bug with nested, higher order
    automatic differentiation - it's too subtle for the CHANGELOG, so please the
    "amazing" bug sections in `sicmutils.calculus.derivative-test` for proper
    exposition.

- #223 converts the implementation of `sicmutils.calculus.derivative/D` to use
  the new `Differential` type; this fixes "Alexey's Amazing Bug" and allows `D`
  to operate on higher order functions. For some function `f` that returns
  another function, `((D f) x)` will return a function that keeps `x` "alive"
  for the purposes of differentiation inside its body. See
  `sicmutils.calculus.derivative-test/amazing-bug` for an extended example.

- `sicmutils.generic/partial-derivative` gains a `Keyword` extension, so it can
  respond properly to `:name` and `:arity` calls (#221).

- `D` (or `sicmutils.generic/partial-derivative`) applied to a matrix of
  functions now takes the elementwise partials of every function in the matrix.
  (#218)

- #253 moves the derivative implementations (where relevant) onto the metadata
  of generic functions. You can access these by calling `(<generic-function>
  :dfdx)` or `(<generic-function> :dfdy)`, depending on whether the generic is
  unary or binary. #253 also changes the name of macro
  `sicmutils.generic/def-generic-function` to `sicmutils.generic/defgeneric`.

### Rendering

- `sicmutils.expression/Literal` instances now use `pr-str` to generate a string
  representation; this allows this type to wrap lazy-sequence expressions such
  as those returned from `g/simplify` (#259)

- `sicmutils.expression.render/->infix` and `sicmutils.expression.render/->TeX`
  now handle equality/inequality symbols (`=`, `>=`, `>`, ...) as infix (#257).

- `sicmutils.expression.render/*TeX-sans-serif-symbols*` binding to control if
  symbols longer than 1 char should have `\mathsf` applied (#258).

- `->infix`, `->TeX` and `->JavaScript` in `sicmutils.expression.render` can now
  accept unfrozen and unsimplified `Expression` instances (#241). This makes it
  a bit more convenient to use `->infix` and `->TeX` at the REPL, or in a
  Notebook environment. Additionally, the return values of renderers are always
  coerced to strings. (Previously, `(->infix 10)` would return a number
  directly.)

- `up` and `down` tuples from `sicmutils.structure` gain a proper `print-method`
  implementation (#229); these now render as `(up 1 2 3)` and `(down 1 2 3)`,
  instead of the former more verbose representation (when using `pr`.)

- `sicmutils.render/->infix` and `sicmutils.render/->TeX` will render `Series`
  and `PowerSeries` as an infinite sum (showing the first four terms).
  In the case of unnaplied `PowerSeries`, it will represent the unbound
  variable as `_` (#260).

### Performance Improvements

- `sicmutils.modint` gains more efficient implementations for `inverse`,
  `quotient`, `exact-divide` and `expt` on the JVM (#251).

### Comparison / Native Type Integration

- beefed up the Javascript numeric tower to allow objects like
  `sicmutils.differential/Differential`, `sicmutils.expression/Expression` and
  friends that WRAP numbers to compare properly using cljs-native `<`, `<=`,
  `=`, `>=` and `>` (#236)

- new `sicmutils.value/compare` function exposed in `sicmutils.env` returns a
  valid comparison bit between native numbers and numbers wrapped in
  `Differential` or `Expression` in both JVM Clojure and Clojurescript (#236).
  The behavior matches `clojure.core/compare` for all reals on the JVM; it
  doesn't in Clojurescript because native `compare` can't handle
  `goog.math.{Long,Integer}` or `js/BigInt`.

### Operator

- #219 introduces a number of changes to `Operator`'s behavior:

  - `Operator` is now a `deftype` (not a `defrecord`); the keyword lookup for
    its `:name`, `:arity`, `:context` and `:o` fields have been replaced by,
    respectively, `o/name`, `sicmutils.function/arity`, `o/context` and
    `o/procedure` functions. This change happened to allow `Operator` to
    implement protocols like `ILookup`.

  - Native `get` and `get-in` now act on `Operator`. Given an operator function
    `f`, `get` and `get-in` compose `#(get % k)`, or similar with `f`. This
    deferred action matches the effect of all sicmutils generics on functions.

  - Combining an operator and a non-operator via `+` and `-`, the non-operator
    was previously lifted into an operator that multiplied itself by the new
    operator's argument. As of #219, this "multiplication" uses the operator
    definition of multiplication - meaning, the new operator composes the
    non-operator with its argument. Where does this matter?

    Previously adding the non-operator `sicmutils.function/I` to the identity
    operator `I` would act like this:

    ```clojure
    (((g/+ o/identity f/I) f/I) 10)
    ;; => 110 == (+ 10 (* 10 10))
    ```

    Because `f/I` multiplied itself by its argument... resulting in `(* f/I f/I)
    == g/square`.

    After the change, you see this:

    ```clojure
    (((g/+ o/identity f/I) f/I) 10)
    ;; => 20
    ```

    because `f/I` composes with its argument.

  - `sicmutils.operator/identity-operator` has been renamed to
    `sicmutils.operator/identity`

  - `o/make-operator` now takes an explicit `context` map, instead of a
    multi-arity implementation with key-value pairs.

  - `Operator` now implements `g/negate`.

  - `g/cross-product` is no longer implemented for `Operator`. operators were
    introduced by GJS to act like "differential operators", can only add, negate
    and multiply (defined as composition). We will probably relax this in the
    future, and add more functions like `g/cross-product` that compose with the
    operator's output; but for now we're cleaning house, since this function
    isn't used anywhere.

  - In this same spirit, `Operator` instances can now only be divided by scalars
    (not functions anymore), reflecting the ring structure of a differential
    operator.

### Additions

- #224 adds new `Div`, `Grad`, `Curl` and `Lap` operators in
  `sicmutils.calculus.derivative` and installs them into `sicmutils.env`. #224
  also removes the `g/transpose` implementation for `Operator` instances, and
  exposes `sicmutils.calculus.derivative/taylor-series` to `sicmutils.env`.

- #222 adds `v/Value` implementations for Clojure sequences and maps. Maps and
  vectors implement `f/Arity` and return `[:between 1 2]. `zero?` and
  `zero-like` work on sequence entries and map values. Maps can specify their
  `v/kind` return value with a `:type` key, and some of the calculus
  implementations do already make use of this feature. `g/partial-derivative` on
  a Clojure Map passes through to its values.

- As of #232, `sicmutils.expression.compile/compile-univariate-fn` is now
  `compile-fn` (same change for the non-cached `compile-fn*` in the same
  namespace). The new implementation can compile arguments of any arity, not
  just arity == 1. The new version takes an arity parameter `n` that defaults to
  `(sicmutils.function/arity f)`.

- `sicmutils.function/arity` is now a protocol method, under the
  `sicmutils.function/IArity` protocol (#218). In addition to functions, `arity`
  now correctly responds to:

    - `sicmutils.matrix/Matrix`: calling `arity` on a matrix assumes that the
      matrix has function elements; the returned arity is the most general arity
      that all functions will respond to.
    - `sicmutils.operator/Operator`: returns the arity of the operator's wrapped
      function.
    - `sicmutils.series/Series`: `arity` on a `Series` assumes that the series
      contains functions as entries, and returns, conservatively, the arity of
      the first element of the series.
   - `sicmutils.series/PowerSeries`: `arity` returns `[:exactly 1]`, since
     `PowerSeries` are currently single variable.
   - vectors, and `sicmutils.structure/Structure`: `arity` on these collections
     assumes that the collection contains functions as entries, and returns the
     most general arity that is compatible with all of the function elements.

- New single-arity case for `sicmutils.structure/opposite` returns an identical
  structure with flipped orientation (#220). acts as `identity` for
  non-structures.

- Added missing `identity?`, `identity-like` for complex and rational numbers
  (#236)

- `sicmutils.env/ref` now accepts function and operators (#219). `(ref f 0 1)`,
  as an example, returns a new function `g` that acts like `f` but calls `(ref
  result 0 1)` on the result.

- The slightly more general `sicmutils.env/component` replaces
  `sicmutils.structure/component` in the `sicmutils.env` namespace (#219).
  `((component 0 1) x) == (ref x 0 1)`.

- New functions `sicmutils.function/{get,get-in}` added that act like the
  `clojure.core` versions; but given a function `f`, they compose `#(get % k)`,
  or similar with `f`. This deferred action matches the effect of all sicmutils
  generics on functions. (#218)

- `sicmutils.function/I` aliases `clojure.core/identity` (#218). #219 exposes
  `I` in `sicmutils.env`.

- `sicmutils.env.sci` contains an SCI context and namespace mapping sufficient
  to evaluate all of sicmutils, macros and all, inside of an
  [SCI](https://github.com/borkdude/sci) environment (#216). Huge thanks to
  @borkdude for support and @mk for implementing this!

- `sicmutils.numerical.elliptic` gains a full complement of elliptic integral
  utilities (#211):

  - Carlson symmetric forms of the elliptic integrals: `carlson-rd`,
    `carlson-rc`, `carlson-rj` (`carlson-rf` was already present)
  - Legendre elliptic integrals of the second and third forms, as the two-arity
    forms of `elliptic-e` and `elliptic-pi` (`elliptic-f` already existed)
  - the complete elliptic integrals via `elliptic-k` (first kind) and the
    single-arity forms of `elliptic-e` and `elliptic-pi`
  - `k-and-deriv` returns a pair of the complete elliptical integral of the first form,
    `elliptic-k`, and its derivative with respect to `k`.
  - `jacobi-elliptic-functions` ported from `scmutils` and Press's Numerical
    Recipes

### Fixes / Misc

- The operator returned by `sicmutils.calculus.derivative/partial` now has a
  proper name field like `(partial 0)`, instead of `:partial-derivative` (#223).

- #223 fixes a problem where `(operator * structure)` would return a structure
  of operators instead of an operator that closed over the multiplication.
  `::s/structure` is now properly a `::o/co-operator`, matching its status as a
  `::f/cofunction`.

- Fix a bug where `f/arity` would throw an exception with multiple-arity
  functions on the JVM (#240). It now responds properly with `[:between
  min-arity max-arity]`, or `[:at-least n]` if there is a variadic case too.

- #238 converts `sicmutils.abstract.function/Function` from a `defrecord` to a
  `deftype`, fixing a subtle bug where (empty f) was getting called in a nested
  derivative test.

- fixed bug with `g/dimension` for row and column matrices (#214). previously
  they returned `1` in both cases; now they return the total number of entries.

- #253 adds proper `:arglists` metadata for all generic functions.

## 0.14.0

- After the work below, `v/nullity?` renamed to `v/zero?`, and `v/unity?`
  renamed to `v/one?`
  ([#180](https://github.com/sicmutils/sicmutils/pull/180)). This
  affects the names listed in the CHANGELOG entries below.

### Miscellaneous

- expose `bootstrap-repl!` to Clojurescript, so that this is available in
  self-hosted CLJS (https://github.com/sicmutils/sicmutils/pull/157)

- modified `infix.cljc` to wrap forms in `displaystyle` and add proper carriage
  returns inside structures
  (https://github.com/sicmutils/sicmutils/pull/157)

- add `multidimensional-minimize` to the `sicmutils.env` namespace
  (https://github.com/sicmutils/sicmutils/pull/157)

- add more `sqrt` simplification rules to allow square roots to cancel out
  across a division boundary, with or without products in the numerator and
  denominator (https://github.com/sicmutils/sicmutils/pull/160)

- fix NPE bug that appears in nelder-mead, when callback isn't supplied
  (https://github.com/sicmutils/sicmutils/pull/162)

- Add `sqrt-expand` and `sqrt-contract`, to allow simplifications to push inside
  of square roots (https://github.com/sicmutils/sicmutils/pull/163)

- speed up power series multiplication by skipping work when either head term is
  zero (https://github.com/sicmutils/sicmutils/pull/166)

- File moves:
  - `sicmutils.polynomial-gcd`    => `sicmutils.polynomial.gcd`
  - `sicmutils.polynomial-factor` => `sicmutils.polynomial.factor`
  - `sicmutils.rules`             => `sicmutils.simplify.rules`
  - `sicmutils.analyze`           => `sicmutils.expression.analyze`
  - `sicmutils.infix`             => `sicmutils.expression.render`
  - `sicmutils.numerical.compile` => `sicmutils.expression.compile`

- `sicmutils.env/one?` now exposes/aliases `sicmutils.value/unity?`
  [#154](https://github.com/sicmutils/sicmutils/pull/154)

- Fixed [#93](https://github.com/sicmutils/sicmutils/issues/93) by
  adding an explicit `g/invert` implementation for polynomials in the rational
  fn namespace. The fix lives in
  [#169](https://github.com/sicmutils/sicmutils/pull/169).

- added `sicmutils.value/sqrt-machine-epsilon`
  ([#170](https://github.com/sicmutils/sicmutils/pull/170))

- fixed issues in `function.cljc` and `operator.cljc` where the Clojurescript
  `IFn` `-invoke` arguments shadowed either the `this` operator, or some
  parameter name in the deftype
  ([#169](https://github.com/sicmutils/sicmutils/pull/169))

- `g/sqrt` now maintains precision with Clojurescript's rational numbers.
  `(g/sqrt #sicm/ratio 9/4)` for example returns `#sicm/ratio 3/2`.
  ([#168](https://github.com/sicmutils/sicmutils/pull/168))

- `g/determinant` and `g/transpose` now act as identity for everything in the
  numeric tower, plus symbolic expressions
  ([#168](https://github.com/sicmutils/sicmutils/pull/168))

- `sicmutils.expression.Expression` is now `sicmutils.expression.Literal`; it
  has a new `meta` field, and is a `deftype` instead of a `defrecord`.
  ([#168](https://github.com/sicmutils/sicmutils/pull/168))
  - To get the internal expression, use `x/expression-of` instead of
    `:expression`.
  - to access the `type` field, use `x/literal-type` instead of `:type`

- 2-arity `g/atan`, `g/cross-product` and `g/gcd` now work for functions
  ([#168](https://github.com/sicmutils/sicmutils/pull/168))

- `Literal` now responds appropriately to `v/unity?` and `v/nullity?` if it
  wraps a numerical "0" or "1". `v/exact?` now returns true if the literal wraps
  an exact number ([#168](https://github.com/sicmutils/sicmutils/pull/168))

- `x/variables-in` now works with wrapped expressions; no more need to
  explicitly unwrap
  ([#168](https://github.com/sicmutils/sicmutils/pull/168))

- `x/walk-expression` renamed `x/evaluate`
  ([#168](https://github.com/sicmutils/sicmutils/pull/168))

- The new `x/substitute` performs substitutions on an _unwrapped_ expression
  ([#168](https://github.com/sicmutils/sicmutils/pull/168))

-  `x/compare` returns a comparator that works with unwrapped symbolic
   expression trees
   ([#168](https://github.com/sicmutils/sicmutils/pull/168)). The rules
   are that that types have the following ordering:
  - empty sequence is < anything (except another empty seq)
  - real < symbol < string < sequence
  - sequences compare element-by-element
  - Any types NOT in this list compare using hashes

- `g/transpose` now works properly for functions that act as linear maps. The
  defining relation is:

```clojure
(= (((transpose f) g) 'x)
   (g (f x)))
```

- added `g/determinant` implementation to functions
  ([#171](https://github.com/sicmutils/sicmutils/pull/171))

- Moved all `literal-function` machinery and definitions to
  `sicmutils.abstract.function`
  ([#171](https://github.com/sicmutils/sicmutils/pull/171)).
  `sicmutils.function` now contains only the generic method implementations for
  clojure functions and multimethods.

- Switched inheritance order for functions;
  `:sicmutils.abstract.function/function` (used to be
  `:sicmutils.function/function`) now inherits from `::v/function` instead of
  the other way around.
  ([#171](https://github.com/sicmutils/sicmutils/pull/171))

- Enhanced the `g/simplify` behavior for core functions that overlap with
  generic functions (`+`, `-`, `*`, `/`, `mod`, `quot`, `rem`, `neg?`). These
  now freeze to the same symbols as their generic counterparts.
  ([#173](https://github.com/sicmutils/sicmutils/pull/173))

- Add support for the hyperbolic trig functions `sinh`, `cosh`, `tanh`, `atanh`,
  `asinh` and `acosh` to `sicmutils.expression.render/->Javascript`.
  ([#174](https://github.com/sicmutils/sicmutils/pull/174))

- Add support for the hyperbolic trig functions `atanh`, `asinh` and `acosh` to
  `sicmutils.expression.compile`.
  ([#175](https://github.com/sicmutils/sicmutils/pull/175))

- `matrix.cljc` gains `m/nth-col` and `m/diagonal`
  ([#178](https://github.com/sicmutils/sicmutils/pull/178) introduces:)

- As of [#178](https://github.com/sicmutils/sicmutils/pull/178)
  introduces:, we have three new kinds for matrices. Square matrices return
  `::m/square-matrix`, and columns and rows return `::m/column-matrix` and
  `::row-matrix` respectively. These all derive from `::m/matrix`. This makes it
  easier to register methods or test specifically for these cases. We've also
  added `m/column?` and `m/row?` predicates to check for these cases.

- [#185](https://github.com/sicmutils/sicmutils/pull/185) specializes
  all matrix operations that return power series (trig operations and `g/exp` to
  `::square-matrix`).

- [#184](https://github.com/sicmutils/sicmutils/pull/184) modifies
  `v/exact?` on functions; `((v/exact? f) x) == (v/exact? (f x))` now, instead
  of false as before. `literal-function` forms now have a correct `v/one-like`
  implementation.

- clojure Vars now respond to function algebra
  ([#184](https://github.com/sicmutils/sicmutils/pull/184)). All
  functions implement `g/negative?`, `g/abs`, `g/quotient`, `g/remainder`,
  `g/modulo`, `g/dimension` and `g/exact-divide`, responding to the appropriate
  arities.

- `sicmutils.complex/complex` can now take any real type in its constructor, vs
  only numbers
  ([#184](https://github.com/sicmutils/sicmutils/pull/184)).

- `modint` instances now implement `v/freeze?`: `(sicmutils.modint/make 1 2)`
  freezes to that `(modint 1 2)`.
  ([#185](https://github.com/sicmutils/sicmutils/pull/185)).

- `v/eq` renamed to `v/=`.
  ([#186](https://github.com/sicmutils/sicmutils/pull/186)).

- `v/zero-like` on matrices now fills entries with appropriate `v/zero-like`
  versions of their existing types
  ([#188](https://github.com/sicmutils/sicmutils/pull/188))

- `v/Value` gains `identity-like` and `identity`
  ([#188](https://github.com/sicmutils/sicmutils/pull/188)). These are
  aliased into `sicmutils.env`. Implementations are installed on:

  - all numeric types, symbolic expressions, `Differential` (they return 1 of the appropriate type)
  - native and abstract functions, vars (they return an identity function)
  - operators (return an identity operator, same as `one-like`)
  - matrices (identity matrix, only works with `::m/square-matrix`)
  - `Polynomial` (only works on monomials for now, returns an identity polynomial)
  - `RationalFunction` (returns the identity poly divided by unit poly, so only
    works on monomials by extension)
  - `ModInt` (returns the same as `one-like`)
  - `Series` and `PowerSeries` (returns `[0 1 0 0 0 0...]`). This is slightly
    suspect in the case of `Series`, since `Series`, unlike `PowerSeries`, are
    general infinite sequences and not necessarily interpreted as polynomials.
    This decision follows `scmutils` convention.

- `sicmutils.complex/I` aliases `i`
  ([#189](https://github.com/sicmutils/sicmutils/pull/189))

- `matrix.cljc` has a new `by-cols` (analogous to `m/by-rows`), and `row` to
  generate a row matrix (analagous to `column`).
  [#197](https://github.com/sicmutils/sicmutils/pull/197) Also in
  `matrix.cljc`:

  - `num-rows`, `num-cols` access the row or column number without inspecting
    the deftype variables directly
  - `fmap-indexed`, like `fmap` but receives `i` and `j` indices as second and
    third arguments.
  -
  - `with-substituted-row`, for swapping out a single row in a matrix
  - `submatrix` generates a submatrix from low and high row and cols
  - `matrix-some` renamed to `some`: make sure to use a namespace prefix to
    avoid clashing with `clojure.core/some`.
  - new-matrix constructor `by-cols` (analogous to `by-rows`, takes a sequence
    of columns)
  - `row` constructor takes a sequence of values and returns a row matrix.
  - `by-rows*`, `by-cols*`, `row*` and `column*` are non-variadic versions of
    those functions. If you already have a sequence of rows, columns or
    elements, prefer these.
  - `up->row-matrix` => `down->row-matrix` and `row-matrix->up` =>
    `row-matrix->down`. A row is analogous to a `down`, so we make a change to
    reflect this.
  - `g/cross-product` between two `down` structures now returns a `down`.
  - `make-zero` generates a zero-valued matrix of the supplied dimensions.
  - `make-diagonal` generates a diagonal matrix containing the values of the
    supplied sequence.
  - `m/identity-like` returns an identity matrix (given a square matrix) with
    entries of identical type, but set appropriately to zero or one. This is
    installed as `v/one-like` and `v/identity-like`.
  - `v/identity?` now returns true for identity matrices, false otherwise.
    `v/one?` returns `false` for identity matrices! If it didn't, `(* 2 (I 10))`
    would return `2`, since `one?` signals multiplicative identity.

- `sicmutils.structure/up` and `sicmutils.structure/down` now have analogous
  `s/up*` and `s/down*` functions. These behave identically, but are
  non-variadic. If you already have a sequence you'd like to transform, prefer
  these ([#197](https://github.com/sicmutils/sicmutils/pull/197)).

- `sicmutils.value/kind-predicate` takes some item and returns a predicate that
  returns true if its argument has the same type (or inherits from it)
  ([#197](https://github.com/sicmutils/sicmutils/pull/197)).

- `sicmutils.function/arg-shift` and `sicmutils.function/arg-scale` take
  functions and return new functions that shift and scale their arguments
  (respectively) by the originally supplied shifts
  ([#197](https://github.com/sicmutils/sicmutils/pull/197)).

- `sicmutils.generic/factorial` computes the factorial of the supplied integer
  `n`.
  ([#197](https://github.com/sicmutils/sicmutils/pull/197)).

- Many new functions and constants exposed in `sicmutils.env` via
  [#197](https://github.com/sicmutils/sicmutils/pull/197):

  - `-pi` joins `pi` as a constant
  - `s:generate`, `m:generate`, `vector:generate` to generate matrices,
    structures and vectors
  - `constant-series`, from `series/constant`
  - `seq:print` and `seq:pprint`
  - `matrix-by-cols`, `row-matrix`, `v:make-basis-unit`
  - aliases for `sicmutils.function`'s `arity`, `arg-shift`, `arg-scale`
  - `dimension`, `factorial` aliased from `sicmutils.generic`
  - `derivative` aliased from `sicmutils.calculus.derivative`
  - `submatrix`, `up->column-matrix`, `down->row-matrix`,
    `row-matrix->{down,vector}`, `column-matrix->{up,vector}` aliased from
    `sicmutils.matrix`
  - `D-numeric` from `sicmutils.numerical.derivative`
  - `brent-min`, `brent-max`, `golden-section-min`, `golden-section-max`
  - `nelder-mead`
  - `sum` from `sicmutils.util.aggregate
  - `kind-predicate` from `sicmutils.value`

- Structures and matrices both gain the ability to do native `get-in`,
  `assoc-in` and `empty`. These work as expected, like a potentially nested
  vector. ([#193](https://github.com/sicmutils/sicmutils/pull/193))

- `matrix.cljc` gains `up->row-matrix`, `up->column-matrix`, `row-matrix->up`,
  `column-matrix->up`
  ([#193](https://github.com/sicmutils/sicmutils/pull/193))

- `structure.cljc` gains many features in
  ([#193](https://github.com/sicmutils/sicmutils/pull/193)):

  - `kronecker` and `basis-unit` for generating potentially infinite basis
    sequences
  - the ability to conj new items onto a structure: `(conj (up 1 2) 3) => (up 1
    2 3)`
  - The structure-preserving `map-chain` takes a 2-arg function and presents it
    with each element of a deeply nested structure, along with a vector of its
    "chain", the path into its location. The fn's return becomes the new item at
    that location.
  - `structure->prototype` generates a same-shape structure as its argument,
    with symbolic entries that display their location (preserving orientation).
  - `typical-object` returns a structure of the same shape and orientation as
    `s`, generated by substituting gensymmed symbols in for each entry.
  - `compatible-zero` returns a structure compatible for multiplication with `s`
    down to 0.
  - `transpose-outer` returns a new structure with the same orientation as the
    first element of `s`, filled with elements of the same orientation as `s`.
    Each element is generating by taking the first element of each entry in `s`,
    the the second, etc... In that sense this is similar to a traditional matrix
    transpose.
  - `dot-product` takes the dot product of two structures. They must be the same
    top-level orientation and dimension; beyond that, their entries are
    pairwise-multiplied and summed.
  - `inner-product` is the same, but the left structure is conjugated first.
  - `outer-product` now works multiple levels deep.
  - `vector-outer-product` and `vector-inner-product` are similar, but only
    enforce the top-level length; all internal structures are NOT flattened and
    must be compatible for `g/*`.
  - `compatible-for-contraction?` now searches recursively down into a
    structure; previously it only checked the top level.
  - The new `*allow-incompatible-multiplication*` dynamic variable is set to
    `true` by default. Set it false to force a setting where, when you multiply
    structures, they must be:
    - opposite orientation
    - every element of the right entry must be compatible for contraction with
      the left
  - structure multiplication with scalars, etc now respects ordering, just in
    case any multiplication is not commutative.
  - `sicmutils.generators` now holds generators for `up`, `down`, and
    `structure` generators; these produce potentially deeply nested structures.
    `up1`, `down1` and `structure1` generate only one level deep. Mix and match!
    See `structure_test.cljc` for many examples of how to use these.

### Literals

- `literal-matrix` fn generates a symbolic matrix
  (https://github.com/sicmutils/sicmutils/pull/169)
- `literal`, `literal-up` and `literal-down` generate symbolic structures
  (https://github.com/sicmutils/sicmutils/pull/169)

### Numeric Tower Adjustments

This release (courtesy of
[#168](https://github.com/sicmutils/sicmutils/pull/168)) brings
the numeric tower in line with the scmutils tower. Prior to this release, all
numbers, including complex, descended from `::x/numerical-expression`. Symbolic
expressions _also_ derived from this type! The problem this causes is that all
of generic implementations for the number types default to the symbolic
functions.

If I don't specify a `g/sec` method for numbers, for example, then `(g/sec 12)`
returns a symbolic `(/ 1 (cos 12))`, instead of actually evaluating the
expression.

The fix comes from these changes:

- `::v/number` now means, "the numeric tower ascending from integer -> rational
  -> real -> complex numbers. All of these types now respond `true` to
  `v/number?` (prior to this release, Complex numbers did NOT!)

- `::v/real` now means, "anything in the numeric tower except Complex". These
  all respond true to `v/real?`

- `::x/numeric-expression` has changed to `::x/numeric`, and now means "anything
  that responds to `::"v/number`, plus symbolic expressions, which now clearly
  _represent_ any number in the numeric tower. Query for these with `v/scalar?`

I can now make some comments that clear up my former misunderstandings:

- The `sicmutils.abstract.number` (I'll call this `an` here) namespace is
  responsible for installing generic implementations of all numeric methods for
  symbolic expressions and "literal numbers".

- the `an/literal-number` constructor promotes a number, symbol or symbolic
  expression up to `:xx/numeric`, which means that any operation you perform on
  it will pass it through the symbolic expressions defined in
  `sicmutils.numsymb`. A few notes on these expressions:

  - They will try to preserve exactness, but if they can't - ie, if you do
    something like `(cos (an/literal-number 2.2))` - the system will return
    `-.588`. If you call `(cos (an/literal-number 2))`, you'll get the
    expression `(cos 2)`, preserving exactness.

  - Symbols are automatically interpreted as "literal numbers".

  - The only ways to make a proper symbolic expression that works with the
    generics are:

    - Use the explicit `an/literal-number` constructor
    - pass a symbol to any generic arithmetic function
    - perform any unary or binary arithmetic operation on an existing symbolic
      expression.

  - `an/abstract-number?` returns true for symbolic expressions, anything
    wrapped in `literal-number` or symbols.

  - `literal-number?` only returns true for explicitly wrapped things and
    symbolic expressions, not symbols.

  - use `v/real?`, `v/number?` and `v/scalar?` to query the numeric tower.


- If you want to compare literal numbers and an expression like
  `(an/literal-number 12)`, use `v/=`. In Clojurescript, this will work with
  the built in `=` as well, since equality is implemented with a protocol that
  we can extend. For example:

```clojure
(v/= 12 (literal-number 12))
;;=> true

(= 12 (literal-number 12))
;; true in cljs, false in clj
```

If you keep the literal on the left side of `=`, this will work in both systems,
since we've overridden the `=` implementation for literals:

```clojure
(= (literal-number 12) 12)
;;=> true in both languages
```

This paves the way for the other abstract types that exist in `scmutils`, like
matrices, up and down tuples.

### New Generic Functions

This release brings us closer to the interface provided by `scmutils`.

PR [#193](https://github.com/sicmutils/sicmutils/pull/193) brings:

- `g/dot-product`, for scalars, differentials, structures, functions and
  row/column matrices
- `g/inner-product` for scalars, structures, functions and row/column matrices
- `g/outer-product` for functions, structures of length 3 and matrices, between
  a row and a column only
- `g/cross-product` now works for row/column matrices in addition to structures
  (and functions that accept these)

PR https://github.com/sicmutils/sicmutils/pull/169 brings:

- `g/exp2`, `g/exp10` for exponents with base 2 and 10
- `g/log2`, for base 2 logarithms
- `g/log10` for base 10 logs
- `g/gcd` and `g/lcm` are now exposed in `sicmutils.env`

[#178](https://github.com/sicmutils/sicmutils/pull/178) introduces:

- `g/dimension` for scalars (always 1), structures and matrices (square, column
  and row)
- `g/trace` returns the trace for square matrices and square structures

We now expose the following additional trigonometric functions in
`sicmutils.generic` (courtesy of
https://github.com/sicmutils/sicmutils/pull/154):

- `cosh`: hyperbolic cosine
- `sinh`: hyperbolic sine
- `tanh`: hyperbolic tangent, ie sinh/cosh
- `sech`: hyperbolic secant, ie 1/cosh
- `csch`: hyperbolic secant, ie 1/sinh
- `acosh`: inverse hyperbolic cosine, ie, `(= x (cosh (acosh x)))`
- `asinh`: inverse hyperbolic sine, ie, `(= x (sinh (asinh x)))`
- `atanh`: inverse hyperbolic tangent, ie, `(= x (tanh (atanh x)))`

These three methods existed in `sicmutils.env`, but not as extensible generics.
Now they're fully extensible:

- `cot`: cotangent, ie 1/tan
- `sec`: secant, ie 1/cos
- `csc`: cosecant, ie 1/sin

These all work with:

- real and complex numbers
- power series (missing a few implementations, operators and matrices are
  missing the same ones for this reason)
- matrices (square matrices return their power series expansions)
- operators (power series expansion of the operator)
- functions (where they create composition)
- symbolic expressions
- Derivatives and dual numbers! The new functions all work with `D`, the
  forward-mode automatic differentiation operator.

Additionally, four methods that lived in `sicmutils.generic` are now exposed as
generics:

- `real-part`
- `imag-part`
- `angle`
- `conjugate`

These now work on:

- _all_ numeric types, including symbolic expressions.
- functions
- structures (only `magnitude` and `conjugate`)
  - `magnitude` formerly didn't handle structures containing complex numbers by
    taking a proper inner product. This is fixed as of
    [#168](https://github.com/sicmutils/sicmutils/pull/168)

- PR [#189](https://github.com/sicmutils/sicmutils/pull/189) introduces:

  - `g/make-rectangular`, (build a complex number from real and imaginary parts)
  - `g/make-polar` (build a complex number from radius and angle)
  - note that these work with real numbers, symbolic numbers, functions and any
    combination of these.

These work with functions, real numbers and symbolic expressions (and any mix of
the three).

## 0.13.0

The main announcement for this release is _Clojurescript Support!_. Implementing
this resulted in a few upgrades along the way:

- more powerful numerics, specifically `definite-integral` and native
  minimization routines
- a generic numeric tower for Clojurescript
- Many more tests! The test coverage was great before, and it's stayed high as
  we've added new implementations.
- added explicit code coverage metrics via Codecov: [![Codecov branch](https://img.shields.io/codecov/c/github/littleredcomputer/sicmutils/master.svg?maxAge=3600)](https://codecov.io/github/littleredcomputer/sicmutils)

Here are more explicit details on the release.

### Misc

`generic.cljc` now includes a default implementation of:

- `expt` given a valid `mul`
- default `sub`, given a valid `add` and `negate`
- default `div`, given a valid `mul` and `invert`
- `Expression` and `Operator` both have better `print-method` implementations,
  so the repl experience feels more like `scmutils`
- `Operator` now has an `expn` method, which acts like `g/exp` on an operator
  but expands each term in order `n`.
- many, many more tests!

### Clojurescript Support

Full conversion of SICMUtils to Clojurescript. All functionality from v0.12.1
now works in both Clojure and Clojurescript!

Most of the conversion was straightforward. The major missing piece was a
numeric tower implementation for Clojurescript (complex numbers, ratios) that
bring it up to parity with Clojure:

- Add the `bigfraction` implementation from
  [fraction.js](https://www.npmjs.com/package/fraction.js) sicmutils.ratio for
  cross-platform ratio support (#99)
- Adds CLJS complex number support through [complex.js](https://github.com/infusion/Complex.js) (#41)
- `js/BigInt`, `goog.math.Long` and `goog.math.Integer` implementations round
  out the numeric tower (#45)

### Numerical Routines

The numerical routines in SICMUtils depend heavily on Apache Commons, which of
course only exists in Java. We had to implement much of the numerics code in
native Clojure. It's fast, efficient and functional. Give it a read if you're
curious about how these algorithms work.

- New, native minimization routines have replaced the Apache Commons implementations:

  - **Univariate Minimizers**
    - Port scipy's auto-bracketing + scmutils version (#104)
    - Port golden section search from scipy (#105)
    - Implement Brent's method for fn minimization in native clj (#106)

  - **Multivariate**
    - pure Clojure implementation of Nelder-Mead (#102)

- Native `definite-integral` numerics implementation, written as a series of
  computational essays:

  - **Basics**:
    - [Riemann Sums](https://github.com/littleredcomputer/sicmutils/blob/master/src/sicmutils/numerical/quadrature/riemann.cljc), all the way up through efficient, incremental, "accelerated" versions of these easy-to-understand methods:
    - [Midpoint method](https://github.com/littleredcomputer/sicmutils/blob/master/src/sicmutils/numerical/quadrature/midpoint.cljc), same development but shorter since it reuses functional abstractions. Also incremental, efficient, accelerated
    - [Trapezoid Method](https://github.com/littleredcomputer/sicmutils/blob/master/src/sicmutils/numerical/quadrature/trapezoid.cljc), same idea but for closed intervals.

  - **Sequence Acceleration / Extrapolation Methods**
    - [Polynomial interpolation](https://github.com/littleredcomputer/sicmutils/blob/master/src/sicmutils/polynomial/interpolate.cljc): the general thing that "richardson extrapolation" is doing below. Historically cool and used to accelerate arbitrary integration sequences
    - [Rational Function extrapolation](https://github.com/littleredcomputer/sicmutils/blob/master/src/sicmutils/rational_function/interpolate.cljc): used in bulirsch-stoer integration and ODE solving.
    - "[Richardson extrapolation](https://github.com/littleredcomputer/sicmutils/blob/master/src/sicmutils/polynomial/richardson.cljc)" is a special case, where we get more efficient by assuming that the x values for the polynomial interpolation go 1, 1/2, 1/4... and that we're extrapolating to 0.

  - **Higher-order Calculus:**
    - [Numerical derivatives](https://github.com/littleredcomputer/sicmutils/blob/master/src/sicmutils/numerical/derivative.cljc): derivatives using three kinds of central difference formulas... accelerated using Richardson extrapolation, with a nice technique for guarding against underflow.
    - [Simpson's Method](https://github.com/littleredcomputer/sicmutils/blob/master/src/sicmutils/numerical/quadrature/simpson.cljc)... fit a parabola to every slice. OR, "accelerate" the trapezoid method with one step of Richarsdson extrapolation!
    - [Simpson's 3/8 Method](https://github.com/littleredcomputer/sicmutils/blob/master/src/sicmutils/numerical/quadrature/simpson38.cljc): Same idea, but accelerate a sequence that triples its slices every iteration.
    - [Boole's Rule](https://github.com/littleredcomputer/sicmutils/blob/master/src/sicmutils/numerical/quadrature/boole.cljc): trapezoid method plus two steps of Richardson extrapolation. (Are you starting to see the pattern??)
    - [Romberg Integration](https://github.com/littleredcomputer/sicmutils/blob/master/src/sicmutils/numerical/quadrature/romberg.cljc): midpoint OR trapezoid, with as many steps of Richardson extrapolation as we can take!
    - [Milne's Rule](https://github.com/littleredcomputer/sicmutils/blob/master/src/sicmutils/numerical/quadrature/milne.cljc), MIDPOINT method, one step of extrapolation!
    - [Bulirsch-Stoer integration](https://github.com/littleredcomputer/sicmutils/blob/master/src/sicmutils/numerical/quadrature/bulirsch_stoer.cljc)... midpoint or trapezoid, with rational function extrapolation, as many steps as we can handle AND some custom step sizes.

  - **Combinators**:
    - [Variable Substitutions](https://github.com/littleredcomputer/sicmutils/blob/master/src/sicmutils/numerical/quadrature/substitute.cljc): implemented as functional wrappers that take an integrator and return a modified integrator.
    - [Improper Integrals](https://github.com/littleredcomputer/sicmutils/blob/master/src/sicmutils/numerical/quadrature/infinite.cljc): a template for a combinator that enables infinite endpoints on any integrator, using variable substitution on an appropriate, tunable range.
    - [Adaptive Integration](https://github.com/littleredcomputer/sicmutils/blob/master/src/sicmutils/numerical/quadrature/adaptive.cljc): a combinator that turns any of the integrators above into an "adaptive" integrator that's able to focus in on difficult regions.
  - And finally, "[Numerical Quadrature](https://github.com/littleredcomputer/sicmutils/blob/master/src/sicmutils/numerical/quadrature.cljc)", the namespace/essay that ties it all together.

- `sicmutils.numerical.compile` uses [SCI](https://github.com/borkdude/sci), the
  Small Clojure Interpreter, to generate compiled numerical code (#133)

- Implemented ODE solving using @littleredcomputer's
  [odex-js](https://github.com/littleredcomputer/odex-js) library (#135)

### Reader Literals

[data_readers.cljc](https://github.com/littleredcomputer/sicmutils/blob/master/src/data_readers.cljc)
provides 3 new data reader literals:

- `#sicm/ratio`

Use this with a ratio literal, like `#sicm/ratio 1/2`, or with a string like
`#sicm/ratio "1/4"`. If the denominator is `1` this literal will return a
`js/BigInt` in Clojurescript, or a Long in Clojure.

- `#sicm/bigint`

Use with a number literal, like, `#sicm/bigint 10`, or a string like
`#sicm/bigint "10000012"` to generate a `js/BigInt` in Clojurescript, or a
`clojure.lang.BigInt` in Clojure.

- `#sicm/complex`

Currently this only works with a string like `#sicm/complex "1 + 2i"`. In the
future it might work with a pair of `(real, complex)`, like:

    #sicm/complex [1 2]

### Power Serious, Power Serious

The Power Series implementation in `series.cljc` received an overhaul. The
implementation now follows Doug McIlroy's beautiful paper, ["Power Series, Power
Serious"](http://citeseerx.ist.psu.edu/viewdoc/download?doi=10.1.1.333.3156&rep=rep1&type=pdf).
Doug also has a 10-line version in Haskell on [his
website](https://www.cs.dartmouth.edu/~doug/powser.html).

The API now offers two types:

 - `Series`, which represents a generic infinite series of arbitrary values, and
 - `PowerSeries`, a series that represents a power series in a single
   variable; in other words, a series where the nth entry is interpreted as
   the coefficient of $x^n$:

    $$[a b c d ...] == $a + bx + cx^2 + dx^3 + ...$$

`series/series?` responds true to both. `series/power-series?` only responds
true to a `PowerSeries`.

To turn a `PowerSeries` into a `Series`, call it as a function with a single
argument, or pass the series and one argument to `series/value` to evaluate the
series using the above equation.

To turn a `Series` into a `PowerSeries`, call `series/->function`. None of the
functions discussed below can mix series types; you'll have to do the conversion
explicitly.

Each type supports the following generic operations:

- `*`, `+`, `-`, `/` between series and non-series
- `g/negate`, `g/invert`, `g/sqrt`, `g/expt` work as expected.
- `g/add` between series and non-series

`PowerSeries` additionally supports:

- `g/exp`, `g/cos`, `g/sin`, `g/asin`, `g/tan`
- `g/partial-derivative`, so `PowerSeries` works well with `D`

Each of these acts as function composition for the single variable function that
the `PowerSeries` represents. If `s` is a `PowerSeries` that applies as `(s x)`,
`(g/exp s)` returns a series that represents `(g/exp (s x))`.

There are many more new methods (see the namespace for full documentation):

- `starting-with` renamed to `series`
- `power-series`, analogous `series` but generates a `PowerSeries`
- `series*` and `power-series*` let you pass an explicit sequence
- `series/take` removed in favor of `clojure.core/take`, since both series
  objects act as sequences
- `generate` takes an additional optional argument to distinguish between series
  and power series
- `Series` now implements more of `v/Value`
- new `zero`, `one`, `identity` constants
- `constant` returns a constant power series
- `xpow` generates a series representing a bare power of `x`
- `->function` turns a `Series` into a `PowerSeries`
- `value`, `fmap` now handles both `Series` and `PowerSeries`
- `(inflate s n)` expands each term $x^i$ of `s` to $x^{in}$
- `compose` returns the functional composition of two `PowerSeries`
- `revert` returns the functional inverse of two `PowerSeries`
- `integral` returns a series representing the definite integral of the supplied
  `PowerSeries`, 0 => infinity (optionally takes an integration constant)

The namespace also provides many built-in `PowerSeries` instances:

- `exp-series`
- `sin-series`
- `cos-series`
- `tan-series`
- `sec-series`
- `asin-series`
- `acos-series`
- `atan-series`
- `acot-series`
- `sinh-series`
- `cosh-series`
- `tanh-series`
- `asinh-series`
- `atanh-series`
- `log1+x-series`
- `log1-x-series`
- `binomial-series`

And two `Series` (non-power):

- `fib-series`, the fibonacci sequence
- `catalan-series`, the [Catalan
  numbers](https://en.wikipedia.org/wiki/Catalan_number)

### Matrix Generic Operations

`::matrix` gained implementations for `exp`, `cos`, `sin`, `asin`, `tan`,
`acos`, `asin`; these now return taylor series expansions of the operator, where
multiplication is composition as before.

### Operator Generics

`Operator` gained implementations for `cos`, `sin`, `asin`, `tan`, `acos`,
`asin`; these now return taylor series expansions of the operator, where
multiplication is composition as before.

## [v0.12.1]

- Getting Github releases up to parity with the most recent release to Clojars.

## [v0.10.0]

- Did some refactoring and one breaking rename (Struct became Structure, since
  we don't abbreviate other deftypes). This also marks the point of departure
  for working with Functional Differential Geometry.


## [v0.9.8]

- This is the version that was current as of the talk @littleredcomputer gave at
  [Clojure/west 2017](2017.clojurewest.org), entitled "[Physics in
  Clojure](https://www.youtube.com/watch?v=7PoajCqNKpg)."<|MERGE_RESOLUTION|>--- conflicted
+++ resolved
@@ -2,7 +2,6 @@
 
 ## [unreleased]
 
-<<<<<<< HEAD
 - #469:
 
   - `sicmutils.matrix` gains:
@@ -64,7 +63,7 @@
     orientation and size.
 
   - New `g/acot` generic method installed for Operator instances.
-=======
+
 - #471:
 
   - installs the complex GCD implementation into the generic system and modifies
@@ -80,7 +79,6 @@
 
 - #398 adds a `sicmutils.generic/gcd` implementation for complex numbers,
   closing the long-standing #58. Thanks to @adamhaber for this!
->>>>>>> ed9be83c
 
 - #461 adds `sicmutils.quaternion`, with a full arithmetic implementation and
   the beginnings of a rotation API. Quaternions are implemented like vectors of
