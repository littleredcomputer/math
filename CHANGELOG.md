# Changelog

## [Unreleased]

<<<<<<< HEAD
- `sicmutils.expression/Literal` instances now use `pr-str` to generate a string
  representation; this allows this type to wrap lazy-sequence expressions such
  as those returned from `g/simplify` (#259)

- `sicmutils.expression.render/->infix` and `sicmutils.expression.render/->TeX`
  now handle equality/inequality symbols (`=`, `>=`, `>`, ...) as infix (#257).
=======
- #253 adds proper `:arglists` metadata for all generic functions, and moves the
  derivative implementations (where relevant) onto the metadata of generic
  functions. You can access these by calling `(<generic-function> :dfdx)` or
  `(<generic-function> :dfdy)`, depending on whether the generic is unary or
  binary. #253 also changes the name of macro
  `sicmutils.generic/def-generic-function` to `sicmutils.generic/defgeneric`.

- As of #232, `sicmutils.expression.compile/compile-univariate-fn` is now
  `compile-fn` (same change for the non-cached `compile-fn*` in the same
  namespace). The new implementation can compile arguments of any arity, not
  just arity == 1. The new version takes an arity parameter `n` that defaults to
  `(sicmutils.function/arity f)`.

- `sicmutils.expression.render/->infix` and `sicmutils.expression.render/->TeX` now
  handle equality/inequality symbols (`=`, `>=`, `>`, ...) as infix.
>>>>>>> fc3a0581

- `sicmutils.expression.render/*TeX-sans-serif-symbols*` binding to control if
  symbols longer than 1 char should have `\mathsf` applied (#258).

- `sicmutils.modint` gains more efficient implementations for `inverse`,
  `quotient`, `exact-divide` and `expt` on the JVM (#251).

- #238 converts `sicmutils.abstract.function/Function` from a `defrecord` to a
  `deftype`, fixing a subtle bug where (empty f) was getting called in a nested
  derivative test.

- #224 adds new `Div`, `Grad`, `Curl` and `Lap` operators in
  `sicmutils.calculus.derivative` and installs them into `sicmutils.env`. #224
  also removes the `g/transpose` implementation for `Operator` instances, and
  exposes `sicmutils.calculus.derivative/taylor-series` to `sicmutils.env`.

- #223 fixes a problem where `(operator * structure)` would return a structure
  of operators instead of an operator that closed over the multiplication.
  `::s/structure` is now properly a `::o/co-operator`, matching its status as a
  `::f/cofunction`.

- The operator returned by `sicmutils.calculus.derivative/partial` now has a
  proper name field like `(partial 0)`, instead of `:partial-derivative` (#223).

- #223 converts the implementation of `sicmutils.calculus.derivative/D` to use
  the new `Differential` type; this fixes "Alexey's Amazing Bug" and allows `D`
  to operate on higher order functions. For some function `f` that returns
  another function, `((D f) x)` will return a function that keeps `x` "alive"
  for the purposes of differentiation inside its body. See
  `sicmutils.calculus.derivative-test/amazing-bug` for an extended example.

- #222 adds `v/Value` implementations for Clojure sequences and maps. Maps and
  vectors implement `f/Arity` and return `[:between 1 2]. `zero?` and
  `zero-like` work on sequence entries and map values. Maps can specify their
  `v/kind` return value with a `:type` key, and some of the calculus
  implementations do already make use of this feature. `g/partial-derivative` on
  a Clojure Map passes through to its values.

- New, literate `Differential` implementation lives at at
  `sicmutils.differential` (#221) (see [this
  page](https://samritchie.io/dual-numbers-and-automatic-differentiation/) for a
  readable version.) Notable changes to the original impl at
  `sicmutils.calculus.derivative` include:

  - We've changed our terminology from GJS's `finite-part`,
    `infinitesimal-part`, `make-x+dx` to the more modern `primal-part`,
    `tangent-part`, `bundle-element` that the Automatic Differentiation
    community has adopted. His comment is that he doesn't take terms from
    mathematics unless he's _sure_ that he's using it in the correct way; the
    safer way is to stick with his terms, but we go boldly forth with the
    masses.

  - A new `sicmutils.differential.IPerturbed` protocol makes it possible to
    extend the Automatic Differentiation (AD) system to be able to handle
    different Functor-shaped return values, like Java or JS lists and objects.
    See the [cljdoc page on Automatic
    Differentiation](https://cljdoc.org/d/sicmutils/sicmutils/CURRENT/doc/calculus/automatic-differentiation)
    for more detail.

    - #222 implements `d/IPerturbed` for Clojure maps, vectors and sequences;
      all are now valid return types for functions you pass to `D`.

    - #222 also implements `d/IPerturbed` for SICMUtils `Matrix`, `Structure`,
      `Series`, `PowerSeries` and `Operator`.

    - #223 implements `d/IPerturbed` for Clojure functions and multimethods,
      handling the attendant subtlety that fixes "Alexey's Amazing Bug".

  - `sicmutils.differential/{lift-1,lift-2,lift-n}` allow you to make custom
    operations differentiable, provided you can supply a derivative.

  - `Differential` implements `sicmutils.function/arity`, `IFn`, and can be
    applied to arguments if its coefficients are function values. `Differential`
    instances also `v/freeze` and `g/simplify` properly (by pushing these
    actions into their coefficients).

  - New `compare` and `equiv` implementations allow `Differential` instances to
    compare themselves with other objects using only their primal parts; this
    makes it possible to use functions like `<=`, `>`, `=` to do control flow
    during automatic differentiation. (Use `compare-full` and `eq` if you want
    to do full equality comparisons on primal and tangent components.)

  - related, `g/abs` is now implemented for `Differential` instances, making
    this function available in functions passed to `D`.

  - proper `numerical?`, `one?` and `identity?` implementations. The latter two
    only respond `true` if there are NO tangent components; This means that
    `one?` and `(= % 1)` will not agree.

  - The new implementation fixes a subtle bug with nested, higher order
    automatic differentiation - it's too subtle for the CHANGELOG, so please the
    "amazing" bug sections in `sicmutils.calculus.derivative-test` for proper
    exposition.

- `sicmutils.generic/partial-derivative` gains a `Keyword` extension, so it can
  respond properly to `:name` and `:arity` calls (#221).

- `->infix`, `->TeX` and `->JavaScript` in `sicmutils.expression.render` can now
  accept unfrozen and unsimplified `Expression` instances (#241). This makes it
  a bit more convenient to use `->infix` and `->TeX` at the REPL, or in a
  Notebook environment. Additionally, the return values of renderers are always
  coerced to strings. (Previously, `(->infix 10)` would return a number
  directly.)

- Fix a bug where `f/arity` would throw an exception with multiple-arity
  functions on the JVM (#240). It now responds properly with `[:between
  min-arity max-arity]`, or `[:at-least n]` if there is a variadic case too.

- Added missing `identity?`, `identity-like` for complex and rational numbers
  (#236)

- beefed up the Javascript numeric tower to allow objects like
  `sicmutils.differential/Differential`, `sicmutils.expression/Expression` and
  friends that WRAP numbers to compare properly using cljs-native `<`, `<=`,
  `=`, `>=` and `>` (#236)

- new `sicmutils.value/compare` function exposed in `sicmutils.env` returns a
  valid comparison bit between native numbers and numbers wrapped in
  `Differential` or `Expression` in both JVM Clojure and Clojurescript (#236).
  The behavior matches `clojure.core/compare` for all reals on the JVM; it
  doesn't in Clojurescript because native `compare` can't handle
  `goog.math.{Long,Integer}` or `js/BigInt`.

- New single-arity case for `sicmutils.structure/opposite` returns an identical
  structure with flipped orientation (#220). acts as `identity` for
  non-structures.

- #219 introduces a number of changes to `Operator`'s behavior:

  - `Operator` is now a `deftype` (not a `defrecord`); the keyword lookup for
    its `:name`, `:arity`, `:context` and `:o` fields have been replaced by,
    respectively, `o/name`, `sicmutils.function/arity`, `o/context` and
    `o/procedure` functions. This change happened to allow `Operator` to
    implement protocols like `ILookup`.

  - Native `get` and `get-in` now act on `Operator`. Given an operator function
    `f`, `get` and `get-in` compose `#(get % k)`, or similar with `f`. This
    deferred action matches the effect of all sicmutils generics on functions.

  - Combining an operator and a non-operator via `+` and `-`, the non-operator
    was previously lifted into an operator that multiplied itself by the new
    operator's argument. As of #219, this "multiplication" uses the operator
    definition of multiplication - meaning, the new operator composes the
    non-operator with its argument. Where does this matter?

    Previously adding the non-operator `sicmutils.function/I` to the identity
    operator `I` would act like this:

    ```clojure
    (((g/+ o/identity f/I) f/I) 10)
    ;; => 110 == (+ 10 (* 10 10))
    ```

    Because `f/I` multiplied itself by its argument... resulting in `(* f/I f/I)
    == g/square`.

    After the change, you see this:

    ```clojure
    (((g/+ o/identity f/I) f/I) 10)
    ;; => 20
    ```

    because `f/I` composes with its argument.

  - `sicmutils.operator/identity-operator` has been renamed to
    `sicmutils.operator/identity`

  - `o/make-operator` now takes an explicit `context` map, instead of a
    multi-arity implementation with key-value pairs.

  - `Operator` now implements `g/negate`.

  - `g/cross-product` is no longer implemented for `Operator`. operators were
    introduced by GJS to act like "differential operators", can only add, negate
    and multiply (defined as composition). We will probably relax this in the
    future, and add more functions like `g/cross-product` that compose with the
    operator's output; but for now we're cleaning house, since this function
    isn't used anywhere.

  - In this same spirit, `Operator` instances can now only be divided by scalars
    (not functions anymore), reflecting the ring structure of a differential
    operator.

- `sicmutils.env/ref` now accepts function and operators (#219). `(ref f 0 1)`,
  as an example, returns a new function `g` that acts like `f` but calls `(ref
  result 0 1)` on the result.

- The slightly more general `sicmutils.env/component` replaces
  `sicmutils.structure/component` in the `sicmutils.env` namespace (#219).
  `((component 0 1) x) == (ref x 0 1)`.

- `D` (or `sicmutils.generic/partial-derivative`) applied to a matrix of
  functions now takes the elementwise partials of every function in the matrix.
  (#218)

- `sicmutils.function/arity` is now a protocol method, under the
  `sicmutils.function/IArity` protocol (#218). In addition to functions, `arity`
  now correctly responds to:

    - `sicmutils.matrix/Matrix`: calling `arity` on a matrix assumes that the
      matrix has function elements; the returned arity is the most general arity
      that all functions will respond to.
    - `sicmutils.operator/Operator`: returns the arity of the operator's wrapped
      function.
    - `sicmutils.series/Series`: `arity` on a `Series` assumes that the series
      contains functions as entries, and returns, conservatively, the arity of
      the first element of the series.
   - `sicmutils.series/PowerSeries`: `arity` returns `[:exactly 1]`, since
     `PowerSeries` are currently single variable.
   - vectors, and `sicmutils.structure/Structure`: `arity` on these collections
     assumes that the collection contains functions as entries, and returns the
     most general arity that is compatible with all of the function elements.

- New functions `sicmutils.function/{get,get-in}` added that act like the
  `clojure.core` versions; but given a function `f`, they compose `#(get % k)`,
  or similar with `f`. This deferred action matches the effect of all sicmutils
  generics on functions. (#218)

- `sicmutils.function/I` aliases `clojure.core/identity` (#218). #219 exposes
  `I` in `sicmutils.env`.

- `up` and `down` tuples from `sicmutils.structure` gain a proper `print-method`
  implementation (#229); these now render as `(up 1 2 3)` and `(down 1 2 3)`,
  instead of the former more verbose representation (when using `pr`.)

- `sicmutils.env.sci` contains an SCI context and namespace mapping sufficient
  to evaluate all of sicmutils, macros and all, inside of an
  [SCI](https://github.com/borkdude/sci) environment (#216). Huge thanks to
  @borkdude for support and @mk for implementing this!

- `sicmutils.numerical.elliptic` gains a full complement of elliptic integral
  utilities (#211):

  - Carlson symmetric forms of the elliptic integrals: `carlson-rd`,
    `carlson-rc`, `carlson-rj` (`carlson-rf` was already present)
  - Legendre elliptic integrals of the second and third forms, as the two-arity
    forms of `elliptic-e` and `elliptic-pi` (`elliptic-f` already existed)
  - the complete elliptic integrals via `elliptic-k` (first kind) and the
    single-arity forms of `elliptic-e` and `elliptic-pi`
  - `k-and-deriv` returns a pair of the complete elliptical integral of the first form,
    `elliptic-k`, and its derivative with respect to `k`.
  - `jacobi-elliptic-functions` ported from `scmutils` and Press's Numerical
    Recipes

- fixed bug with `g/dimension` for row and column matrices (#214). previously
  they returned `1` in both cases; now they return the total number of entries.

## 0.14.0

- After the work below, `v/nullity?` renamed to `v/zero?`, and `v/unity?`
  renamed to `v/one?`
  ([#180](https://github.com/sicmutils/sicmutils/pull/180)). This
  affects the names listed in the CHANGELOG entries below.

### Miscellaneous

- expose `bootstrap-repl!` to Clojurescript, so that this is available in
  self-hosted CLJS (https://github.com/sicmutils/sicmutils/pull/157)

- modified `infix.cljc` to wrap forms in `displaystyle` and add proper carriage
  returns inside structures
  (https://github.com/sicmutils/sicmutils/pull/157)

- add `multidimensional-minimize` to the `sicmutils.env` namespace
  (https://github.com/sicmutils/sicmutils/pull/157)

- add more `sqrt` simplification rules to allow square roots to cancel out
  across a division boundary, with or without products in the numerator and
  denominator (https://github.com/sicmutils/sicmutils/pull/160)

- fix NPE bug that appears in nelder-mead, when callback isn't supplied
  (https://github.com/sicmutils/sicmutils/pull/162)

- Add `sqrt-expand` and `sqrt-contract`, to allow simplifications to push inside
  of square roots (https://github.com/sicmutils/sicmutils/pull/163)

- speed up power series multiplication by skipping work when either head term is
  zero (https://github.com/sicmutils/sicmutils/pull/166)

- File moves:
  - `sicmutils.polynomial-gcd`    => `sicmutils.polynomial.gcd`
  - `sicmutils.polynomial-factor` => `sicmutils.polynomial.factor`
  - `sicmutils.rules`             => `sicmutils.simplify.rules`
  - `sicmutils.analyze`           => `sicmutils.expression.analyze`
  - `sicmutils.infix`             => `sicmutils.expression.render`
  - `sicmutils.numerical.compile` => `sicmutils.expression.compile`

- `sicmutils.env/one?` now exposes/aliases `sicmutils.value/unity?`
  [#154](https://github.com/sicmutils/sicmutils/pull/154)

- Fixed [#93](https://github.com/sicmutils/sicmutils/issues/93) by
  adding an explicit `g/invert` implementation for polynomials in the rational
  fn namespace. The fix lives in
  [#169](https://github.com/sicmutils/sicmutils/pull/169).

- added `sicmutils.value/sqrt-machine-epsilon`
  ([#170](https://github.com/sicmutils/sicmutils/pull/170))

- fixed issues in `function.cljc` and `operator.cljc` where the Clojurescript
  `IFn` `-invoke` arguments shadowed either the `this` operator, or some
  parameter name in the deftype
  ([#169](https://github.com/sicmutils/sicmutils/pull/169))

- `g/sqrt` now maintains precision with Clojurescript's rational numbers.
  `(g/sqrt #sicm/ratio 9/4)` for example returns `#sicm/ratio 3/2`.
  ([#168](https://github.com/sicmutils/sicmutils/pull/168))

- `g/determinant` and `g/transpose` now act as identity for everything in the
  numeric tower, plus symbolic expressions
  ([#168](https://github.com/sicmutils/sicmutils/pull/168))

- `sicmutils.expression.Expression` is now `sicmutils.expression.Literal`; it
  has a new `meta` field, and is a `deftype` instead of a `defrecord`.
  ([#168](https://github.com/sicmutils/sicmutils/pull/168))
  - To get the internal expression, use `x/expression-of` instead of
    `:expression`.
  - to access the `type` field, use `x/literal-type` instead of `:type`

- 2-arity `g/atan`, `g/cross-product` and `g/gcd` now work for functions
  ([#168](https://github.com/sicmutils/sicmutils/pull/168))

- `Literal` now responds appropriately to `v/unity?` and `v/nullity?` if it
  wraps a numerical "0" or "1". `v/exact?` now returns true if the literal wraps
  an exact number ([#168](https://github.com/sicmutils/sicmutils/pull/168))

- `x/variables-in` now works with wrapped expressions; no more need to
  explicitly unwrap
  ([#168](https://github.com/sicmutils/sicmutils/pull/168))

- `x/walk-expression` renamed `x/evaluate`
  ([#168](https://github.com/sicmutils/sicmutils/pull/168))

- The new `x/substitute` performs substitutions on an _unwrapped_ expression
  ([#168](https://github.com/sicmutils/sicmutils/pull/168))

-  `x/compare` returns a comparator that works with unwrapped symbolic
   expression trees
   ([#168](https://github.com/sicmutils/sicmutils/pull/168)). The rules
   are that that types have the following ordering:
  - empty sequence is < anything (except another empty seq)
  - real < symbol < string < sequence
  - sequences compare element-by-element
  - Any types NOT in this list compare using hashes

- `g/transpose` now works properly for functions that act as linear maps. The
  defining relation is:

```clojure
(= (((transpose f) g) 'x)
   (g (f x)))
```

- added `g/determinant` implementation to functions
  ([#171](https://github.com/sicmutils/sicmutils/pull/171))

- Moved all `literal-function` machinery and definitions to
  `sicmutils.abstract.function`
  ([#171](https://github.com/sicmutils/sicmutils/pull/171)).
  `sicmutils.function` now contains only the generic method implementations for
  clojure functions and multimethods.

- Switched inheritance order for functions;
  `:sicmutils.abstract.function/function` (used to be
  `:sicmutils.function/function`) now inherits from `::v/function` instead of
  the other way around.
  ([#171](https://github.com/sicmutils/sicmutils/pull/171))

- Enhanced the `g/simplify` behavior for core functions that overlap with
  generic functions (`+`, `-`, `*`, `/`, `mod`, `quot`, `rem`, `neg?`). These
  now freeze to the same symbols as their generic counterparts.
  ([#173](https://github.com/sicmutils/sicmutils/pull/173))

- Add support for the hyperbolic trig functions `sinh`, `cosh`, `tanh`, `atanh`,
  `asinh` and `acosh` to `sicmutils.expression.render/->Javascript`.
  ([#174](https://github.com/sicmutils/sicmutils/pull/174))

- Add support for the hyperbolic trig functions `atanh`, `asinh` and `acosh` to
  `sicmutils.expression.compile`.
  ([#175](https://github.com/sicmutils/sicmutils/pull/175))

- `matrix.cljc` gains `m/nth-col` and `m/diagonal`
  ([#178](https://github.com/sicmutils/sicmutils/pull/178) introduces:)

- As of [#178](https://github.com/sicmutils/sicmutils/pull/178)
  introduces:, we have three new kinds for matrices. Square matrices return
  `::m/square-matrix`, and columns and rows return `::m/column-matrix` and
  `::row-matrix` respectively. These all derive from `::m/matrix`. This makes it
  easier to register methods or test specifically for these cases. We've also
  added `m/column?` and `m/row?` predicates to check for these cases.

- [#185](https://github.com/sicmutils/sicmutils/pull/185) specializes
  all matrix operations that return power series (trig operations and `g/exp` to
  `::square-matrix`).

- [#184](https://github.com/sicmutils/sicmutils/pull/184) modifies
  `v/exact?` on functions; `((v/exact? f) x) == (v/exact? (f x))` now, instead
  of false as before. `literal-function` forms now have a correct `v/one-like`
  implementation.

- clojure Vars now respond to function algebra
  ([#184](https://github.com/sicmutils/sicmutils/pull/184)). All
  functions implement `g/negative?`, `g/abs`, `g/quotient`, `g/remainder`,
  `g/modulo`, `g/dimension` and `g/exact-divide`, responding to the appropriate
  arities.

- `sicmutils.complex/complex` can now take any real type in its constructor, vs
  only numbers
  ([#184](https://github.com/sicmutils/sicmutils/pull/184)).

- `modint` instances now implement `v/freeze?`: `(sicmutils.modint/make 1 2)`
  freezes to that `(modint 1 2)`.
  ([#185](https://github.com/sicmutils/sicmutils/pull/185)).

- `v/eq` renamed to `v/=`.
  ([#186](https://github.com/sicmutils/sicmutils/pull/186)).

- `v/zero-like` on matrices now fills entries with appropriate `v/zero-like`
  versions of their existing types
  ([#188](https://github.com/sicmutils/sicmutils/pull/188))

- `v/Value` gains `identity-like` and `identity`
  ([#188](https://github.com/sicmutils/sicmutils/pull/188)). These are
  aliased into `sicmutils.env`. Implementations are installed on:

  - all numeric types, symbolic expressions, `Differential` (they return 1 of the appropriate type)
  - native and abstract functions, vars (they return an identity function)
  - operators (return an identity operator, same as `one-like`)
  - matrices (identity matrix, only works with `::m/square-matrix`)
  - `Polynomial` (only works on monomials for now, returns an identity polynomial)
  - `RationalFunction` (returns the identity poly divided by unit poly, so only
    works on monomials by extension)
  - `ModInt` (returns the same as `one-like`)
  - `Series` and `PowerSeries` (returns `[0 1 0 0 0 0...]`). This is slightly
    suspect in the case of `Series`, since `Series`, unlike `PowerSeries`, are
    general infinite sequences and not necessarily interpreted as polynomials.
    This decision follows `scmutils` convention.

- `sicmutils.complex/I` aliases `i`
  ([#189](https://github.com/sicmutils/sicmutils/pull/189))

- `matrix.cljc` has a new `by-cols` (analogous to `m/by-rows`), and `row` to
  generate a row matrix (analagous to `column`).
  [#197](https://github.com/sicmutils/sicmutils/pull/197) Also in
  `matrix.cljc`:

  - `num-rows`, `num-cols` access the row or column number without inspecting
    the deftype variables directly
  - `fmap-indexed`, like `fmap` but receives `i` and `j` indices as second and
    third arguments.
  -
  - `with-substituted-row`, for swapping out a single row in a matrix
  - `submatrix` generates a submatrix from low and high row and cols
  - `matrix-some` renamed to `some`: make sure to use a namespace prefix to
    avoid clashing with `clojure.core/some`.
  - new-matrix constructor `by-cols` (analogous to `by-rows`, takes a sequence
    of columns)
  - `row` constructor takes a sequence of values and returns a row matrix.
  - `by-rows*`, `by-cols*`, `row*` and `column*` are non-variadic versions of
    those functions. If you already have a sequence of rows, columns or
    elements, prefer these.
  - `up->row-matrix` => `down->row-matrix` and `row-matrix->up` =>
    `row-matrix->down`. A row is analogous to a `down`, so we make a change to
    reflect this.
  - `g/cross-product` between two `down` structures now returns a `down`.
  - `make-zero` generates a zero-valued matrix of the supplied dimensions.
  - `make-diagonal` generates a diagonal matrix containing the values of the
    supplied sequence.
  - `m/identity-like` returns an identity matrix (given a square matrix) with
    entries of identical type, but set appropriately to zero or one. This is
    installed as `v/one-like` and `v/identity-like`.
  - `v/identity?` now returns true for identity matrices, false otherwise.
    `v/one?` returns `false` for identity matrices! If it didn't, `(* 2 (I 10))`
    would return `2`, since `one?` signals multiplicative identity.

- `sicmutils.structure/up` and `sicmutils.structure/down` now have analogous
  `s/up*` and `s/down*` functions. These behave identically, but are
  non-variadic. If you already have a sequence you'd like to transform, prefer
  these ([#197](https://github.com/sicmutils/sicmutils/pull/197)).

- `sicmutils.value/kind-predicate` takes some item and returns a predicate that
  returns true if its argument has the same type (or inherits from it)
  ([#197](https://github.com/sicmutils/sicmutils/pull/197)).

- `sicmutils.function/arg-shift` and `sicmutils.function/arg-scale` take
  functions and return new functions that shift and scale their arguments
  (respectively) by the originally supplied shifts
  ([#197](https://github.com/sicmutils/sicmutils/pull/197)).

- `sicmutils.generic/factorial` computes the factorial of the supplied integer
  `n`.
  ([#197](https://github.com/sicmutils/sicmutils/pull/197)).

- Many new functions and constants exposed in `sicmutils.env` via
  [#197](https://github.com/sicmutils/sicmutils/pull/197):

  - `-pi` joins `pi` as a constant
  - `s:generate`, `m:generate`, `vector:generate` to generate matrices,
    structures and vectors
  - `constant-series`, from `series/constant`
  - `seq:print` and `seq:pprint`
  - `matrix-by-cols`, `row-matrix`, `v:make-basis-unit`
  - aliases for `sicmutils.function`'s `arity`, `arg-shift`, `arg-scale`
  - `dimension`, `factorial` aliased from `sicmutils.generic`
  - `derivative` aliased from `sicmutils.calculus.derivative`
  - `submatrix`, `up->column-matrix`, `down->row-matrix`,
    `row-matrix->{down,vector}`, `column-matrix->{up,vector}` aliased from
    `sicmutils.matrix`
  - `D-numeric` from `sicmutils.numerical.derivative`
  - `brent-min`, `brent-max`, `golden-section-min`, `golden-section-max`
  - `nelder-mead`
  - `sum` from `sicmutils.util.aggregate
  - `kind-predicate` from `sicmutils.value`

- Structures and matrices both gain the ability to do native `get-in`,
  `assoc-in` and `empty`. These work as expected, like a potentially nested
  vector. ([#193](https://github.com/sicmutils/sicmutils/pull/193))

- `matrix.cljc` gains `up->row-matrix`, `up->column-matrix`, `row-matrix->up`,
  `column-matrix->up`
  ([#193](https://github.com/sicmutils/sicmutils/pull/193))

- `structure.cljc` gains many features in
  ([#193](https://github.com/sicmutils/sicmutils/pull/193)):

  - `kronecker` and `basis-unit` for generating potentially infinite basis
    sequences
  - the ability to conj new items onto a structure: `(conj (up 1 2) 3) => (up 1
    2 3)`
  - The structure-preserving `map-chain` takes a 2-arg function and presents it
    with each element of a deeply nested structure, along with a vector of its
    "chain", the path into its location. The fn's return becomes the new item at
    that location.
  - `structure->prototype` generates a same-shape structure as its argument,
    with symbolic entries that display their location (preserving orientation).
  - `typical-object` returns a structure of the same shape and orientation as
    `s`, generated by substituting gensymmed symbols in for each entry.
  - `compatible-zero` returns a structure compatible for multiplication with `s`
    down to 0.
  - `transpose-outer` returns a new structure with the same orientation as the
    first element of `s`, filled with elements of the same orientation as `s`.
    Each element is generating by taking the first element of each entry in `s`,
    the the second, etc... In that sense this is similar to a traditional matrix
    transpose.
  - `dot-product` takes the dot product of two structures. They must be the same
    top-level orientation and dimension; beyond that, their entries are
    pairwise-multiplied and summed.
  - `inner-product` is the same, but the left structure is conjugated first.
  - `outer-product` now works multiple levels deep.
  - `vector-outer-product` and `vector-inner-product` are similar, but only
    enforce the top-level length; all internal structures are NOT flattened and
    must be compatible for `g/*`.
  - `compatible-for-contraction?` now searches recursively down into a
    structure; previously it only checked the top level.
  - The new `*allow-incompatible-multiplication*` dynamic variable is set to
    `true` by default. Set it false to force a setting where, when you multiply
    structures, they must be:
    - opposite orientation
    - every element of the right entry must be compatible for contraction with
      the left
  - structure multiplication with scalars, etc now respects ordering, just in
    case any multiplication is not commutative.
  - `sicmutils.generators` now holds generators for `up`, `down`, and
    `structure` generators; these produce potentially deeply nested structures.
    `up1`, `down1` and `structure1` generate only one level deep. Mix and match!
    See `structure_test.cljc` for many examples of how to use these.

### Literals

- `literal-matrix` fn generates a symbolic matrix
  (https://github.com/sicmutils/sicmutils/pull/169)
- `literal`, `literal-up` and `literal-down` generate symbolic structures
  (https://github.com/sicmutils/sicmutils/pull/169)

### Numeric Tower Adjustments

This release (courtesy of
[#168](https://github.com/sicmutils/sicmutils/pull/168)) brings
the numeric tower in line with the scmutils tower. Prior to this release, all
numbers, including complex, descended from `::x/numerical-expression`. Symbolic
expressions _also_ derived from this type! The problem this causes is that all
of generic implementations for the number types default to the symbolic
functions.

If I don't specify a `g/sec` method for numbers, for example, then `(g/sec 12)`
returns a symbolic `(/ 1 (cos 12))`, instead of actually evaluating the
expression.

The fix comes from these changes:

- `::v/number` now means, "the numeric tower ascending from integer -> rational
  -> real -> complex numbers. All of these types now respond `true` to
  `v/number?` (prior to this release, Complex numbers did NOT!)

- `::v/real` now means, "anything in the numeric tower except Complex". These
  all respond true to `v/real?`

- `::x/numeric-expression` has changed to `::x/numeric`, and now means "anything
  that responds to `::"v/number`, plus symbolic expressions, which now clearly
  _represent_ any number in the numeric tower. Query for these with `v/scalar?`

I can now make some comments that clear up my former misunderstandings:

- The `sicmutils.abstract.number` (I'll call this `an` here) namespace is
  responsible for installing generic implementations of all numeric methods for
  symbolic expressions and "literal numbers".

- the `an/literal-number` constructor promotes a number, symbol or symbolic
  expression up to `:xx/numeric`, which means that any operation you perform on
  it will pass it through the symbolic expressions defined in
  `sicmutils.numsymb`. A few notes on these expressions:

  - They will try to preserve exactness, but if they can't - ie, if you do
    something like `(cos (an/literal-number 2.2))` - the system will return
    `-.588`. If you call `(cos (an/literal-number 2))`, you'll get the
    expression `(cos 2)`, preserving exactness.

  - Symbols are automatically interpreted as "literal numbers".

  - The only ways to make a proper symbolic expression that works with the
    generics are:

    - Use the explicit `an/literal-number` constructor
    - pass a symbol to any generic arithmetic function
    - perform any unary or binary arithmetic operation on an existing symbolic
      expression.

  - `an/abstract-number?` returns true for symbolic expressions, anything
    wrapped in `literal-number` or symbols.

  - `literal-number?` only returns true for explicitly wrapped things and
    symbolic expressions, not symbols.

  - use `v/real?`, `v/number?` and `v/scalar?` to query the numeric tower.


- If you want to compare literal numbers and an expression like
  `(an/literal-number 12)`, use `v/=`. In Clojurescript, this will work with
  the built in `=` as well, since equality is implemented with a protocol that
  we can extend. For example:

```clojure
(v/= 12 (literal-number 12))
;;=> true

(= 12 (literal-number 12))
;; true in cljs, false in clj
```

If you keep the literal on the left side of `=`, this will work in both systems,
since we've overridden the `=` implementation for literals:

```clojure
(= (literal-number 12) 12)
;;=> true in both languages
```

This paves the way for the other abstract types that exist in `scmutils`, like
matrices, up and down tuples.

### New Generic Functions

This release brings us closer to the interface provided by `scmutils`.

PR [#193](https://github.com/sicmutils/sicmutils/pull/193) brings:

- `g/dot-product`, for scalars, differentials, structures, functions and
  row/column matrices
- `g/inner-product` for scalars, structures, functions and row/column matrices
- `g/outer-product` for functions, structures of length 3 and matrices, between
  a row and a column only
- `g/cross-product` now works for row/column matrices in addition to structures
  (and functions that accept these)

PR https://github.com/sicmutils/sicmutils/pull/169 brings:

- `g/exp2`, `g/exp10` for exponents with base 2 and 10
- `g/log2`, for base 2 logarithms
- `g/log10` for base 10 logs
- `g/gcd` and `g/lcm` are now exposed in `sicmutils.env`

[#178](https://github.com/sicmutils/sicmutils/pull/178) introduces:

- `g/dimension` for scalars (always 1), structures and matrices (square, column
  and row)
- `g/trace` returns the trace for square matrices and square structures

We now expose the following additional trigonometric functions in
`sicmutils.generic` (courtesy of
https://github.com/sicmutils/sicmutils/pull/154):

- `cosh`: hyperbolic cosine
- `sinh`: hyperbolic sine
- `tanh`: hyperbolic tangent, ie sinh/cosh
- `sech`: hyperbolic secant, ie 1/cosh
- `csch`: hyperbolic secant, ie 1/sinh
- `acosh`: inverse hyperbolic cosine, ie, `(= x (cosh (acosh x)))`
- `asinh`: inverse hyperbolic sine, ie, `(= x (sinh (asinh x)))`
- `atanh`: inverse hyperbolic tangent, ie, `(= x (tanh (atanh x)))`

These three methods existed in `sicmutils.env`, but not as extensible generics.
Now they're fully extensible:

- `cot`: cotangent, ie 1/tan
- `sec`: secant, ie 1/cos
- `csc`: cosecant, ie 1/sin

These all work with:

- real and complex numbers
- power series (missing a few implementations, operators and matrices are
  missing the same ones for this reason)
- matrices (square matrices return their power series expansions)
- operators (power series expansion of the operator)
- functions (where they create composition)
- symbolic expressions
- Derivatives and dual numbers! The new functions all work with `D`, the
  forward-mode automatic differentiation operator.

Additionally, four methods that lived in `sicmutils.generic` are now exposed as
generics:

- `real-part`
- `imag-part`
- `angle`
- `conjugate`

These now work on:

- _all_ numeric types, including symbolic expressions.
- functions
- structures (only `magnitude` and `conjugate`)
  - `magnitude` formerly didn't handle structures containing complex numbers by
    taking a proper inner product. This is fixed as of
    [#168](https://github.com/sicmutils/sicmutils/pull/168)

- PR [#189](https://github.com/sicmutils/sicmutils/pull/189) introduces:

  - `g/make-rectangular`, (build a complex number from real and imaginary parts)
  - `g/make-polar` (build a complex number from radius and angle)
  - note that these work with real numbers, symbolic numbers, functions and any
    combination of these.

These work with functions, real numbers and symbolic expressions (and any mix of
the three).

## 0.13.0

The main announcement for this release is _Clojurescript Support!_. Implementing
this resulted in a few upgrades along the way:

- more powerful numerics, specifically `definite-integral` and native
  minimization routines
- a generic numeric tower for Clojurescript
- Many more tests! The test coverage was great before, and it's stayed high as
  we've added new implementations.
- added explicit code coverage metrics via Codecov: [![Codecov branch](https://img.shields.io/codecov/c/github/littleredcomputer/sicmutils/master.svg?maxAge=3600)](https://codecov.io/github/littleredcomputer/sicmutils)

Here are more explicit details on the release.

### Misc

`generic.cljc` now includes a default implementation of:

- `expt` given a valid `mul`
- default `sub`, given a valid `add` and `negate`
- default `div`, given a valid `mul` and `invert`
- `Expression` and `Operator` both have better `print-method` implementations,
  so the repl experience feels more like `scmutils`
- `Operator` now has an `expn` method, which acts like `g/exp` on an operator
  but expands each term in order `n`.
- many, many more tests!

### Clojurescript Support

Full conversion of SICMUtils to Clojurescript. All functionality from v0.12.1
now works in both Clojure and Clojurescript!

Most of the conversion was straightforward. The major missing piece was a
numeric tower implementation for Clojurescript (complex numbers, ratios) that
bring it up to parity with Clojure:

- Add the `bigfraction` implementation from
  [fraction.js](https://www.npmjs.com/package/fraction.js) sicmutils.ratio for
  cross-platform ratio support (#99)
- Adds CLJS complex number support through [complex.js](https://github.com/infusion/Complex.js) (#41)
- `js/BigInt`, `goog.math.Long` and `goog.math.Integer` implementations round
  out the numeric tower (#45)

### Numerical Routines

The numerical routines in SICMUtils depend heavily on Apache Commons, which of
course only exists in Java. We had to implement much of the numerics code in
native Clojure. It's fast, efficient and functional. Give it a read if you're
curious about how these algorithms work.

- New, native minimization routines have replaced the Apache Commons implementations:

  - **Univariate Minimizers**
    - Port scipy's auto-bracketing + scmutils version (#104)
    - Port golden section search from scipy (#105)
    - Implement Brent's method for fn minimization in native clj (#106)

  - **Multivariate**
    - pure Clojure implementation of Nelder-Mead (#102)

- Native `definite-integral` numerics implementation, written as a series of
  computational essays:

  - **Basics**:
    - [Riemann Sums](https://github.com/littleredcomputer/sicmutils/blob/master/src/sicmutils/numerical/quadrature/riemann.cljc), all the way up through efficient, incremental, "accelerated" versions of these easy-to-understand methods:
    - [Midpoint method](https://github.com/littleredcomputer/sicmutils/blob/master/src/sicmutils/numerical/quadrature/midpoint.cljc), same development but shorter since it reuses functional abstractions. Also incremental, efficient, accelerated
    - [Trapezoid Method](https://github.com/littleredcomputer/sicmutils/blob/master/src/sicmutils/numerical/quadrature/trapezoid.cljc), same idea but for closed intervals.

  - **Sequence Acceleration / Extrapolation Methods**
    - [Polynomial interpolation](https://github.com/littleredcomputer/sicmutils/blob/master/src/sicmutils/numerical/interpolate/polynomial.cljc): the general thing that "richardson extrapolation" is doing below. Historically cool and used to accelerate arbitrary integration sequences
    - [Rational Function extrapolation](https://github.com/littleredcomputer/sicmutils/blob/master/src/sicmutils/numerical/interpolate/rational.cljc): used in bulirsch-stoer integration and ODE solving.
    - "[Richardson extrapolation](https://github.com/littleredcomputer/sicmutils/blob/master/src/sicmutils/numerical/interpolate/richardson.cljc)" is a special case, where we get more efficient by assuming that the x values for the polynomial interpolation go 1, 1/2, 1/4... and that we're extrapolating to 0.

  - **Higher-order Calculus:**
    - [Numerical derivatives](https://github.com/littleredcomputer/sicmutils/blob/master/src/sicmutils/numerical/derivative.cljc): derivatives using three kinds of central difference formulas... accelerated using Richardson extrapolation, with a nice technique for guarding against underflow.
    - [Simpson's Method](https://github.com/littleredcomputer/sicmutils/blob/master/src/sicmutils/numerical/quadrature/simpson.cljc)... fit a parabola to every slice. OR, "accelerate" the trapezoid method with one step of Richarsdson extrapolation!
    - [Simpson's 3/8 Method](https://github.com/littleredcomputer/sicmutils/blob/master/src/sicmutils/numerical/quadrature/simpson38.cljc): Same idea, but accelerate a sequence that triples its slices every iteration.
    - [Boole's Rule](https://github.com/littleredcomputer/sicmutils/blob/master/src/sicmutils/numerical/quadrature/boole.cljc): trapezoid method plus two steps of Richardson extrapolation. (Are you starting to see the pattern??)
    - [Romberg Integration](https://github.com/littleredcomputer/sicmutils/blob/master/src/sicmutils/numerical/quadrature/romberg.cljc): midpoint OR trapezoid, with as many steps of Richardson extrapolation as we can take!
    - [Milne's Rule](https://github.com/littleredcomputer/sicmutils/blob/master/src/sicmutils/numerical/quadrature/milne.cljc), MIDPOINT method, one step of extrapolation!
    - [Bulirsch-Stoer integration](https://github.com/littleredcomputer/sicmutils/blob/master/src/sicmutils/numerical/quadrature/bulirsch_stoer.cljc)... midpoint or trapezoid, with rational function extrapolation, as many steps as we can handle AND some custom step sizes.

  - **Combinators**:
    - [Variable Substitutions](https://github.com/littleredcomputer/sicmutils/blob/master/src/sicmutils/numerical/quadrature/substitute.cljc): implemented as functional wrappers that take an integrator and return a modified integrator.
    - [Improper Integrals](https://github.com/littleredcomputer/sicmutils/blob/master/src/sicmutils/numerical/quadrature/infinite.cljc): a template for a combinator that enables infinite endpoints on any integrator, using variable substitution on an appropriate, tunable range.
    - [Adaptive Integration](https://github.com/littleredcomputer/sicmutils/blob/master/src/sicmutils/numerical/quadrature/adaptive.cljc): a combinator that turns any of the integrators above into an "adaptive" integrator that's able to focus in on difficult regions.
  - And finally, "[Numerical Quadrature](https://github.com/littleredcomputer/sicmutils/blob/master/src/sicmutils/numerical/quadrature.cljc)", the namespace/essay that ties it all together.

- `sicmutils.numerical.compile` uses [SCI](https://github.com/borkdude/sci), the
  Small Clojure Interpreter, to generate compiled numerical code (#133)

- Implemented ODE solving using @littleredcomputer's
  [odex-js](https://github.com/littleredcomputer/odex-js) library (#135)

### Reader Literals

[data_readers.cljc](https://github.com/littleredcomputer/sicmutils/blob/master/src/data_readers.cljc)
provides 3 new data reader literals:

- `#sicm/ratio`

Use this with a ratio literal, like `#sicm/ratio 1/2`, or with a string like
`#sicm/ratio "1/4"`. If the denominator is `1` this literal will return a
`js/BigInt` in Clojurescript, or a Long in Clojure.

- `#sicm/bigint`

Use with a number literal, like, `#sicm/bigint 10`, or a string like
`#sicm/bigint "10000012"` to generate a `js/BigInt` in Clojurescript, or a
`clojure.lang.BigInt` in Clojure.

- `#sicm/complex`

Currently this only works with a string like `#sicm/complex "1 + 2i"`. In the
future it might work with a pair of `(real, complex)`, like:

    #sicm/complex [1 2]

### Power Serious, Power Serious

The Power Series implementation in `series.cljc` received an overhaul. The
implementation now follows Doug McIlroy's beautiful paper, ["Power Series, Power
Serious"](http://citeseerx.ist.psu.edu/viewdoc/download?doi=10.1.1.333.3156&rep=rep1&type=pdf).
Doug also has a 10-line version in Haskell on [his
website](https://www.cs.dartmouth.edu/~doug/powser.html).

The API now offers two types:

 - `Series`, which represents a generic infinite series of arbitrary values, and
 - `PowerSeries`, a series that represents a power series in a single
   variable; in other words, a series where the nth entry is interpreted as
   the coefficient of $x^n$:

    $$[a b c d ...] == $a + bx + cx^2 + dx^3 + ...$$

`series/series?` responds true to both. `series/power-series?` only responds
true to a `PowerSeries`.

To turn a `PowerSeries` into a `Series`, call it as a function with a single
argument, or pass the series and one argument to `series/value` to evaluate the
series using the above equation.

To turn a `Series` into a `PowerSeries`, call `series/->function`. None of the
functions discussed below can mix series types; you'll have to do the conversion
explicitly.

Each type supports the following generic operations:

- `*`, `+`, `-`, `/` between series and non-series
- `g/negate`, `g/invert`, `g/sqrt`, `g/expt` work as expected.
- `g/add` between series and non-series

`PowerSeries` additionally supports:

- `g/exp`, `g/cos`, `g/sin`, `g/asin`, `g/tan`
- `g/partial-derivative`, so `PowerSeries` works well with `D`

Each of these acts as function composition for the single variable function that
the `PowerSeries` represents. If `s` is a `PowerSeries` that applies as `(s x)`,
`(g/exp s)` returns a series that represents `(g/exp (s x))`.

There are many more new methods (see the namespace for full documentation):

- `starting-with` renamed to `series`
- `power-series`, analogous `series` but generates a `PowerSeries`
- `series*` and `power-series*` let you pass an explicit sequence
- `series/take` removed in favor of `clojure.core/take`, since both series
  objects act as sequences
- `generate` takes an additional optional argument to distinguish between series
  and power series
- `Series` now implements more of `v/Value`
- new `zero`, `one`, `identity` constants
- `constant` returns a constant power series
- `xpow` generates a series representing a bare power of `x`
- `->function` turns a `Series` into a `PowerSeries`
- `value`, `fmap` now handles both `Series` and `PowerSeries`
- `(inflate s n)` expands each term $x^i$ of `s` to $x^{in}$
- `compose` returns the functional composition of two `PowerSeries`
- `revert` returns the functional inverse of two `PowerSeries`
- `integral` returns a series representing the definite integral of the supplied
  `PowerSeries`, 0 => infinity (optionally takes an integration constant)

The namespace also provides many built-in `PowerSeries` instances:

- `exp-series`
- `sin-series`
- `cos-series`
- `tan-series`
- `sec-series`
- `asin-series`
- `acos-series`
- `atan-series`
- `acot-series`
- `sinh-series`
- `cosh-series`
- `tanh-series`
- `asinh-series`
- `atanh-series`
- `log1+x-series`
- `log1-x-series`
- `binomial-series`

And two `Series` (non-power):

- `fib-series`, the fibonacci sequence
- `catalan-series`, the [Catalan
  numbers](https://en.wikipedia.org/wiki/Catalan_number)

### Matrix Generic Operations

`::matrix` gained implementations for `exp`, `cos`, `sin`, `asin`, `tan`,
`acos`, `asin`; these now return taylor series expansions of the operator, where
multiplication is composition as before.

### Operator Generics

`Operator` gained implementations for `cos`, `sin`, `asin`, `tan`, `acos`,
`asin`; these now return taylor series expansions of the operator, where
multiplication is composition as before.

## [v0.21.1]

- Getting Github releases up to parity with the most recent release to Clojars.

## [v0.10.0]

- Did some refactoring and one breaking rename (Struct became Structure, since
  we don't abbreviate other deftypes). This also marks the point of departure
  for working with Functional Differential Geometry.


## [v0.9.8]

- This is the version that was current as of the talk @littleredcomputer gave at
  [Clojure/west 2017](2017.clojurewest.org), entitled "[Physics in
  Clojure](https://www.youtube.com/watch?v=7PoajCqNKpg)."<|MERGE_RESOLUTION|>--- conflicted
+++ resolved
@@ -2,14 +2,13 @@
 
 ## [Unreleased]
 
-<<<<<<< HEAD
 - `sicmutils.expression/Literal` instances now use `pr-str` to generate a string
   representation; this allows this type to wrap lazy-sequence expressions such
   as those returned from `g/simplify` (#259)
 
 - `sicmutils.expression.render/->infix` and `sicmutils.expression.render/->TeX`
   now handle equality/inequality symbols (`=`, `>=`, `>`, ...) as infix (#257).
-=======
+
 - #253 adds proper `:arglists` metadata for all generic functions, and moves the
   derivative implementations (where relevant) onto the metadata of generic
   functions. You can access these by calling `(<generic-function> :dfdx)` or
@@ -25,7 +24,6 @@
 
 - `sicmutils.expression.render/->infix` and `sicmutils.expression.render/->TeX` now
   handle equality/inequality symbols (`=`, `>=`, `>`, ...) as infix.
->>>>>>> fc3a0581
 
 - `sicmutils.expression.render/*TeX-sans-serif-symbols*` binding to control if
   symbols longer than 1 char should have `\mathsf` applied (#258).
