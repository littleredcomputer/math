--- conflicted
+++ resolved
@@ -2,7 +2,6 @@
 
 ## [unreleased]
 
-<<<<<<< HEAD
   - moved `sicmutils.numerical.elliptic` to `sicmutils.special.elliptic`.
 
   - new `sicmutils.special.factorial` with `factorial` and list other friends
@@ -17,7 +16,7 @@
     `falling-factorial`
 
   - sci bindings for`sicmutils.special.factorial`, `sicmutils.util.permute`.
-=======
+
 - #458:
 
   - Default implementation of `g/negative?` returning `false` for literal
@@ -34,7 +33,6 @@
   - `sicmutils.rational-function/from-points` now correctly builds its function.
     Before, it was unhygienic; if `'x` appeared in the coefficients the results
     would be incorrect.
->>>>>>> ad7bbb57
 
 - #456:
 
