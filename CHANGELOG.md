--- conflicted
+++ resolved
@@ -2,9 +2,8 @@
 
 ## [unreleased]
 
-<<<<<<< HEAD
 - #361 - quaternions!
-=======
+
 ## 0.20.0
 
 - #393:
@@ -161,7 +160,6 @@
     `Polynomial` and `RationalFunction` now preserve metadata. Binary functions
     between two instances of any of these still return a new object with
     metadata == `nil`.
->>>>>>> 8658c0c8
 
 ## 0.19.0
 
