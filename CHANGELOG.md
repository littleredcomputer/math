# Changelog

## [unreleased]

<<<<<<< HEAD
- #361 - quaternions!
=======
- #438:

  - converts `doall` calls to `run!`, `dorun`, `doseq` or `mapv` where
    applicable. In cases where we were trying to force side effects (mostly in
    the tests), this change prevents the environment from retaining the full
    sequence. This will save memory!

  - adds missing tests from `connection.scm` to
    `sicmutils.calculus.connection-test`, stressing pages 205 - 213 from MTW,
    Gravitation.

- #434: allow pattern matching forms to successfully bind to `nil` or `false`.

- #397: `sicmutils.calculus.manifold/typical-coords` now returns generated
  coordinate symbols that start with the same symbol as the coordinate system's
  prototype, like:

```clj
(typical-coords R2-polar)
;;=> (up x065308 x165309)

(typical-coords
 (with-coordinate-prototype R2-polar (up 'r 'theta)))
;;=> (up r65312 theta65313)
```

## 0.20.1

- #396:

  - fixes a bug in the SCI version of `define-coordinates` which didn't allow
    any rebinding of manifolds.

  - Removes the `bindings` key from `sicmutils.env.sci/context-opts`.
    https://github.com/babashka/sci/issues/637 is a bug with variable rebinding
    that occurs when `:bindings` is in play. Instead of relying on this key,
    evaluate `(require '[sicmutils.env :refer :all])` against your SCI
    environment to get all bindings.

  - bumps the default version of SCI to 0.2.7.
>>>>>>> c30518e1

## 0.20.0

- #348:

  - Adds a new single arity version of
    `sicmutils.util.permute/permutation-parity`, which returns the parity of a
    permutation relative to its sorted version.

  - `sicmutils.complex/complex` can now take a single string argument in both
    Clojure and Clojurescript.

  - Expands the complex number literal parser to take these forms, in addition
    to the previously-supported string argument:

```clj
#sicm/complex [1.2 3.6]    ;; 1.2+3.6i
#sicm/complex [1.2]        ;; 1.2
#sicm/complex 1.4          ;; 1.4
#sicm/complex "1.2 + 3.6i" ;; 1.2+3.6i
```

- #394 fixes a bug with derivatives of functions that returned a map... but
  where the map was actually meant to represent some other type, by holding a
  `:type` key. We do this for manifold families and manifold points, as two
  examples. Now, instead of recursing into the values, the system will correctly
  throw an error. (You can fix this by using a `defrecord` instead of a map and
  implementing `sicmutils.differential/IPerturbed`.)

- #393:

  - Forms like `(let-coordinates [(up x y) R2-rect] ...)` will now work even if
    `up` is not present in the environment. Previously this syntax was valid,
    but only if `up` had been imported.

  - Adds the `sicmutils.calculus.coordinate/define-coordinates` macro, also
    aliased into `sicmutils.env`. This macro allows you to write forms like

```clj
(define-coordinates (up t x y z) spacetime-rect)
(define-coordinates [r theta] R2-polar)
```

  and install set of bindings for a manifold's coordinate functions, basis
  vector fields and basis form fields into a namespace. This is used liberally
  in Functional Differential Geometry. (You might still prefer `let-coordinates`
  for temporary binding installation.)

  - Converts many of the `sicmutils.fdg` test namespaces to use the new
    `define-coordinates` macro, making for a presentation closer to the book's.

  - Fixes a Clojurescript warning in `sicmutils.util` warning due to
    redefinition of `clojure.core/uuid`

- #386:

  - Aliases `sicmutils.mechanics.hamilton/phase-space-derivative` into
    `sicmutils.env`, and adds `sicmutils.sr.frames/base-frame-maker`. The latter
    function makes it easier to write reference frames like `the-ether`, as with
    the `home` variable in chapter 11 of FDG.

  - Adds all code listings from chapters 10 and 11 of FDG as
    `sicmutils.fdg.{ch9,ch10}-test`.

- #384:

  - Adds `sicmutils.fdg.ch9-test`, with tests for all forms from FDG's 9th
    chapter.

  - Tests from `sicmutils.fdg.einstein-test` now all work, and quite fast. The
    functions in this namespace comprise some of the exercises from FDG chapter
    9. (Einstein's Field Equations hung until this PR... getting these working
    is a huge achievement for me, and, in some sense, the final milestone of the
    Big Port from scmutils.)

  - Adds `sicmutils.function/memoize`, a metadata-and-function-arity preserving
    version of `clojure.core/memoize`.

  - in `sicmutils.calculus.indexed`, `with-argument-types` and
    `with-index-types` now both correctly set the arity of the returned
    function, in addition to the argument types or indices.
    `sicmutils.function/arity` will now work correctly with indexed or typed
    functions.

  - Adds new `manifold?` and `manifold-family?` functions in `sicmutils.env` and
    `sicmutils.calculus.manifold`. These are enabled by new `:type
    :sicmutils.calculus.manifold/{manifold,manifold-family}` keys in the
    appropriate structures in the manifold namespace. Manifolds and manifold
    families will now respond with these keywords to `sicmutils.value/kind`.

  - The `sicmutils.calculus.manifold/ICoordinateSystem` now has a `uuid`
    function, for internal comparison of coordinate systems. This is here so
    that points can cache coordinate system representations by UUID. Before this
    change, changing the coordinate prototype, or attaching metadata to a
    coordinate system would break its cache entry in manifold points. (This was
    the killer for the Einstein Field Equations!)

  - `sicmutils.calculus.manifold/{coordinate-prototype,with-coordinate-prototype}`
     now store and retrieve the coordinate prototype from metadata. This plus
     the previous change allows manifold points to correctly cache their
     coordinate representations.

  - `sicmutils.calculus.manifold/manifold` acts as identity on manifolds now.
    Previously it only worked on coordinate systems.

- #382:

  - Makes the `name` argument to `sicmutils.operator/make-operator` optional.
    `name` now defaults to `'???`.

  - adds tests for all code forms in Chapter 8 of FDG.

- #376 adds more type hints to the `ratio.cljc` namespace. This fully solves the
  advanced compilation issues we were seeing.

- #374: Demos, thanks to @sigmaxipi!

- #379 fixes typos in a couple of the equations in `richardson.cljc`, closing
  #377. Thanks to @leifp for the report.

- Features, tests and bugfixes from #381:

  - `sicmutils.calculus.coordinate/generate` moves to
    `sicmutils.calculus.manifold/c:generate`; this supports a bugfix where
    1-dimensional manifolds like `R1-rect`, aka `the-real-line`, return a
    coordinate prototype of a single element like `t` instead of a structure
    with a single entry, like `(up t)`. Thanks to @phasetr for the bug report
    that led to this fix, and @gjs for finding and fixing the bug.

  - `same.ish/Approximate` implemented for `sicmutils.structure/Structure`,
    allowing `ish?` comparison of `up` and `down` structures with approximate
    entries. Require `sicmutils.generator` for this feature. (NOTE: because
    protocols are implemented for the LEFT argument, `(ish? <vector> (down
    ...))` will still return true if the values are approximately equal, even
    though a `<vector>` is technically an `up` and should NOT equal a `down`. Do
    an explicit conversion to `up` using `sicmutils.structure/vector->up` if
    this distinction is important.)

  - `same.ish/Approximate` now defers to `sicmutils.value/=` for equality
    between `Symbol` and other types. This lets `ish?` handle equality between
    symbols like `'x` and literal expressions that happen to wrap a single
    symbol.

  - `Cartan->Cartan-over-map` now does NOT compose `(differential map)` with its
    internal Cartan forms. This fixed a bug in a code listing in section 7.3 of
    FDG.

  - Section 7.3 of FDG implemented as tests in `sicmutils.fdg.ch7-test`.

  - Many new tests and explorations ported over from `covariant-derivative.scm`.
    These live in `sicmutils.calculus.covariant-test`.

  - timeout exceptions resulting from full GCD are now caught in tests using
    `sicmutils.simplify/hermetic-simplify-fixture`. Previously, setting a low
    timeout where simplification failed would catch and move on in normal work,
    but fail in tests where fixtures were applied.

## 0.19.2

Yet another incremental release, this time to bump the `Fraction.js` dependency.
The new `cljsjs` dependency has code compatible with advanced compilation.

- #372 bumps the `Fraction.js` dependency to `4.1.1`.

## 0.19.1

This is an incremental bugfix release to get Clojurescript advanced compilation
into shape.

- #371:

  - fixes a subtle bug with extern inference on `fraction.js/bigfraction.js`.
    Thanks to @sigmaxipi for this report!

  - removes overridden factory constructors like `->Polynomial`. I had
    originally done this for functions that held a metadata field, so that the
    user could leave it out and have it default to `nil`... but advanced Closure
    compilation can't understand the `ns-unmap` call, so it has to go.

  - Many unary functions on `Operator`, `Structure`, `Series`, `PowerSeries`,
    `Polynomial` and `RationalFunction` now preserve metadata. Binary functions
    between two instances of any of these still return a new object with
    metadata == `nil`.

## 0.19.0

> (If you have any questions about how to use any of the following, please ask us
> at our [Github Discussions](https://github.com/sicmutils/sicmutils/discussions)
> page!)

This release focused on improving the expressiveness and performance of the
three simplification engines in SICMUtils:

  - `sicmutils.polynomial` and `sicmutils.rational-function` are now quite well
    fleshed out, with full polynomial and rational function APIs and many
    generics.

  - The polynomial and rational function _simplifiers_ work by round-tripping
    expressions through these types, depending on each namespace to emit
    symbolic expressions in "canonical form". This process is now much faster!
    On one important Bianchi Identity benchmark in `sicmutils.fdg.bianchi-test`,
    one test that formerly took close to 30 minutes now runs in 30 seconds, and
    all see a 60-fold improvement.

  - By default, these simplifiers emit expressions with all terms multiplied
    out; the new `factor` function in `sicmutils.env` lets you factor
    expressions, overriding this default.

  - The rule-based simplifier is now based on a powerful pattern matching
    engine, implemented in `pattern.match` and `pattern.rule`.
    `sicmutils.simplify.rules` now contains every rule and possible
    customization from the original scmutils codebase.

There is a _lot_ in this release, all motivated by performance. Please read on
for the detailed notes, and enjoy version 0.19.0!

### Rule-Based Simplifier Overhaul

- #353 introduces a powerful new simplifier, ported from the `new-simplify`
  procedure in `simplify/rules.scm` of the scmutils library. There are now a
  BUNCH of new rulesets and rule simplifiers in `sicmutils.simplify.rules`!

  The next step with these is to massage them into separate bundles of rules
  that users can mix and match into custom simplifiers for objects like abstract
  matrices, abstract bra and ket structures, up and down, booleans (for
  representing equations and inequalities) and so on.

- #349 introduces a new pattern matching system, built out of matcher
  combinators. All of the rules in `sicmutils.simplify.rules` now use the new
  syntax offered by the library. Some notes:

  - `pattern.match` defines a number of "matcher combinators"; these are
    functions that take a map of bindings, a data input and a success
    continuation and either succeed by calling their continuation, or fail. Out
    of the box, the library provides `fail`, `pass`, `with-frame`,
    `update-frame`, `predicate`, `frame-predicate`, `eq`, `bind`, `match-when`,
    `match-if`, `or`, `and`, `not`, `segment` and `sequence`.

  - Additionally, any combinator that takes another combinator can ALSO take a
    pattern form like `'?x`. See `pattern.syntax` for the full, rich range of
    syntax allowed. These are all functions, so you'll have to quote your
    symbols at this stage.

  - Passing a matcher combinator to `pattern.match/matcher` to generate a
    matcher object. This is a function from some `data` input to a map of
    bindings on success, or an explicit `pattern.match/failure` object on
    failure. Test for failure with `pattern.match/failed?`.

  - A combination of a matcher and a "consequence function" is called a "rule".
    A consequence is a function that takes a binding map and either returns a
    new result or fails by returning `nil` or `false`. (Don't worry, you can
    succeed with these values too by wrapping them in `sicmutils.rule/succeed`.)

    Rules are the heart of the whole simplification mechanism in sicmutils! To
    learn about how to build these, see the documentation for `pattern*`,
    `pattern`, `consequence`, `template`, `rule*`and `rule`.

  - `pattern.rule` gives you some starter rules, and many combinators you can
    use to build more and more powerful and complex sets of rules. These are
    `pass`, `fail`, `predicate`, `return`, `branch`, `choice*`, `choice`,
    `pipe*`, `pipe`, `n-times`, `attempt`, `guard`, `iterated`, `while`,
    `until`, `fixed-point` and `trace`.

  - Rules are nice for rewriting entire expressions recursively, from the bottom
    up or top down. This is called "term rewriting". A big motivation for this
    rewrite was to make it easy to build custom term rewriters for types like
    abstract matrices or abstract up and down structures. You can use your rules
    to rewrite structures recursively with `bottom-up`, `top-down`,
    `iterated-bottom-up` and `iterated-top-down`. `ruleset*`, `ruleset`,
    `rule-simplifier` and `term-rewriting` capture some common patterns the
    library uses to go from rules => term rewriters.

  - If you want ideas about how to use the pattern matching library to rewrite
    expressions, see `sicmutils.simplify.rules` for many examples.

- #354 adds SCI support for all macros and functions in the new pattern matching
  namespaces, and adds these to the namespaces exposed via `sicmutils.env.sci`.

### Rational Function, Polynomial Simplifiers

- #341 takes on a large rewrite of the rational function and polynomial
  simplfiers. One goal of this project was to improve the performance of the
  Bianchi Identities in `sicmutils.fdg.bianchi-test`, and I'm happy to say that
  they are now a good bit faster than the original scmutils implementation.

  `sicmutils.polynomial` and `sicmutils.rational-function` are now solid data
  structures of their own, with many operations installed into the generic
  system. These are now valuable and useful outside of their role in the
  simplifier.

  This was a large project, and many small improvements and bugfixes snuck in.
  Here is the full list:

  - `v/kind` now works for `sorted-map` instances.

  - GCD in Clojurescript is now fast and efficient between all combinations of
    `js/BigInt` and `js/Number`, and in Clojure between all combinations of
    `clojure.lang.BigInt`, `BigInteger`, `Long` and `Integer`.

  - on the JVM, GCD now works properly with rational numbers. Previously
    anything non-integral would return `1`; now `(gcd 1/2 1/3)` properly returns
    `1/6`.

  - `g/exact-divide` now succeeds for all non-exact `::v/scalar` types (symbols,
    floats, etc) either if the denominator is zero, or if the two arguments are
    equal. Else, it throws, just like before.

  - A multi-arity call to `sicmutils.generic/*` now stops if it encounters a
    0, rather than attempting to multiply all remaining items by 0.

  - The default function for `sicmutils.generic/lcm` protects against overflow
    by dividing only a single one of its arguments `a` and `b` by `(gcd a b)`.

  - `(g/lcm 0 0)` now properly returns 0.

  - New `sicmutils.util.aggregate/{monoid,group}` functions let you build
    multi-arity aggregations out of binary combination functions, with an option
    to bail early at "annihilator" values, like 0 for multiplication.

  - New multi-arity `lcm` and `gcd` implementations for symbolic expressions
    appropriately handle `0` and `1` on either side, as well as the case where
    both arguments are equal.

  - In the `sicmutils.numsymb` namespace, thanks to `monoid` and `group`, the
    `'*`, `'/`, `'-`, `'+`, `'or`, `'and`, `'gcd`, `'lcm` and `'=` operations
    now have efficient multi-arity implementations that stop computing when they
    receive an annihilator, like `0` for multiplication or `true` for `or`.
    Access these via `(sicmutils.numsymb/symbolic-operator <symbol>)`.

  - `sicmutils.series/PowerSeries` gains `arg-scale` and `arg-shift` functions;
    these are identical to `sicmutils.function/arg-{scale,shift}`, but preserve
    the `PowerSeries` type. (#367 proposes making these functions generic.)

  - New `sicmutils.ratio/IRational` protocol, with `numerator` and `denominator`
    functions implemented for ratios and for the `RationalFunction` data type.
    These two are now exposed in `sicmutils.env`.

  - `sicmutils.simplify.rules/*divide-numbers-through-simplify?*` is now `true`
    by default; numbers in the denominator will now automatically pull up into
    the numerator. All tests now reflect this setting.

  - Any analyzer generated from `sicmutils.expression.analyze` can now act on
    both bare, unwrapped expressions (raw lists etc) and on
    `sicmutils.expression.Literal` instances. This means that you can now call
    `sicmutils.simplify/{*rf-simplify*,*poly-simplify*}` as functions and
    canonicalize some form with either simplifier without triggering a full
    simplification. A small win, but ice.

  - `sicmutils.polynomial.factor` got a major rewrite, and now exposes a few
    functions like `poly->factored-expression`, `factor-expression` and
    `factor`.

      - `factor` is _tremendously useful_! Call `factor` (it's aliased into
        `sicmutils.env`) on any expression to factor out all possible terms.
        This makes it much easier to see where there is some cancellation
        lurking, in, say, some expression you know should equal zero (a
        residual).

  - bugfix: `sicmutils.expression.Literal` instances now compare their contained
    expression via `sicmutils.value/=`.

  - `sicmutils.rules/constant-elimination` can now eliminate constants from
    expressions with any arity, not just binary forms.


  Now, the three big namespaces... `sicmutils.polynomial`,
  `sicmutils.rational-function` and `sicmutils.polynomial.gcd` all got a big
  overhaul.

  - `sicmutils.polynomial` notes:

    - `Polynomial` uses a new sparse representation for its "power product"
      term; this, plus an arithmetic rewrite, makes the whole system much faster
      for larger numbers of variables (for all #s, really).

    - `Polynomial` instances implement many more Clojure(script) protocols. They
      can hold metadata; they can be evaluated as functions of their
      indeterminates, and `seq` now returns a sequence of terms.

    - `Polynomial` extends `sicmutils.function/IArity` and
      `differential/IPerturbed`, so you can use `sicmutils.function/arity`, and
      take derivatives of functions that return polynomials.

    - In their arithmetic, `Polynomial` instances will drop down to bare
      coefficients whenever some multiplication or addition removes all
      indeterminates. All binary arithmetic exposed in the namespace can handle
      non-`Polynomial` instances on either or both sides, so this is fine.
      Coefficients are treated as constant polynomials.

    - The namespace holds many new functions. Some choice ones are:

      - constructors: `make`, `constant`, `linear`, `c*xn`, `identity`, and
        `new-variables`

      - accessor functions: `arity`, `degree`, `coefficients`, `leading-term`,
        `leading-coefficient`, `leading-exponents`, `leading-base-coefficient`,
        `trailing-coefficient`, `lowest-degree`

      - predicates: `monomial?`, `monic?`, `univariate?`, `multivariate?`,
        `negative?`

      - functions to generate new polynomials: `map-coefficients`,
        `map-exponents`, `scale`, `scale-l`, `normalize`, `reciprocal`,
        `drop-leading-term`, `contract` and `extend` alongside `contractible?`,
        `lower-arity`, `raise-arity`, `with-lower-arity`, `arg-scale`,
        `arg-shift`

      - arithmetic: `negate`, `abs`, `add`, `sub`, `mul`, `square`, `cube`,
        `expt`, `divide` along with `divisible?`, `evenly-divide`,
        `pseudo-remainder`, and _lots_ of functions installed into the generic
        arithmetic system.

      - different ways to evaluate polynomials: `evaluate`, `horner-with-error`

      - calculus! `partial-derivative` and `partial-derivatives` are alive and
        well, and work with the `D` operator.

      - Functions to get in and out of polynomials from other types:
        `univariate->dense`, `->power-series`, `expression->`, `->expression`

  - `sicmutils.polynomial.gcd` also got a rewrite; it's fairly clear to read
    now, and prepared for the eventual addition of the sparse multivariate GCD
    routine that scmutils uses. There are some efficiency gains here too that
    let us turn a number of tests back on, or demote them from `:long` markers.

  - `sicmutils.rational-function` notes:

    - `RationalFunction` instances implement many more Clojure(script)
      protocols. They can hold metadata; they can be evaluated as functions of
      their indeterminates, and `seq` now returns a pair of `numerator`,
      `denominator`.

    - `RationalFunction` extends `sicmutils.function/IArity` and
      `sicmutils.ratio/IRational`, so our generic `arity`, `numerator` and
      `denominator` work on these instances.

    - Here are some new functions from the `RationalFunction` namespace:

      - constructor: `make`, drops to polynomial or coefficient where needed
        just like `Polynomial` functions

      - functions to generate new rational functions: `arg-scale`, `arg-shift`

      - predicates: `negative?`

      - arithmetic: `negate`, `abs`, `add`, `sub`, `mul`, `square`, `cube`,
        `expt`, `invert`, `div`, `gcd`, and many functions installed into the
        generic arithmetic system.

      - evaluation via `evaluate`

      - calculus! `partial-derivative` and `partial-derivatives` are alive and
        well, and work with the `D` operator.

      - Functions to get in and out of rational functions from symbolic
        expressions: `expression->`, `->expression`.

### New Functions, Performance Improvements

- #358:

  - Adds a more efficient `literal-derivative` implementation to
    `sicmutils.abstract.function`, making the Bianchi identity benchmarks run
    40% faster.

  - In Clojurescript, `Range` instances now implement `sicmutils.value.Value`
    and `sicmutils.differential.IPerturbed`, allowing them to be returned from
    derivative-taking functions

  - Major, unexpected performance improvement - it turns out
    `sicmutils.value/number?` was quite slow in Clojure (less so in
    Clojurescript). Changing this function from an `isa?` check to a series of
    explicit `instance?` checks cut the build time in half. This makes the
    numeric tower less extensible... but it wasn't terribly extensible to start
    with, and needs some attention to make it so. A big win!

  - The Bianchi identity benchmarks have all been updated to reflect the big
    performance improvements achieved here, thanks to the wonderful
    [Tufte](https://github.com/ptaoussanis/tufte) profiling library from
    @ptaoussanis. The remaining very slow piece in the simplifier is the
    implementation of `g/add` for polynomial instances. #341 will improve this
    situation.

- #360 introduces a number of performance improvements to the
  `sicmutils.differential.Differential` implementation, primarily in `terms:+`
  and `terms:*`. thanks again to @ptaoussanis and the
  [Tufte](https://github.com/ptaoussanis/tufte) profiling library for helping me
  track these down.

- #357:

  - Adds the ability to do incremental simplification, every time an operation
    is performed involving a symbolic expression. Bind
    `sicmutils.numsymb/*incremental-simplifier*` to a function from raw
    expression -> raw expression, like `sicmutils.simplify/simplify-expression`
    or any of the rules in `sicmutils.simplify.rules` to enable this behavior.

  - Expands the `sicmutils.expression.analyze` API with the functions
    `default-simplifier`, `expression-simplifier`, `initializer`,
    `expression-analyzer` and `auxiliary-variable-fetcher`. See the [API
    documentation](https://cljdoc.org/d/sicmutils/sicmutils/CURRENT/api/sicmutils.expression.analyze)
    for detailed notes on how to do interactive expression analysis and
    simplification with these new tools.

  - by default, each simplification pass uses both rational function _and_
    polynomial canonicalization. This brings the simplifier into line with the
    scmutils simplifier.

- #353:

  - Adds a new `sicmutils.util.logic` namespace with an `assume!` function that
    allows rules to log assumptions when some simplification like `(sqrt (square
    x))` might have to choose one of multiple possible simplifications
    (`(non-negative? x)`, in this example).

    This function simply logs the assumption for now, instead of performing any
    checks. now. Turn off assumption logging with the dynamic variable
    `*log-assumptions?*` in that namespace.

  - new `sicmutils.value/almost-integral?` returns true if its argument is VERY
    close to an integral value, false otherwise.

- Efficient `symmetric-difference` implementation in `sicmutils.util.vector-set`
  (#346)

### Bug fixes, file moves, misc

- #369:

  - Removes JVM dependencies on Guava and nrepl.

  - Removes `sicmutils.env/sicmutils-repl-init`; this is only used by `lein
    repl`, and we now accomplish the same task with the `:repl-options` entry in
    `project.clj`.

  - Makes `sicmutils.polynomial.{factor,gcd}` available to SCI via the
    `sicmutils.env.sci` namespace

  - moves a few namespaces to more valid locations, now that the rational
    function and polynomial namespaces are tidied:

    - `sicmutils.numerical.interpolate.polynomial` ->
      `sicmutils.polynomial.interpolate`

    - `sicmutils.numerical.interpolate.richardson` ->
      `sicmutils.polynomial.richardson`

    - `sicmutils.numerical.interpolate.rational` ->
      `sicmutils.rational-function.interpolate`

- #358:

  - Converts the Clojurescript test build and REPL command from `lein-cljsbuild`
    to `shadow-cljs`. This enables more formerly-slow tests for Clojurescript;
    these are now fast enough to run, thanks to the performance improvements
    described below.

  - Upgrades our [Timbre](https://github.com/ptaoussanis/timbre) logging
    dependency to version 5.1.2, and [SCI](https://github.com/borkdude/sci) to
    0.2.5

- #353:

  - `expression->stream`, `expression->string`, `print-expression`, `pe` move
    from `sicmutils.simplify` to `sicmutils.expression`, and are now aliased in
    `sicmutils.env`.

  - `pattern.rule/guard` now fails if its rule argument fails; previously it
    wrapped the result in `attempt`, and would return its original input on
    failure.

  - fixed a heisenbug in `sicmutils.expression.analyze/make-analyzer` where, in
    Clojurescript, using expressions containing a `js/BigInt` as a hashmap key
    caused certain simplifications to fail. (This is vague, but the bug was
    _really_ subtle.) The fix was to make sure we freeze keys in the symbol
    cache. This is now noted in the function body.

## 0.18.0

> (If you have any questions about how to use any of the following, please ask us
> at our [Github Discussions](https://github.com/sicmutils/sicmutils/discussions)
> page!)

This release focused on porting over all of the material required to run every
piece of code from Sussman and Wisdom's ["Functional Differential
Geometry"](http://xahlee.info/math/i/functional_geometry_2013_sussman_14322.pdf).
The namespaces are lightly documented; the situation is better than the original
library, but will only get better as I work through the material and add
commentary.

There is a huge amount of functionality and material here! We can run many
examples from general and special relativity, and the tests are full of
exercises from the classic ["Gravitation" book by Misner, Thorne and Wheeler
(MTW)](https://www.amazon.com/Gravitation-Charles-W-Misner/dp/0691177791).

Notable changes from the rest of the library:

- `Operator` instances are slightly more efficient with their addition and
  multiplication, handling `zero?` and `one?` cases appropriately

- `Structure`s can now hold metadata

- We've extended the SICMUtils generics to Clojure's Map and Set data
  structures. These can now combine with `+`. Maps are treated as sparse
  infinite-dimensional vector spaces, and can multiply with symbolic or numeric
  scalars.

- `ModInt` instances are now correctly equal to numbers (when those numbers mod
  down to the `ModInt` instance's residue).

### What's next?

The next major change will be an overhaul of the simplifier to make it work fast
enough to solve Einstein's field equations in a reasonable amount of time, maybe
even in the browser. Polynomial GCD is slow, but
[#341](https://github.com/sicmutils/sicmutils/pull/341) will make it fast.

On to the detailed notes!

### Functional Differential Geometry

- From #339:

  - The new `sicmutils.calculus.covariant/Lie-D` can compute the Lie derivative
    for coordinates.

  - `sicmutils.calculus.frame` lets us create relativistic reference frames for
    investigating special relativity problems. This namespace aliases the
    following functions into `sicmutils.env`: 'frame?', `make-event`, `event?`,
    `claim`, `coords->event`, `event->coords`, `ancestor-frame`, `frame-name`,
    `frame-owner` and `frame-maker`.

  - `sicmutils.calculus.hodge-star` implements the Hodge star operator from
    chapter 10 of Functional Differential Geometry, plus Gram Schmidt
    orthonormalization. This namespace aliases the following functions into
    `sicmutils.env`: `Gram-Schmidt`, `orthonormalize` and `Hodge-star`.

  - `sicmutils.calculus.indexed` ports over the scmutils work on indexed objects
    and typed functions. This namespace aliases the following functions into
    `sicmutils.env`: `argument-types`, `with-argument-types`, `index-types`,
    `with-index-types`, `typed->indexed`, `indexed->typed`, `typed->structure`,
    `structure->typed`, `i:outer-product` and `i:contract`.

  - `sicmutils.calculus.manifold` gains `coordinate-system?`, which
    (predictably) returns true if its argument is a coordinate system, false
    otherwise. `chart` and `point` also take relativistic reference frames in
    addition to coordinate systems; the returned function converts to and from
    coordinates and events, rather than coordinates and manifold points.

  - `Div`, `Grad`, `Curl` and `Lap` move from `sicmutils.calculus.derivative` to
    `sicmutils.calculus.vector-calculus`. This namespace also contains versions
    of these operators from Functional Differential Geometry. This namespace
    aliases the following functions into `sicmutils.env`: `divergence`, `curl`,
    `gradient` and `Laplacian` (along with the others mentioned).

  - lots of new namespaces available in `sicmutils.env.sci`, soon to be deployed
    to Nextjournal: `sicmutils.calculus.{hodge-star, indexed, vector-calculus}`,
    and `sicmutils.sr.{boost,frames}`.

  - `sicmutils.sr.boost` describes boosts from special relativity, covered in
    chapter 11 of Functional Differential Geometry. This namespace aliases the
    following functions into `sicmutils.env`: `make-four-tuple`,
    `four-tuple->ct`, `four-tuple->space`, `proper-time-interval`,
    `proper-space-interval`, `general-boost`, `general-boost2` and
    `extended-rotation`.

  - `sicmutils.sr.frames` implements relativistic reference frames from special
    relativity, covered in chapter 11 of Functional Differential Geometry. This
    namespace aliases the following functions into `sicmutils.env`:
    `make-SR-coordinates`, `SR-coordinates?`, `SR-name`, `make-SR-frame`,
    `the-ether`, `boost-direction`, `v:c`, `coordinate-origin`, `add-v:cs` and
    `add-velocities`.

- From #338:

  - `sicmutils.fdg.bianchi-test` verifies the Bianchi identities; this was a
    challenge posed by GJS, and getting it working exposed a few bugs and
    triggered the rest of the work in this PR. Thank you, GJS!

  - `covariant-derivative` now properly handles the case of functions with
    argument types attached.

  - added `covariant-differential` to `sicmutils.calculus.covariant`.

  - aliased all functions from various namespaces in `sicmutils.calculus` into
    `sicmutils.env`.

  - adds `sicmutils.calculus.metric`, with the following functions exposed in
    `sicmutils.env`:

      - `coordinate-system->metric-components`, `coordinate-system->metric`,
        `coordinate-system->inverse-metric`, `literal-metric`,
        `components->metric`, `metric->components`,
        `metric->inverse-components`, `metric-over-map`, `lower`,
        `vector-field->oneform-field`, `drop1`, `raise`,
        `oneform-field->vector-field`, `raise1`, `drop2`, `raise2`,
        `trace2down`, `trace2up`, `sharpen`, `S2-metric`

      - `sicmutils.calculus.metric/invert` is exposed as `metric:invert` to
        match the scmutils naming scheme.

  - adds `sicmutils.calculus.connection`, with the following functions exposed
    in `sicmutils.env`:

    - `make-Christoffel-1`, `metric->Christoffel-1`, `metric->Christoffel-2`,
      `literal-Christoffel-1`, `literal-Christoffel-2`, `metric->connection-1`,
      `metric->connection-2`, `literal-Cartan`, `structure-constant`

- #337:

  - adds `sicmutils.calculus.curvature`, with these new functions and many tests
    from the classic "Gravitation" book: `Riemann-curvature`, `Riemann`,
    `Ricci`, `torsion-vector`, `torsion` and `curvature-components`

  - form fields now have NO identity operator, since they multiply by wedge, not
    composition.

- #328 adds many utilities for "Functional Differential Geometry".

  - vector fields, in `sicmutils.calculus.vector-field`:

    - new functions: `basis-components->vector-field`,
      `vector-field->basis-components`

    - vector fields now implement `v/zero?` and `v/zero-like` by returning
      proper vector fields.

  - form fields, in `sicmutils.calculus.vector-field`:

    - new functions: `nform-field?`, `basis-components->oneform-field`,
    `oneform-field->basis-components` and `function->oneform-field` (aliased as
    `differential-of-function`)

    - `Alt`, `alt-wedge` provide alternate wedge product definitions

    - form fields now implement `v/zero?` and `v/zero-like` by returning
      proper form fields that retain their rank.

    - form fields now correctly multiply via `*` by using
      `sicmutils.calculus.form-field/wedge`, instead of composition.

  - maps between manifolds, in `sicmutils.calculus.map`:

    - new function: `pushforward-function`

    - `differential` becomes `differential-of-map`, aliased back as `differential`

  - `sicmutils.calculus.covariant` gains new functions: `Cartan?`,
    `Christoffel?`, `Cartan->Christoffel`, `symmetrize-Christoffel`,
    `symmetrize-Cartan`, `Cartan->Cartan-over-map`, `geodesic-equation`,
    `parallel-transport-equation`.

  - `sicmutils.calculus.covariant/vector-field-Lie-derivative` can now handle
    structural inputs.

### New Functions, Functionality

- From #342:

  - Added `sicmutils.calculus.derivative/D-as-matrix` and
    `sicmutils.matrix/as-matrix`, ported from scmutils.

  - converted `sicmutils.modint.ModInt` to a `deftype`; this allows `ModInt`
    instances to be `=` to non-`ModInt` numbers on the right, if the right side
    is equal to the residue plus any integer multiple of the modulus. `v/=`
    gives us this behavior with numbers on the LEFT too, and `ModInt` on the
    right.

    - This change means that `:i` and `:m` won't return the residue and modulus
      anymore. `sicmutils.modint` gains new `residue` and `modulus` functions to
      access these attributes.

  - The JVM version of sicmutils gains more efficient `gcd` implementations
    for `Integer` and `Long` (in addition to the existing native `BigInteger`
    `gcd`), thanks to our existing Apache Commons-Math dependency.

  - `sicmutils.structure/dual-zero` aliases `compatible-zero` to match the
    scmutils interface. Both are now aliased into `sicmutils.env`.

  - `Structure` instances can now hold metadata (#339).

- From #339:

  - In `sicmutils.mechanics.rotation`:

    - gains aliases for `R{xyz}` in `rotate-x`, `rotate-y` and `rotate-z`.

    - `R{x,y,z}-matrix` now alias `rotate-{x,y,z}-matrix`.

    - Added new functions `angle-axis->rotation-matrix` and the mysterious,
      undocumented `wcross->w` from scmutils

    - `rotate-{x,y,z}-tuple` are now aliased into `sicmutils.env`.

  - `Operator` instances now ignore the right operator in operator-operator
    addition if the left operator passes a `v/zero?` test. Contexts are still
    appropriately merged.

  - in `sicmutils.simplify.rules`, the `sqrt-contract` ruleset now takes a
    simplifier argument and attempts to use it to simplify expressions internal
    to a square root. As an example, if two square roots in a product simplify
    to the same expression, we can drop the wrapping square root; otherwise
    multiplication is pushed under the root as before.

    - Added a missing rule in `simplify-square-roots` that handles roots of
      exponents with odd powers.

  - `sicmutils.matrix` changes:

    - `generate` has a new 2-arity version; if you supply a single dimension the
      returned matrix is square.

    - `diagonal?` returns true if its argument is a diagonal matrix, false
      otherwise.

  - A new namespace, `sicmutils.util.permute`:

    - `factorial` moved here from `sicmutils.generic`. It's still aliased into
      `sicmutils.env`.

    - new functions: `permutations`, `combinations`, `cartesian-product`,
      `list-interchanges`, `permutation-parity`, `permutation-interchanges`,
      `permute`, `sort-and-permute`, `subpermute`, `number-of-permutations`,
      `number-of-combinations`. See the tests for usage examples.

- From #338:

  - `(* <structure> <operator>)` multiplication pushes operator multiplication
    into the structure, rather than converting a structure into an operator.

- #337:

  - If you combine `Operator` instances with non-equal `:subtype` fields, the
    returned operator now keeps the parent subtype (or throws if one is not a
    subtype of the other).

  - `Operator` instances now ignore any `identity?`-passing operator on the left
    or right side of operator-operator multiplication. Contexts are still
    appropriately merged.

  - Similarly, `Operator` addition ignores `zero?` operators on the left or
    right side, and subtraction ignores `zero?` operators on the right right.

- #328:

  - Closes #249; operators now verify compatible contexts on multiplication.

  - `Operator` instances can now provides custom `zero?`, `one?`, `identity?`,
    `zero-like`, `one-like` and `identity-like` implementations by setting a
    function of a single (operator-typed) argument to a keyword like `:zero?` in
    their context. the identity operator returns `true` for `identity?`, and
    `false` for `one?` so that it isn't stripped by the `g/*` function.

  - structures implement the 0-arity case of IFn now.

- #335 implements `g/make-rectangular`, `g/make-polar` `g/real-part` and
  `g/imag-part` for clojure's Map data structure. Maps are treated as sparse
  vectors, any missing key on either side of `make-rectangular` or
  `make-polar`is treated as a 0 (rather than an error because the keys don't
  match, as in vectors).

- #334 adds implementations of `g/add` and the `sicmutils.value.Value` protocol
  for clojure's Set data structure. Addition is defined as set union, and
  `(zero-like <set>)` returns the empty set.

- #334 implements `g/add`, `g/negate` and `g/sub` for Clojure's Map data
  structure. Map addition is defined as a merge using `g/add` on clashing
  values; `g/sub` is the same, but any values on the right side not on the left
  side are negated.

  Maps can also be multiplied with scalars (commutatively) or divided (scalar on
  the right side only) by scalars. This, plus the commutative group property
  declared above, mean that Clojure's maps are sparse vector spaces over
  anything that responds true to `sicmutils.value/scalar?`... currently anything
  in the numeric tower up to complex, along with symbolic expressions and
  `Differential` instances.

## 0.17.0

> (If you have any questions about how to use any of the following, please ask us
> at our [Github Discussions](https://github.com/sicmutils/sicmutils/discussions)
> page!)

This release starts the work of porting all of GJS and JW's "Functional
Differential Geometry" to SICMUtils. The Differential Geometry section below
describes the many new manifolds, coordinate systems and functions for
interacting with these that we've gained.

The main big change in 0.17.0 that `simplify` no longer changes the type of its
input; simplified expressions _remain_ expressions.

`solve-linear`, `solve-linear-left` and `solve-linear-right` round out the
stable of generics ported from scmutils.

They're not fully installed yet, but we've laid the groundwork for a new literal
boolean type. This can represent equalities and inequalities, and will be
excellent for equation solving.

Enjoy the release!

### New Functions, Functionality

- #330 adds `g/real-part` and `g/imag-part` implementations for
  `sicmutils.structure.Structure` and `sicmutils.matrix.Matrix` instances. These
  pass through to the entries in the structure or matrix. #331 adds similar
  implementations for `g/make-rectangular` and `g/make-polar`.

- #327 adds `sicmutils.structure/sumr`, also aliased into `sicmutils.env` Given
  some function `f` and any number of isomorphic `structures`, `sumr` returns
  the sum of the results of applying `f` to each associated set of entries in
  each `structure`.

- #319 adds

  - symbolic boolean implementations for `sym:=`, `sym:and`, `sym:or` and
    `sym:not` with infix, latex and JavaScript renderers.
  - `sym:derivative`, for purely symbolic derivatives

  The boolean operators will act just like `=`, `and` and `or` on booleans, and
  appropriately respond if just one side is a boolean. If both sides are
  symbolic, These return a form like `(= a b)`, `(and a b)` or `(or a b)`.

  The functions currently live in `sicmutils.numsymb` only; access them via
  `(numsymb/symbolic-operator <sym>)`, where `<sym>` is one of `'=`, `'and`,
  `'or`, `'not` or `'derivative`.

- #304 aliases `sicmutils.operator/anticommutator`, `sicmutils.util/bigint?` and
  into `sicmutils.env`

  - implements `v/=` properly for sequences, `Differential`, `Complex`,
    `Structure` and `Matrix` instances

  - in `sicmutils.env`, `v/=` now overrides `clojure.core/=`. `v/=` should act
    identically to `clojure.core/=` everywhere; the difference is that its
    behavior is customizable, so we can make `Differential` instances equal to
    numbers, or complex numbers with a 0 imaginary part equal to real numbers
    with the same real part.

    `v/=` may not drop recursively down into, say, Clojure maps. Please open an
    issue if you find a case like this!

  - BIG CHANGE: `Literal` and `Structure` instances now KEEP their type under
    `g/simplify`. If you want to get the expression back out of its `Literal`
    wrapper, use `sicmutils.expression/expression-of`, also aliased into
    `sicmutils.env`.

    This means that you can no longer make comparisons like this:

```clojure
;; this worked before, and was used all over the tests (probably not in much
;; user code!)
(clojure.core/= '(* 3 x)
                (simplify (+ 'x 'x 'x)))
;;=> false
```

  Instead, use `v/=` (which is now aliased into `sicmutils.env`):

```clojure
;; `v/=` will do the right thing by unwrapping the literal expression on the
;; right:
(v/= '(+ x y) (+ 'x 'y))
;;=> true
```

- #305 adds `g/solve-linear` and `g/solve-linear-left` implementations between
  `sicmutils.structure/Structure` instances.

- #207:

  - adds missing implementations of `g/floor`, `g/ceiling`, `g/integer-part` and
    `g/fractional-part` for functions, both literal and abstract.

  - adds `g/solve-linear`, `g/solve-linear-left`, `g/solve-linear-right`.
    `(g/solve-linear-right a b)` returns `x` such that `a = x*b`, while
    `g/solve-linear` (and its alias, `g/solve-linear-left`) returns `x` such
    that `a*x = b`. These functions are implemented for:

    - `sicmutils.series.{Series, PowerSeries}`
    - all numeric types
    - functions, operators
    - `sicmutils.modint.ModInt`
    - `sicmutils.differential.Differential`, so you can differentiate through
      this operation

- #309: `sicmutils.util/bigint` is aliased as `sicmutils.env/bigint` in
  Clojurescript only. This is available natively in Clojure.

- #308 and #310 add:

  - `sicmutils.ratio/{numerator,denominator,ratio?,rationalize}` and are now
    aliased into `sicmutils.env` in Clojurescript. These are available natively
    in Clojure. `sicmutils.complex/complex?` is aliased into `sicmutils.env` for
    both platforms.

  - Proper superscript support in `->infix` and `->TeX` renderers.

- #306: Added the mathematical constants `phi` and `e` bound to, respectively,
  `sicmutils.env/{phi,euler}`.

### Differential Geometry

- #326 is a large PR that marks the start of a big push toward full
  implementation of the ideas in "Functional Differential Geometry". Here is the
  full list of changes:

  - `sicmutils.calculus.basis` gains a new `::coordinate-basis` type, along with
    `coordinate-basis?`, `basis->coordinate-system`, `basis->dimension`,
    `contract` and `make-constant-vector-field` from scmutils. More functions
    moved here.

  - In `sicmutils.calculus.coordinate`, `let-coordinates` and
    `using-coordinates` can now handle namespaced coordinate systems like
    `m/R2-rect` in their coordinate system position! Their docstrings are far
    better too.

  - `sicmutils.calculus.vector-field/coordinate-basis-vector-fields` was renamed
    to `coordinate-system->vector-basis`.

  - `sicmutils.calculus.form-field/coordinate-basis-oneform-fields` was renamed
    to `coordinate-system->oneform-basis`.

  - `sicmutils.calculus.manifold` gets a LOT of restructuring, and many new
    manifolds out of the box. Here's the full list of new functions:

    - `manifold-type`, `patch-names`, `coordinate-system-names`,
      `manifold-point?`, `typical-coords`, `typical-point`, `transfer-point`,
      `corresponding-velocities`
    - `zero-manifold-function`, `one-manifold-function`,
      `constant-manifold-function`

    And new manifolds and coordinate systems. Here's the full list of manifolds
    that are now present:

    - From the `Rn` family: `R1`, `R2`, `R3`, `R4`, `spacetime`
    - From `S2-type`: `S2`
    - From `Sn`: `S1`, `S2p`, `S3`
    - From `SO3-type`: `SO3`

    And coordinate systems, prefixed by their manifold in all cases:

    - `R1-rect`, `the-real-line` (alias for `R1-rect`)
    - `R2-rect`, `R2-polar`,
    - `R3-rect`, `R3-cyl`, `R3-spherical`,
    - `R4-rect`, `R4-cyl`,
    - `spacetime-rect`, `spacetime-sphere`

### Behavior changes, bug fixes

- #329 fixes a bug where the simplifier couldn't handle expressions like `(sqrt
  (literal-number 2))`, where literal numbers with no symbols were nested inside
  of symbolic expressions.

- #321 changes the default `TeX` rendering style for `down` tuples back to
  horizontal, undoing #283. @kloimhardt made a solid case that because `down`
  tuples represent row vectors, it's not helpful for building knowledge and
  intuition to only distinguish these with differently-shaped braces.
  Intuition-builders win!

- #320: `Operator` gains a new simplifier for its `name` field; the simplifier
  applies the associative rule to products and sums of operators, collapses
  (adjacent) products down into exponents, and removes instances of `identity`
  (the multiplicative identity for operators).

  `Operator` multiplication (function composition) is associative but NOT
  commutative, so the default simplifier is not appropriate.

  Before this change:

```clojure
sicmutils.env> (series/exp-series D)
#object[sicmutils.series.Series
  "(+ identity
      (* D identity)
      (* (/ 1 2) (* D (* D identity)))
      (* (/ 1 6) (* D (* D (* D identity)))) ...)"]
```

  After:

```clojure
sicmutils.env> (series/exp-series D)
#object[sicmutils.series.Series
  "(+ identity
      D
      (* (/ 1 2) (expt D 2))
      (* (/ 1 6) (expt D 3)) ...)"]
```

- #315: `g/log2` and `g/log10` on symbolic expressions now stay exact, instead
  of evaluating `(log 2)` or `(log 10)` and getting a non-simplifiable real
  number in the denominator:

```clojure
(g/log2 'x)
;;=> (/ (log x) (log 2))

(g/log10 'x)
;;=> (/ (log x) (log 10))
```

- #304:

  - implements `v/=` properly for sequences, `Differential`, `Complex`,
    `Structure` and `Matrix` instances

  - in `sicmutils.env`, `v/=` now overrides `clojure.core/=`. `v/=` should act
    identically to `clojure.core/=` everywhere; the difference is that its
    behavior is customizable, so we can make `Differential` instances equal to
    numbers, or complex numbers with a 0 imaginary part equal to real numbers
    with the same real part.

    `v/=` may not drop recursively down into, say, Clojure maps. Please open an
    issue if you find a case like this!

  - BIG CHANGE: `Literal` and `Structure` instances now KEEP their type under
    `g/simplify`. If you want to get the expression back out of its `Literal`
    wrapper, use `sicmutils.expression/expression-of`, also aliased into
    `sicmutils.env`.

    This means that you can no longer make comparisons like this:

```clojure
;; this worked before, and was used all over the tests (probably not in much
;; user code!)
(clojure.core/= '(* 3 x)
                (simplify (+ 'x 'x 'x)))
;;=> false
```

  Instead, use `v/=` (which is now aliased into `sicmutils.env`):

```clojure
;; `v/=` will do the right thing by unwrapping the literal expression on the
;; right:
(v/= '(+ x y) (+ 'x 'y))
;;=> true
```

- #207 fixes a bug where `sicmutils.function/compose` would fail when provided
  with no arguments. Now it appropriately returns `identity`.

- #310: `g/make-rectangular` and `g/make-polar` now return non-Complex numbers
  on the JVM if you pass `0` for the (respectively) imaginary or angle
  components. Previously this behavior only occurred on an integer 0; now it
  happens with 0.0 too, matching CLJS.

- #308 and #310: `->infix` now renders any symbol named as an upper and
  lowercase greek characters (`'alpha`, `'Phi` etc) as their proper unicode
  characters. `'ldots` renders to '...', and `'ell` renders to a pretty "ℓ",
  matching the TeX renderer.

## 0.16.0

> (If you have any questions about how to use any of the following, please ask us
> at our [Github Discussions](https://github.com/sicmutils/sicmutils/discussions)
> page!)

This release contains a few correctness fixes, a number of new
`sicmutils.generic` function implementations contributed by @pangloss, and a
large expansion of the namespaces available to SCI-hosted environments.

The themes of the release are:

- Many new functions and functionality for existing types
- Upgraded rendering for forms like nested partials
- Better and better documentation!
- Easier interop with interactive hosts via SCI

A major goal was to develop SICMUtils into an environment that could host all of
the exercises from the SICM textbook. We have many of those hosted at the
https://github.com/sicmutils/sicm-exercises repository, and they all work and
generate correctly rendered TeX!

The goals for the next release roll over from 0.15.0:

we'll focus on getting SICMUtils integrated with 2D and 3D rendering libraries
like [three.js](https://threejs.org), [babylon.js](https://www.babylonjs.com)
and [Quil](https://github.com/quil/quil). The long-term goal is for SICMUtils to
support the sort of workflow I described in ["The Dynamic
Notebook"](https://roadtoreality.substack.com/p/the-dynamic-notebook).

Out-of-the-box charting and animation primitives are missing and sorely needed.
Onward!

Detailed release notes:

### New Functions, Functionality

- #278 adds new generic `floor`, `ceiling`, `integer-part` and `fractional-part`
  generic functions, along with:

  - implementations for all types in the numeric tower - ratios, integers,
    reals, complex, and `Differential` (so derivatives of these functions work!)
  - symbolic expression implementations
  - symbolic implementations for `modulo` and `remainder`
  - new support for these four generics plus `modulo` and `remainder` in
    function compilation via `sicmutils.expression.compile` (#295)
  - rendering support by `->infix`, `->TeX`, `->Javascript` (#295)

  Thank you to @pangloss for this major contribution!

- division between two `Structure` instances `a` and `b` now (as of #297)
  returns a new structure instance `(/ a b)` that matches the contract `(= a (*
  b (/ a b)))`. Previously, the division would not necessarily contract with `b`
  to return `a`, resulting in problems with the double pendulum exercise of
  #296.

- #149 adds a `sicmutils.modint/modint?` predicate, and
  `sicmutils.modint/chinese-remainder`. The latter efficiently performs the
  [Chinese Remainder
  algorithm](https://en.wikipedia.org/wiki/Chinese_remainder_theorem) for
  solving systems of linear congruences. Available via
  `sicmutils.env/chinese-remainder`.

- `clojure.lang.Var` implements the `sicmutils.value/Value` protocol, allowing
  it to respond appropriately with its name to `v/freeze` (#298).

- Install `sicmutils.generic/{quotient,modulo,remainder,partial-derivative}`
  into `sicmutils.env` (#273). Thanks to @pangloss for pointing out that these
  were missing!

- #284 added:

  - new functions `sicmutils.mechanics.lagrange/acceleration-tuple` for creating
    the acceleration entry in a local tuple

  - `sicmutils.mechanics.lagrange/acceleration` for extracting the acceleration
    component of a local tuple

  - An upgraded `sicmutils.mechanics.lagrange/F->C` to handle local tuples of
    arbitrary length. This version of `F->C` is more general than the version
    from the textbook that was previously included.

  These are all aliased in `sicmutils.env`, along with a new `Γ-bar` alias for
  `sicmutils.mechanics.lagrange/Γ-bar`.

- #282 modifies the `sicmutils.value/freeze` implementation for Clojure vector
  to freeze vectors into the same representation as an `up` structure. This
  makes rendering these forms much more simple and matches the `scmutils`
  behavior.

- `sicmutils.structure.Structure` implements `clojure.lang.{Indexed, IReduce}`
  on the JVM, allowing it to act more like a vector (#282). (The CLJS
  implementation already did this.) `(vec (up 1 2 3))` now works correctly.

- `Series`, `PowerSeries` and `Operator` can hold metadata and respond properly
  to `meta` and `with-meta` (#265). `sicmutils.series/{->Series, ->PowerSeries}`
  and `sicmutils.operator/->Operator` all take a new arity for metadata.

### g/simplify changes

- `g/simplify` called with an argument `x` of type `Series`, `PowerSeries`,
  `Matrix`, `Operator`, `Complex` and `sicmutils.abstract.function/Function` now
  return an instance of type `x`, performing appropriate simplifications if
  possible. before #297 and #298, these operation would return bare symbols or
  sequences.

  A future release will make this change for `Structure` and `Literal` too, once
  #255 is resolved.

### Rendering, Docs

- #286 adds a batch of rules to `sicmutils.simplify.rules/canonicalize-partials`
  that act to gather up nested `partial` (derivative) applications into products
  and exponentiated partials. `->TeX` and `->infix` both produce better-looking
  forms with this change.

  This example shows how `g/simplify` can organize a nested application of many
  partial derivatives into a product:

```clojure
(let [f (literal-function 'f (-> (UP Real Real) Real))]
  (simplify
   (((partial 0)
     ((partial 1)
      ((partial 0) f))) (up 'x 'y))))
;;=> (((* (expt (partial 0) 2) (partial 1)) f) (up x y))
```

- #283 changes the default `TeX` rendering style for `down` tuples to vertical
  vs horizontal.

- Symbols like `'qprime` ending with `prime` or `primeprime` will render as `q'`
  or `q''` respectively in `TeX`, rather than the fully-spelled-out
  `\mathsf{qprime}` (#282).

- #280 adds a new `:equation` keyword argument to `sicmutils.render/->TeX`. If
  you pass a truthy value to `:equation`, the result will be wrapped in an
  equation environment. `:equation <string>` will insert a `\\label{<string>}`
  entry inside the equation environment.

    - `sicmutils.env/->tex-equation` is identical to `#(sicmutils.render/->TeX
      (g/simplify %) :equation true)`; If you pass a `:label` keyword argument
      to `->tex-equation` it will be forwarded to `->TeX`, creating the expected
      label entry.

- #279: Function aliases in `sicmutils.env` now properly mirror over docstrings
  and other `Var` metadata, thanks to
  [Potemkin](https://github.com/clj-commons/potemkin)'s `import-def`. This
  doesn't quite work in Clojurescript since we can't use `resolve` inside of a
  macro (special form!).

- Add a proper namespace to `demo.clj`, to make it easier to use outside of
  `lein repl` (#264).

### SCI Upgrades

- #289 adds many namespaces to `sicmutils.env.sci`:

  - `sicmutils.{complex,expression,modint,numsymb,polynomial,ratio,rational-function,util,value}`
  - `sicmutils.abstract.number`
  - `sicmutils.expression.analyze`
  - `sicmutils.numerical.elliptic`
  - `sicmutils.util.{aggregate,stream}`

  - #289 also introduces `sicmutils.function/*strict-arity-checks*` to allow the
    user to toggle whether or not to throw exceptions if the system thinks that
    arities are incompatible. It turns out that inside of an SCI environment,
    the usual tricks for detecting arities fail, causing errors in many
    expressions. To get around this, `*strict-arity-checks*` is FALSE by
    default.

### Behavior changes, bug fixes

- In JVM Clojure (as of #298), `sicmutils.expression.compile` defaults to
  `clojure.core/eval` to compile functions, while Clojurescript defaults to
  [SCI](https://github.com/borkdude/sci). The performance is much faster for
  numerical routines and worth the slightly different default behavior.

  To use to SCI compilation on the JVM, wrap your form in a binding:

  ```clojure
  (require '[sicmutils.expression.compile :as compile])

  (binding [compile/*mode* :sci]
    (my-compiler-triggering-function))
  ```

  To set the mode permanently, use `compile/set-compiler-mode!`:

  ```clojure
  (compile/set-compiler-mode! :sci)

  (my-compiler-triggering-function)
  ```

  The options allowed as of `0.16.0` are `:sci` and `:native`.

- #292 fixes a `StackOverflow` that would sometimes appear when comparing
  symbolic expressions to non-expressions. `(= (literal-number x) y)` now
  returns true if `(= x y)` (AND, in clj, if `y` is not a collection!), false
  otherwise. #255 is currently blocking pass-through equality with collections
  on the JVM. Thanks to @daslu for the report here!

- `sicmutils.modint/make` now verifies with a precondition that its two
  arguments are both `v/integral?` (#298). We need this constraint now that
  `g/modulo` is defined for more types.

- #285 fixes a bug that prevented `sin / cos` from simplifying into a `tan` in
  the numerator, and makes `seq:-` slightly more efficient (closing heisenbug
  #151).

## 0.15.0

> (If you have any questions about how to use any of the following, please ask us
> at our [Github Discussions](https://github.com/sicmutils/sicmutils/discussions)
> page!)

This release was focused on a small number of themes:

**Automatic differentiation**:

The goal for this cycle's automatic differentiation (AD) work was to expand the
set of functions and types that can play with AD. AD now works on functions that
return all Clojure sequences, maps, and vectors, in addition to SICMUtils types
like `Operator`, `Series`, `PowerSeries` and `Structure`. The system is now
fully extensible, so if you want to differentiate functions that return custom
records or Java collections, it's now no problem.

SICMUtils can now differentiate functions in Clojurescript that use comparison
operations like `<`, `=`, `<=` and friends. Clojure can't quite do this yet, but
you can differentiate through `v/compare` and `v/=` calls.

We can also differentiate functions that return other functions with no trouble;
only a few libraries can do this, and the behavior is subtle. Hold tight for
comprehensive docs describing this behavior.

New `Div`, `Grad`, `Curl` and `Lap` operators build on this foundation.

**SCI Integration**

To support safe execution inside of a browser-based Notebook or REPL
environment, SICMUtils now has full support for @borkdude's
[SCI](https://github.com/borkdude/sci), the Small Clojure Interpreter, via the
[sicmutils.sci](https://github.com/sicmutils/sicmutils/blob/master/src/sicmutils/env/sci.cljc)
namespace. Every function and macro in the library now works in SCI. (Thanks for
@borkdude and @mk for your help and contributions.

**Rendering**

@hcarvalhoalves made a number of contributions to the LaTeX and infix renderers;
`PowerSeries` and `Series` now render beautifully, as well as `=` and the
various inequality symbols. Expect a lot more action here as we move into more
browser-based notebook environments.

There's a lot more that went into this release; give the detailed notes below a
look for more details.

**What's coming next?**

The next release will focus on getting SICMUtils integrated with 2D and 3D
rendering libraries like [three.js](https://threejs.org),
[babylon.js](https://www.babylonjs.com) and
[Quil](https://github.com/quil/quil). The long-term goal is for SICMUtils to
support the sort of workflow I described in ["The Dynamic
Notebook"](https://roadtoreality.substack.com/p/the-dynamic-notebook). This will
require a big push on generic, pluggable representations for the various types
and expressions in the library.

Thanks again to @hcarvalhoalves and @mk for their contributions, and to @borkdude for
his help with SCI!

On to the detailed release notes:

### Automatic Differentiation

- New, literate `Differential` implementation lives at at
  `sicmutils.differential` (#221) (see [this
  page](https://samritchie.io/dual-numbers-and-automatic-differentiation/) for a
  readable version.) Notable changes to the original impl at
  `sicmutils.calculus.derivative` include:

  - We've changed our terminology from GJS's `finite-part`,
    `infinitesimal-part`, `make-x+dx` to the more modern `primal-part`,
    `tangent-part`, `bundle-element` that the Automatic Differentiation
    community has adopted. His comment is that he doesn't take terms from
    mathematics unless he's _sure_ that he's using it in the correct way; the
    safer way is to stick with his terms, but we go boldly forth with the
    masses.

  - A new `sicmutils.differential.IPerturbed` protocol makes it possible to
    extend the Automatic Differentiation (AD) system to be able to handle
    different Functor-shaped return values, like Java or JS lists and objects.
    See the [cljdoc page on Automatic
    Differentiation](https://cljdoc.org/d/sicmutils/sicmutils/CURRENT/doc/calculus/automatic-differentiation)
    for more detail.

    - #222 implements `d/IPerturbed` for Clojure maps, vectors and sequences;
      all are now valid return types for functions you pass to `D`.

    - #222 also implements `d/IPerturbed` for SICMUtils `Matrix`, `Structure`,
      `Series`, `PowerSeries` and `Operator`.

    - #223 implements `d/IPerturbed` for Clojure functions and multimethods,
      handling the attendant subtlety that fixes "Alexey's Amazing Bug".

  - `sicmutils.differential/{lift-1,lift-2,lift-n}` allow you to make custom
    operations differentiable, provided you can supply a derivative.

  - `Differential` implements `sicmutils.function/arity`, `IFn`, and can be
    applied to arguments if its coefficients are function values. `Differential`
    instances also `v/freeze` and `g/simplify` properly (by pushing these
    actions into their coefficients).

  - New `compare` and `equiv` implementations allow `Differential` instances to
    compare themselves with other objects using only their primal parts; this
    makes it possible to use functions like `<=`, `>`, `=` to do control flow
    during automatic differentiation. (Use `compare-full` and `eq` if you want
    to do full equality comparisons on primal and tangent components.)

  - related, `g/abs` is now implemented for `Differential` instances, making
    this function available in functions passed to `D`.

  - proper `numerical?`, `one?` and `identity?` implementations. The latter two
    only respond `true` if there are NO tangent components; This means that
    `one?` and `(= % 1)` will not agree.

  - The new implementation fixes a subtle bug with nested, higher order
    automatic differentiation - it's too subtle for the CHANGELOG, so please the
    "amazing" bug sections in `sicmutils.calculus.derivative-test` for proper
    exposition.

- #223 converts the implementation of `sicmutils.calculus.derivative/D` to use
  the new `Differential` type; this fixes "Alexey's Amazing Bug" and allows `D`
  to operate on higher order functions. For some function `f` that returns
  another function, `((D f) x)` will return a function that keeps `x` "alive"
  for the purposes of differentiation inside its body. See
  `sicmutils.calculus.derivative-test/amazing-bug` for an extended example.

- `sicmutils.generic/partial-derivative` gains a `Keyword` extension, so it can
  respond properly to `:name` and `:arity` calls (#221).

- `D` (or `sicmutils.generic/partial-derivative`) applied to a matrix of
  functions now takes the elementwise partials of every function in the matrix.
  (#218)

- #253 moves the derivative implementations (where relevant) onto the metadata
  of generic functions. You can access these by calling `(<generic-function>
  :dfdx)` or `(<generic-function> :dfdy)`, depending on whether the generic is
  unary or binary. #253 also changes the name of macro
  `sicmutils.generic/def-generic-function` to `sicmutils.generic/defgeneric`.

### Rendering

- `sicmutils.expression/Literal` instances now use `pr-str` to generate a string
  representation; this allows this type to wrap lazy-sequence expressions such
  as those returned from `g/simplify` (#259)

- `sicmutils.expression.render/->infix` and `sicmutils.expression.render/->TeX`
  now handle equality/inequality symbols (`=`, `>=`, `>`, ...) as infix (#257).

- `sicmutils.expression.render/*TeX-sans-serif-symbols*` binding to control if
  symbols longer than 1 char should have `\mathsf` applied (#258).

- `->infix`, `->TeX` and `->JavaScript` in `sicmutils.expression.render` can now
  accept unfrozen and unsimplified `Expression` instances (#241). This makes it
  a bit more convenient to use `->infix` and `->TeX` at the REPL, or in a
  Notebook environment. Additionally, the return values of renderers are always
  coerced to strings. (Previously, `(->infix 10)` would return a number
  directly.)

- `up` and `down` tuples from `sicmutils.structure` gain a proper `print-method`
  implementation (#229); these now render as `(up 1 2 3)` and `(down 1 2 3)`,
  instead of the former more verbose representation (when using `pr`.)

- `sicmutils.render/->infix` and `sicmutils.render/->TeX` will render `Series`
  and `PowerSeries` as an infinite sum (showing the first four terms).
  In the case of unnaplied `PowerSeries`, it will represent the unbound
  variable as `_` (#260).

### Performance Improvements

- `sicmutils.modint` gains more efficient implementations for `inverse`,
  `quotient`, `exact-divide` and `expt` on the JVM (#251).

### Comparison / Native Type Integration

- beefed up the Javascript numeric tower to allow objects like
  `sicmutils.differential/Differential`, `sicmutils.expression/Expression` and
  friends that WRAP numbers to compare properly using cljs-native `<`, `<=`,
  `=`, `>=` and `>` (#236)

- new `sicmutils.value/compare` function exposed in `sicmutils.env` returns a
  valid comparison bit between native numbers and numbers wrapped in
  `Differential` or `Expression` in both JVM Clojure and Clojurescript (#236).
  The behavior matches `clojure.core/compare` for all reals on the JVM; it
  doesn't in Clojurescript because native `compare` can't handle
  `goog.math.{Long,Integer}` or `js/BigInt`.

### Operator

- #219 introduces a number of changes to `Operator`'s behavior:

  - `Operator` is now a `deftype` (not a `defrecord`); the keyword lookup for
    its `:name`, `:arity`, `:context` and `:o` fields have been replaced by,
    respectively, `o/name`, `sicmutils.function/arity`, `o/context` and
    `o/procedure` functions. This change happened to allow `Operator` to
    implement protocols like `ILookup`.

  - Native `get` and `get-in` now act on `Operator`. Given an operator function
    `f`, `get` and `get-in` compose `#(get % k)`, or similar with `f`. This
    deferred action matches the effect of all sicmutils generics on functions.

  - Combining an operator and a non-operator via `+` and `-`, the non-operator
    was previously lifted into an operator that multiplied itself by the new
    operator's argument. As of #219, this "multiplication" uses the operator
    definition of multiplication - meaning, the new operator composes the
    non-operator with its argument. Where does this matter?

    Previously adding the non-operator `sicmutils.function/I` to the identity
    operator `I` would act like this:

    ```clojure
    (((g/+ o/identity f/I) f/I) 10)
    ;; => 110 == (+ 10 (* 10 10))
    ```

    Because `f/I` multiplied itself by its argument... resulting in `(* f/I f/I)
    == g/square`.

    After the change, you see this:

    ```clojure
    (((g/+ o/identity f/I) f/I) 10)
    ;; => 20
    ```

    because `f/I` composes with its argument.

  - `sicmutils.operator/identity-operator` has been renamed to
    `sicmutils.operator/identity`

  - `o/make-operator` now takes an explicit `context` map, instead of a
    multi-arity implementation with key-value pairs.

  - `Operator` now implements `g/negate`.

  - `g/cross-product` is no longer implemented for `Operator`. operators were
    introduced by GJS to act like "differential operators", can only add, negate
    and multiply (defined as composition). We will probably relax this in the
    future, and add more functions like `g/cross-product` that compose with the
    operator's output; but for now we're cleaning house, since this function
    isn't used anywhere.

  - In this same spirit, `Operator` instances can now only be divided by scalars
    (not functions anymore), reflecting the ring structure of a differential
    operator.

### Additions

- #224 adds new `Div`, `Grad`, `Curl` and `Lap` operators in
  `sicmutils.calculus.derivative` and installs them into `sicmutils.env`. #224
  also removes the `g/transpose` implementation for `Operator` instances, and
  exposes `sicmutils.calculus.derivative/taylor-series` to `sicmutils.env`.

- #222 adds `v/Value` implementations for Clojure sequences and maps. Maps and
  vectors implement `f/Arity` and return `[:between 1 2]. `zero?` and
  `zero-like` work on sequence entries and map values. Maps can specify their
  `v/kind` return value with a `:type` key, and some of the calculus
  implementations do already make use of this feature. `g/partial-derivative` on
  a Clojure Map passes through to its values.

- As of #232, `sicmutils.expression.compile/compile-univariate-fn` is now
  `compile-fn` (same change for the non-cached `compile-fn*` in the same
  namespace). The new implementation can compile arguments of any arity, not
  just arity == 1. The new version takes an arity parameter `n` that defaults to
  `(sicmutils.function/arity f)`.

- `sicmutils.function/arity` is now a protocol method, under the
  `sicmutils.function/IArity` protocol (#218). In addition to functions, `arity`
  now correctly responds to:

    - `sicmutils.matrix/Matrix`: calling `arity` on a matrix assumes that the
      matrix has function elements; the returned arity is the most general arity
      that all functions will respond to.
    - `sicmutils.operator/Operator`: returns the arity of the operator's wrapped
      function.
    - `sicmutils.series/Series`: `arity` on a `Series` assumes that the series
      contains functions as entries, and returns, conservatively, the arity of
      the first element of the series.
   - `sicmutils.series/PowerSeries`: `arity` returns `[:exactly 1]`, since
     `PowerSeries` are currently single variable.
   - vectors, and `sicmutils.structure/Structure`: `arity` on these collections
     assumes that the collection contains functions as entries, and returns the
     most general arity that is compatible with all of the function elements.

- New single-arity case for `sicmutils.structure/opposite` returns an identical
  structure with flipped orientation (#220). acts as `identity` for
  non-structures.

- Added missing `identity?`, `identity-like` for complex and rational numbers
  (#236)

- `sicmutils.env/ref` now accepts function and operators (#219). `(ref f 0 1)`,
  as an example, returns a new function `g` that acts like `f` but calls `(ref
  result 0 1)` on the result.

- The slightly more general `sicmutils.env/component` replaces
  `sicmutils.structure/component` in the `sicmutils.env` namespace (#219).
  `((component 0 1) x) == (ref x 0 1)`.

- New functions `sicmutils.function/{get,get-in}` added that act like the
  `clojure.core` versions; but given a function `f`, they compose `#(get % k)`,
  or similar with `f`. This deferred action matches the effect of all sicmutils
  generics on functions. (#218)

- `sicmutils.function/I` aliases `clojure.core/identity` (#218). #219 exposes
  `I` in `sicmutils.env`.

- `sicmutils.env.sci` contains an SCI context and namespace mapping sufficient
  to evaluate all of sicmutils, macros and all, inside of an
  [SCI](https://github.com/borkdude/sci) environment (#216). Huge thanks to
  @borkdude for support and @mk for implementing this!

- `sicmutils.numerical.elliptic` gains a full complement of elliptic integral
  utilities (#211):

  - Carlson symmetric forms of the elliptic integrals: `carlson-rd`,
    `carlson-rc`, `carlson-rj` (`carlson-rf` was already present)
  - Legendre elliptic integrals of the second and third forms, as the two-arity
    forms of `elliptic-e` and `elliptic-pi` (`elliptic-f` already existed)
  - the complete elliptic integrals via `elliptic-k` (first kind) and the
    single-arity forms of `elliptic-e` and `elliptic-pi`
  - `k-and-deriv` returns a pair of the complete elliptical integral of the first form,
    `elliptic-k`, and its derivative with respect to `k`.
  - `jacobi-elliptic-functions` ported from `scmutils` and Press's Numerical
    Recipes

### Fixes / Misc

- The operator returned by `sicmutils.calculus.derivative/partial` now has a
  proper name field like `(partial 0)`, instead of `:partial-derivative` (#223).

- #223 fixes a problem where `(operator * structure)` would return a structure
  of operators instead of an operator that closed over the multiplication.
  `::s/structure` is now properly a `::o/co-operator`, matching its status as a
  `::f/cofunction`.

- Fix a bug where `f/arity` would throw an exception with multiple-arity
  functions on the JVM (#240). It now responds properly with `[:between
  min-arity max-arity]`, or `[:at-least n]` if there is a variadic case too.

- #238 converts `sicmutils.abstract.function/Function` from a `defrecord` to a
  `deftype`, fixing a subtle bug where (empty f) was getting called in a nested
  derivative test.

- fixed bug with `g/dimension` for row and column matrices (#214). previously
  they returned `1` in both cases; now they return the total number of entries.

- #253 adds proper `:arglists` metadata for all generic functions.

## 0.14.0

- After the work below, `v/nullity?` renamed to `v/zero?`, and `v/unity?`
  renamed to `v/one?`
  ([#180](https://github.com/sicmutils/sicmutils/pull/180)). This
  affects the names listed in the CHANGELOG entries below.

### Miscellaneous

- expose `bootstrap-repl!` to Clojurescript, so that this is available in
  self-hosted CLJS (https://github.com/sicmutils/sicmutils/pull/157)

- modified `infix.cljc` to wrap forms in `displaystyle` and add proper carriage
  returns inside structures
  (https://github.com/sicmutils/sicmutils/pull/157)

- add `multidimensional-minimize` to the `sicmutils.env` namespace
  (https://github.com/sicmutils/sicmutils/pull/157)

- add more `sqrt` simplification rules to allow square roots to cancel out
  across a division boundary, with or without products in the numerator and
  denominator (https://github.com/sicmutils/sicmutils/pull/160)

- fix NPE bug that appears in nelder-mead, when callback isn't supplied
  (https://github.com/sicmutils/sicmutils/pull/162)

- Add `sqrt-expand` and `sqrt-contract`, to allow simplifications to push inside
  of square roots (https://github.com/sicmutils/sicmutils/pull/163)

- speed up power series multiplication by skipping work when either head term is
  zero (https://github.com/sicmutils/sicmutils/pull/166)

- File moves:
  - `sicmutils.polynomial-gcd`    => `sicmutils.polynomial.gcd`
  - `sicmutils.polynomial-factor` => `sicmutils.polynomial.factor`
  - `sicmutils.rules`             => `sicmutils.simplify.rules`
  - `sicmutils.analyze`           => `sicmutils.expression.analyze`
  - `sicmutils.infix`             => `sicmutils.expression.render`
  - `sicmutils.numerical.compile` => `sicmutils.expression.compile`

- `sicmutils.env/one?` now exposes/aliases `sicmutils.value/unity?`
  [#154](https://github.com/sicmutils/sicmutils/pull/154)

- Fixed [#93](https://github.com/sicmutils/sicmutils/issues/93) by
  adding an explicit `g/invert` implementation for polynomials in the rational
  fn namespace. The fix lives in
  [#169](https://github.com/sicmutils/sicmutils/pull/169).

- added `sicmutils.value/sqrt-machine-epsilon`
  ([#170](https://github.com/sicmutils/sicmutils/pull/170))

- fixed issues in `function.cljc` and `operator.cljc` where the Clojurescript
  `IFn` `-invoke` arguments shadowed either the `this` operator, or some
  parameter name in the deftype
  ([#169](https://github.com/sicmutils/sicmutils/pull/169))

- `g/sqrt` now maintains precision with Clojurescript's rational numbers.
  `(g/sqrt #sicm/ratio 9/4)` for example returns `#sicm/ratio 3/2`.
  ([#168](https://github.com/sicmutils/sicmutils/pull/168))

- `g/determinant` and `g/transpose` now act as identity for everything in the
  numeric tower, plus symbolic expressions
  ([#168](https://github.com/sicmutils/sicmutils/pull/168))

- `sicmutils.expression.Expression` is now `sicmutils.expression.Literal`; it
  has a new `meta` field, and is a `deftype` instead of a `defrecord`.
  ([#168](https://github.com/sicmutils/sicmutils/pull/168))
  - To get the internal expression, use `x/expression-of` instead of
    `:expression`.
  - to access the `type` field, use `x/literal-type` instead of `:type`

- 2-arity `g/atan`, `g/cross-product` and `g/gcd` now work for functions
  ([#168](https://github.com/sicmutils/sicmutils/pull/168))

- `Literal` now responds appropriately to `v/unity?` and `v/nullity?` if it
  wraps a numerical "0" or "1". `v/exact?` now returns true if the literal wraps
  an exact number ([#168](https://github.com/sicmutils/sicmutils/pull/168))

- `x/variables-in` now works with wrapped expressions; no more need to
  explicitly unwrap
  ([#168](https://github.com/sicmutils/sicmutils/pull/168))

- `x/walk-expression` renamed `x/evaluate`
  ([#168](https://github.com/sicmutils/sicmutils/pull/168))

- The new `x/substitute` performs substitutions on an _unwrapped_ expression
  ([#168](https://github.com/sicmutils/sicmutils/pull/168))

-  `x/compare` returns a comparator that works with unwrapped symbolic
   expression trees
   ([#168](https://github.com/sicmutils/sicmutils/pull/168)). The rules
   are that that types have the following ordering:
  - empty sequence is < anything (except another empty seq)
  - real < symbol < string < sequence
  - sequences compare element-by-element
  - Any types NOT in this list compare using hashes

- `g/transpose` now works properly for functions that act as linear maps. The
  defining relation is:

```clojure
(= (((transpose f) g) 'x)
   (g (f x)))
```

- added `g/determinant` implementation to functions
  ([#171](https://github.com/sicmutils/sicmutils/pull/171))

- Moved all `literal-function` machinery and definitions to
  `sicmutils.abstract.function`
  ([#171](https://github.com/sicmutils/sicmutils/pull/171)).
  `sicmutils.function` now contains only the generic method implementations for
  clojure functions and multimethods.

- Switched inheritance order for functions;
  `:sicmutils.abstract.function/function` (used to be
  `:sicmutils.function/function`) now inherits from `::v/function` instead of
  the other way around.
  ([#171](https://github.com/sicmutils/sicmutils/pull/171))

- Enhanced the `g/simplify` behavior for core functions that overlap with
  generic functions (`+`, `-`, `*`, `/`, `mod`, `quot`, `rem`, `neg?`). These
  now freeze to the same symbols as their generic counterparts.
  ([#173](https://github.com/sicmutils/sicmutils/pull/173))

- Add support for the hyperbolic trig functions `sinh`, `cosh`, `tanh`, `atanh`,
  `asinh` and `acosh` to `sicmutils.expression.render/->Javascript`.
  ([#174](https://github.com/sicmutils/sicmutils/pull/174))

- Add support for the hyperbolic trig functions `atanh`, `asinh` and `acosh` to
  `sicmutils.expression.compile`.
  ([#175](https://github.com/sicmutils/sicmutils/pull/175))

- `matrix.cljc` gains `m/nth-col` and `m/diagonal`
  ([#178](https://github.com/sicmutils/sicmutils/pull/178) introduces:)

- As of [#178](https://github.com/sicmutils/sicmutils/pull/178)
  introduces:, we have three new kinds for matrices. Square matrices return
  `::m/square-matrix`, and columns and rows return `::m/column-matrix` and
  `::row-matrix` respectively. These all derive from `::m/matrix`. This makes it
  easier to register methods or test specifically for these cases. We've also
  added `m/column?` and `m/row?` predicates to check for these cases.

- [#185](https://github.com/sicmutils/sicmutils/pull/185) specializes
  all matrix operations that return power series (trig operations and `g/exp` to
  `::square-matrix`).

- [#184](https://github.com/sicmutils/sicmutils/pull/184) modifies
  `v/exact?` on functions; `((v/exact? f) x) == (v/exact? (f x))` now, instead
  of false as before. `literal-function` forms now have a correct `v/one-like`
  implementation.

- clojure Vars now respond to function algebra
  ([#184](https://github.com/sicmutils/sicmutils/pull/184)). All
  functions implement `g/negative?`, `g/abs`, `g/quotient`, `g/remainder`,
  `g/modulo`, `g/dimension` and `g/exact-divide`, responding to the appropriate
  arities.

- `sicmutils.complex/complex` can now take any real type in its constructor, vs
  only numbers
  ([#184](https://github.com/sicmutils/sicmutils/pull/184)).

- `modint` instances now implement `v/freeze?`: `(sicmutils.modint/make 1 2)`
  freezes to that `(modint 1 2)`.
  ([#185](https://github.com/sicmutils/sicmutils/pull/185)).

- `v/eq` renamed to `v/=`.
  ([#186](https://github.com/sicmutils/sicmutils/pull/186)).

- `v/zero-like` on matrices now fills entries with appropriate `v/zero-like`
  versions of their existing types
  ([#188](https://github.com/sicmutils/sicmutils/pull/188))

- `v/Value` gains `identity-like` and `identity`
  ([#188](https://github.com/sicmutils/sicmutils/pull/188)). These are
  aliased into `sicmutils.env`. Implementations are installed on:

  - all numeric types, symbolic expressions, `Differential` (they return 1 of the appropriate type)
  - native and abstract functions, vars (they return an identity function)
  - operators (return an identity operator, same as `one-like`)
  - matrices (identity matrix, only works with `::m/square-matrix`)
  - `Polynomial` (only works on monomials for now, returns an identity polynomial)
  - `RationalFunction` (returns the identity poly divided by unit poly, so only
    works on monomials by extension)
  - `ModInt` (returns the same as `one-like`)
  - `Series` and `PowerSeries` (returns `[0 1 0 0 0 0...]`). This is slightly
    suspect in the case of `Series`, since `Series`, unlike `PowerSeries`, are
    general infinite sequences and not necessarily interpreted as polynomials.
    This decision follows `scmutils` convention.

- `sicmutils.complex/I` aliases `i`
  ([#189](https://github.com/sicmutils/sicmutils/pull/189))

- `matrix.cljc` has a new `by-cols` (analogous to `m/by-rows`), and `row` to
  generate a row matrix (analagous to `column`).
  [#197](https://github.com/sicmutils/sicmutils/pull/197) Also in
  `matrix.cljc`:

  - `num-rows`, `num-cols` access the row or column number without inspecting
    the deftype variables directly
  - `fmap-indexed`, like `fmap` but receives `i` and `j` indices as second and
    third arguments.
  -
  - `with-substituted-row`, for swapping out a single row in a matrix
  - `submatrix` generates a submatrix from low and high row and cols
  - `matrix-some` renamed to `some`: make sure to use a namespace prefix to
    avoid clashing with `clojure.core/some`.
  - new-matrix constructor `by-cols` (analogous to `by-rows`, takes a sequence
    of columns)
  - `row` constructor takes a sequence of values and returns a row matrix.
  - `by-rows*`, `by-cols*`, `row*` and `column*` are non-variadic versions of
    those functions. If you already have a sequence of rows, columns or
    elements, prefer these.
  - `up->row-matrix` => `down->row-matrix` and `row-matrix->up` =>
    `row-matrix->down`. A row is analogous to a `down`, so we make a change to
    reflect this.
  - `g/cross-product` between two `down` structures now returns a `down`.
  - `make-zero` generates a zero-valued matrix of the supplied dimensions.
  - `make-diagonal` generates a diagonal matrix containing the values of the
    supplied sequence.
  - `m/identity-like` returns an identity matrix (given a square matrix) with
    entries of identical type, but set appropriately to zero or one. This is
    installed as `v/one-like` and `v/identity-like`.
  - `v/identity?` now returns true for identity matrices, false otherwise.
    `v/one?` returns `false` for identity matrices! If it didn't, `(* 2 (I 10))`
    would return `2`, since `one?` signals multiplicative identity.

- `sicmutils.structure/up` and `sicmutils.structure/down` now have analogous
  `s/up*` and `s/down*` functions. These behave identically, but are
  non-variadic. If you already have a sequence you'd like to transform, prefer
  these ([#197](https://github.com/sicmutils/sicmutils/pull/197)).

- `sicmutils.value/kind-predicate` takes some item and returns a predicate that
  returns true if its argument has the same type (or inherits from it)
  ([#197](https://github.com/sicmutils/sicmutils/pull/197)).

- `sicmutils.function/arg-shift` and `sicmutils.function/arg-scale` take
  functions and return new functions that shift and scale their arguments
  (respectively) by the originally supplied shifts
  ([#197](https://github.com/sicmutils/sicmutils/pull/197)).

- `sicmutils.generic/factorial` computes the factorial of the supplied integer
  `n`.
  ([#197](https://github.com/sicmutils/sicmutils/pull/197)).

- Many new functions and constants exposed in `sicmutils.env` via
  [#197](https://github.com/sicmutils/sicmutils/pull/197):

  - `-pi` joins `pi` as a constant
  - `s:generate`, `m:generate`, `vector:generate` to generate matrices,
    structures and vectors
  - `constant-series`, from `series/constant`
  - `seq:print` and `seq:pprint`
  - `matrix-by-cols`, `row-matrix`, `v:make-basis-unit`
  - aliases for `sicmutils.function`'s `arity`, `arg-shift`, `arg-scale`
  - `dimension`, `factorial` aliased from `sicmutils.generic`
  - `derivative` aliased from `sicmutils.calculus.derivative`
  - `submatrix`, `up->column-matrix`, `down->row-matrix`,
    `row-matrix->{down,vector}`, `column-matrix->{up,vector}` aliased from
    `sicmutils.matrix`
  - `D-numeric` from `sicmutils.numerical.derivative`
  - `brent-min`, `brent-max`, `golden-section-min`, `golden-section-max`
  - `nelder-mead`
  - `sum` from `sicmutils.util.aggregate
  - `kind-predicate` from `sicmutils.value`

- Structures and matrices both gain the ability to do native `get-in`,
  `assoc-in` and `empty`. These work as expected, like a potentially nested
  vector. ([#193](https://github.com/sicmutils/sicmutils/pull/193))

- `matrix.cljc` gains `up->row-matrix`, `up->column-matrix`, `row-matrix->up`,
  `column-matrix->up`
  ([#193](https://github.com/sicmutils/sicmutils/pull/193))

- `structure.cljc` gains many features in
  ([#193](https://github.com/sicmutils/sicmutils/pull/193)):

  - `kronecker` and `basis-unit` for generating potentially infinite basis
    sequences
  - the ability to conj new items onto a structure: `(conj (up 1 2) 3) => (up 1
    2 3)`
  - The structure-preserving `map-chain` takes a 2-arg function and presents it
    with each element of a deeply nested structure, along with a vector of its
    "chain", the path into its location. The fn's return becomes the new item at
    that location.
  - `structure->prototype` generates a same-shape structure as its argument,
    with symbolic entries that display their location (preserving orientation).
  - `typical-object` returns a structure of the same shape and orientation as
    `s`, generated by substituting gensymmed symbols in for each entry.
  - `compatible-zero` returns a structure compatible for multiplication with `s`
    down to 0.
  - `transpose-outer` returns a new structure with the same orientation as the
    first element of `s`, filled with elements of the same orientation as `s`.
    Each element is generating by taking the first element of each entry in `s`,
    the the second, etc... In that sense this is similar to a traditional matrix
    transpose.
  - `dot-product` takes the dot product of two structures. They must be the same
    top-level orientation and dimension; beyond that, their entries are
    pairwise-multiplied and summed.
  - `inner-product` is the same, but the left structure is conjugated first.
  - `outer-product` now works multiple levels deep.
  - `vector-outer-product` and `vector-inner-product` are similar, but only
    enforce the top-level length; all internal structures are NOT flattened and
    must be compatible for `g/*`.
  - `compatible-for-contraction?` now searches recursively down into a
    structure; previously it only checked the top level.
  - The new `*allow-incompatible-multiplication*` dynamic variable is set to
    `true` by default. Set it false to force a setting where, when you multiply
    structures, they must be:
    - opposite orientation
    - every element of the right entry must be compatible for contraction with
      the left
  - structure multiplication with scalars, etc now respects ordering, just in
    case any multiplication is not commutative.
  - `sicmutils.generators` now holds generators for `up`, `down`, and
    `structure` generators; these produce potentially deeply nested structures.
    `up1`, `down1` and `structure1` generate only one level deep. Mix and match!
    See `structure_test.cljc` for many examples of how to use these.

### Literals

- `literal-matrix` fn generates a symbolic matrix
  (https://github.com/sicmutils/sicmutils/pull/169)
- `literal`, `literal-up` and `literal-down` generate symbolic structures
  (https://github.com/sicmutils/sicmutils/pull/169)

### Numeric Tower Adjustments

This release (courtesy of
[#168](https://github.com/sicmutils/sicmutils/pull/168)) brings
the numeric tower in line with the scmutils tower. Prior to this release, all
numbers, including complex, descended from `::x/numerical-expression`. Symbolic
expressions _also_ derived from this type! The problem this causes is that all
of generic implementations for the number types default to the symbolic
functions.

If I don't specify a `g/sec` method for numbers, for example, then `(g/sec 12)`
returns a symbolic `(/ 1 (cos 12))`, instead of actually evaluating the
expression.

The fix comes from these changes:

- `::v/number` now means, "the numeric tower ascending from integer -> rational
  -> real -> complex numbers. All of these types now respond `true` to
  `v/number?` (prior to this release, Complex numbers did NOT!)

- `::v/real` now means, "anything in the numeric tower except Complex". These
  all respond true to `v/real?`

- `::x/numeric-expression` has changed to `::x/numeric`, and now means "anything
  that responds to `::"v/number`, plus symbolic expressions, which now clearly
  _represent_ any number in the numeric tower. Query for these with `v/scalar?`

I can now make some comments that clear up my former misunderstandings:

- The `sicmutils.abstract.number` (I'll call this `an` here) namespace is
  responsible for installing generic implementations of all numeric methods for
  symbolic expressions and "literal numbers".

- the `an/literal-number` constructor promotes a number, symbol or symbolic
  expression up to `:xx/numeric`, which means that any operation you perform on
  it will pass it through the symbolic expressions defined in
  `sicmutils.numsymb`. A few notes on these expressions:

  - They will try to preserve exactness, but if they can't - ie, if you do
    something like `(cos (an/literal-number 2.2))` - the system will return
    `-.588`. If you call `(cos (an/literal-number 2))`, you'll get the
    expression `(cos 2)`, preserving exactness.

  - Symbols are automatically interpreted as "literal numbers".

  - The only ways to make a proper symbolic expression that works with the
    generics are:

    - Use the explicit `an/literal-number` constructor
    - pass a symbol to any generic arithmetic function
    - perform any unary or binary arithmetic operation on an existing symbolic
      expression.

  - `an/abstract-number?` returns true for symbolic expressions, anything
    wrapped in `literal-number` or symbols.

  - `literal-number?` only returns true for explicitly wrapped things and
    symbolic expressions, not symbols.

  - use `v/real?`, `v/number?` and `v/scalar?` to query the numeric tower.


- If you want to compare literal numbers and an expression like
  `(an/literal-number 12)`, use `v/=`. In Clojurescript, this will work with
  the built in `=` as well, since equality is implemented with a protocol that
  we can extend. For example:

```clojure
(v/= 12 (literal-number 12))
;;=> true

(= 12 (literal-number 12))
;; true in cljs, false in clj
```

If you keep the literal on the left side of `=`, this will work in both systems,
since we've overridden the `=` implementation for literals:

```clojure
(= (literal-number 12) 12)
;;=> true in both languages
```

This paves the way for the other abstract types that exist in `scmutils`, like
matrices, up and down tuples.

### New Generic Functions

This release brings us closer to the interface provided by `scmutils`.

PR [#193](https://github.com/sicmutils/sicmutils/pull/193) brings:

- `g/dot-product`, for scalars, differentials, structures, functions and
  row/column matrices
- `g/inner-product` for scalars, structures, functions and row/column matrices
- `g/outer-product` for functions, structures of length 3 and matrices, between
  a row and a column only
- `g/cross-product` now works for row/column matrices in addition to structures
  (and functions that accept these)

PR https://github.com/sicmutils/sicmutils/pull/169 brings:

- `g/exp2`, `g/exp10` for exponents with base 2 and 10
- `g/log2`, for base 2 logarithms
- `g/log10` for base 10 logs
- `g/gcd` and `g/lcm` are now exposed in `sicmutils.env`

[#178](https://github.com/sicmutils/sicmutils/pull/178) introduces:

- `g/dimension` for scalars (always 1), structures and matrices (square, column
  and row)
- `g/trace` returns the trace for square matrices and square structures

We now expose the following additional trigonometric functions in
`sicmutils.generic` (courtesy of
https://github.com/sicmutils/sicmutils/pull/154):

- `cosh`: hyperbolic cosine
- `sinh`: hyperbolic sine
- `tanh`: hyperbolic tangent, ie sinh/cosh
- `sech`: hyperbolic secant, ie 1/cosh
- `csch`: hyperbolic secant, ie 1/sinh
- `acosh`: inverse hyperbolic cosine, ie, `(= x (cosh (acosh x)))`
- `asinh`: inverse hyperbolic sine, ie, `(= x (sinh (asinh x)))`
- `atanh`: inverse hyperbolic tangent, ie, `(= x (tanh (atanh x)))`

These three methods existed in `sicmutils.env`, but not as extensible generics.
Now they're fully extensible:

- `cot`: cotangent, ie 1/tan
- `sec`: secant, ie 1/cos
- `csc`: cosecant, ie 1/sin

These all work with:

- real and complex numbers
- power series (missing a few implementations, operators and matrices are
  missing the same ones for this reason)
- matrices (square matrices return their power series expansions)
- operators (power series expansion of the operator)
- functions (where they create composition)
- symbolic expressions
- Derivatives and dual numbers! The new functions all work with `D`, the
  forward-mode automatic differentiation operator.

Additionally, four methods that lived in `sicmutils.generic` are now exposed as
generics:

- `real-part`
- `imag-part`
- `angle`
- `conjugate`

These now work on:

- _all_ numeric types, including symbolic expressions.
- functions
- structures (only `magnitude` and `conjugate`)
  - `magnitude` formerly didn't handle structures containing complex numbers by
    taking a proper inner product. This is fixed as of
    [#168](https://github.com/sicmutils/sicmutils/pull/168)

- PR [#189](https://github.com/sicmutils/sicmutils/pull/189) introduces:

  - `g/make-rectangular`, (build a complex number from real and imaginary parts)
  - `g/make-polar` (build a complex number from radius and angle)
  - note that these work with real numbers, symbolic numbers, functions and any
    combination of these.

These work with functions, real numbers and symbolic expressions (and any mix of
the three).

## 0.13.0

The main announcement for this release is _Clojurescript Support!_. Implementing
this resulted in a few upgrades along the way:

- more powerful numerics, specifically `definite-integral` and native
  minimization routines
- a generic numeric tower for Clojurescript
- Many more tests! The test coverage was great before, and it's stayed high as
  we've added new implementations.
- added explicit code coverage metrics via Codecov: [![Codecov branch](https://img.shields.io/codecov/c/github/littleredcomputer/sicmutils/master.svg?maxAge=3600)](https://codecov.io/github/littleredcomputer/sicmutils)

Here are more explicit details on the release.

### Misc

`generic.cljc` now includes a default implementation of:

- `expt` given a valid `mul`
- default `sub`, given a valid `add` and `negate`
- default `div`, given a valid `mul` and `invert`
- `Expression` and `Operator` both have better `print-method` implementations,
  so the repl experience feels more like `scmutils`
- `Operator` now has an `expn` method, which acts like `g/exp` on an operator
  but expands each term in order `n`.
- many, many more tests!

### Clojurescript Support

Full conversion of SICMUtils to Clojurescript. All functionality from v0.12.1
now works in both Clojure and Clojurescript!

Most of the conversion was straightforward. The major missing piece was a
numeric tower implementation for Clojurescript (complex numbers, ratios) that
bring it up to parity with Clojure:

- Add the `bigfraction` implementation from
  [fraction.js](https://www.npmjs.com/package/fraction.js) sicmutils.ratio for
  cross-platform ratio support (#99)
- Adds CLJS complex number support through [complex.js](https://github.com/infusion/Complex.js) (#41)
- `js/BigInt`, `goog.math.Long` and `goog.math.Integer` implementations round
  out the numeric tower (#45)

### Numerical Routines

The numerical routines in SICMUtils depend heavily on Apache Commons, which of
course only exists in Java. We had to implement much of the numerics code in
native Clojure. It's fast, efficient and functional. Give it a read if you're
curious about how these algorithms work.

- New, native minimization routines have replaced the Apache Commons implementations:

  - **Univariate Minimizers**
    - Port scipy's auto-bracketing + scmutils version (#104)
    - Port golden section search from scipy (#105)
    - Implement Brent's method for fn minimization in native clj (#106)

  - **Multivariate**
    - pure Clojure implementation of Nelder-Mead (#102)

- Native `definite-integral` numerics implementation, written as a series of
  computational essays:

  - **Basics**:
    - [Riemann Sums](https://github.com/littleredcomputer/sicmutils/blob/master/src/sicmutils/numerical/quadrature/riemann.cljc), all the way up through efficient, incremental, "accelerated" versions of these easy-to-understand methods:
    - [Midpoint method](https://github.com/littleredcomputer/sicmutils/blob/master/src/sicmutils/numerical/quadrature/midpoint.cljc), same development but shorter since it reuses functional abstractions. Also incremental, efficient, accelerated
    - [Trapezoid Method](https://github.com/littleredcomputer/sicmutils/blob/master/src/sicmutils/numerical/quadrature/trapezoid.cljc), same idea but for closed intervals.

  - **Sequence Acceleration / Extrapolation Methods**
    - [Polynomial interpolation](https://github.com/littleredcomputer/sicmutils/blob/master/src/sicmutils/polynomial/interpolate.cljc): the general thing that "richardson extrapolation" is doing below. Historically cool and used to accelerate arbitrary integration sequences
    - [Rational Function extrapolation](https://github.com/littleredcomputer/sicmutils/blob/master/src/sicmutils/rational_function/interpolate.cljc): used in bulirsch-stoer integration and ODE solving.
    - "[Richardson extrapolation](https://github.com/littleredcomputer/sicmutils/blob/master/src/sicmutils/polynomial/richardson.cljc)" is a special case, where we get more efficient by assuming that the x values for the polynomial interpolation go 1, 1/2, 1/4... and that we're extrapolating to 0.

  - **Higher-order Calculus:**
    - [Numerical derivatives](https://github.com/littleredcomputer/sicmutils/blob/master/src/sicmutils/numerical/derivative.cljc): derivatives using three kinds of central difference formulas... accelerated using Richardson extrapolation, with a nice technique for guarding against underflow.
    - [Simpson's Method](https://github.com/littleredcomputer/sicmutils/blob/master/src/sicmutils/numerical/quadrature/simpson.cljc)... fit a parabola to every slice. OR, "accelerate" the trapezoid method with one step of Richarsdson extrapolation!
    - [Simpson's 3/8 Method](https://github.com/littleredcomputer/sicmutils/blob/master/src/sicmutils/numerical/quadrature/simpson38.cljc): Same idea, but accelerate a sequence that triples its slices every iteration.
    - [Boole's Rule](https://github.com/littleredcomputer/sicmutils/blob/master/src/sicmutils/numerical/quadrature/boole.cljc): trapezoid method plus two steps of Richardson extrapolation. (Are you starting to see the pattern??)
    - [Romberg Integration](https://github.com/littleredcomputer/sicmutils/blob/master/src/sicmutils/numerical/quadrature/romberg.cljc): midpoint OR trapezoid, with as many steps of Richardson extrapolation as we can take!
    - [Milne's Rule](https://github.com/littleredcomputer/sicmutils/blob/master/src/sicmutils/numerical/quadrature/milne.cljc), MIDPOINT method, one step of extrapolation!
    - [Bulirsch-Stoer integration](https://github.com/littleredcomputer/sicmutils/blob/master/src/sicmutils/numerical/quadrature/bulirsch_stoer.cljc)... midpoint or trapezoid, with rational function extrapolation, as many steps as we can handle AND some custom step sizes.

  - **Combinators**:
    - [Variable Substitutions](https://github.com/littleredcomputer/sicmutils/blob/master/src/sicmutils/numerical/quadrature/substitute.cljc): implemented as functional wrappers that take an integrator and return a modified integrator.
    - [Improper Integrals](https://github.com/littleredcomputer/sicmutils/blob/master/src/sicmutils/numerical/quadrature/infinite.cljc): a template for a combinator that enables infinite endpoints on any integrator, using variable substitution on an appropriate, tunable range.
    - [Adaptive Integration](https://github.com/littleredcomputer/sicmutils/blob/master/src/sicmutils/numerical/quadrature/adaptive.cljc): a combinator that turns any of the integrators above into an "adaptive" integrator that's able to focus in on difficult regions.
  - And finally, "[Numerical Quadrature](https://github.com/littleredcomputer/sicmutils/blob/master/src/sicmutils/numerical/quadrature.cljc)", the namespace/essay that ties it all together.

- `sicmutils.numerical.compile` uses [SCI](https://github.com/borkdude/sci), the
  Small Clojure Interpreter, to generate compiled numerical code (#133)

- Implemented ODE solving using @littleredcomputer's
  [odex-js](https://github.com/littleredcomputer/odex-js) library (#135)

### Reader Literals

[data_readers.cljc](https://github.com/littleredcomputer/sicmutils/blob/master/src/data_readers.cljc)
provides 3 new data reader literals:

- `#sicm/ratio`

Use this with a ratio literal, like `#sicm/ratio 1/2`, or with a string like
`#sicm/ratio "1/4"`. If the denominator is `1` this literal will return a
`js/BigInt` in Clojurescript, or a Long in Clojure.

- `#sicm/bigint`

Use with a number literal, like, `#sicm/bigint 10`, or a string like
`#sicm/bigint "10000012"` to generate a `js/BigInt` in Clojurescript, or a
`clojure.lang.BigInt` in Clojure.

- `#sicm/complex`

Currently this only works with a string like `#sicm/complex "1 + 2i"`. In the
future it might work with a pair of `(real, complex)`, like:

    #sicm/complex [1 2]

### Power Serious, Power Serious

The Power Series implementation in `series.cljc` received an overhaul. The
implementation now follows Doug McIlroy's beautiful paper, ["Power Series, Power
Serious"](http://citeseerx.ist.psu.edu/viewdoc/download?doi=10.1.1.333.3156&rep=rep1&type=pdf).
Doug also has a 10-line version in Haskell on [his
website](https://www.cs.dartmouth.edu/~doug/powser.html).

The API now offers two types:

 - `Series`, which represents a generic infinite series of arbitrary values, and
 - `PowerSeries`, a series that represents a power series in a single
   variable; in other words, a series where the nth entry is interpreted as
   the coefficient of $x^n$:

    $$[a b c d ...] == $a + bx + cx^2 + dx^3 + ...$$

`series/series?` responds true to both. `series/power-series?` only responds
true to a `PowerSeries`.

To turn a `PowerSeries` into a `Series`, call it as a function with a single
argument, or pass the series and one argument to `series/value` to evaluate the
series using the above equation.

To turn a `Series` into a `PowerSeries`, call `series/->function`. None of the
functions discussed below can mix series types; you'll have to do the conversion
explicitly.

Each type supports the following generic operations:

- `*`, `+`, `-`, `/` between series and non-series
- `g/negate`, `g/invert`, `g/sqrt`, `g/expt` work as expected.
- `g/add` between series and non-series

`PowerSeries` additionally supports:

- `g/exp`, `g/cos`, `g/sin`, `g/asin`, `g/tan`
- `g/partial-derivative`, so `PowerSeries` works well with `D`

Each of these acts as function composition for the single variable function that
the `PowerSeries` represents. If `s` is a `PowerSeries` that applies as `(s x)`,
`(g/exp s)` returns a series that represents `(g/exp (s x))`.

There are many more new methods (see the namespace for full documentation):

- `starting-with` renamed to `series`
- `power-series`, analogous `series` but generates a `PowerSeries`
- `series*` and `power-series*` let you pass an explicit sequence
- `series/take` removed in favor of `clojure.core/take`, since both series
  objects act as sequences
- `generate` takes an additional optional argument to distinguish between series
  and power series
- `Series` now implements more of `v/Value`
- new `zero`, `one`, `identity` constants
- `constant` returns a constant power series
- `xpow` generates a series representing a bare power of `x`
- `->function` turns a `Series` into a `PowerSeries`
- `value`, `fmap` now handles both `Series` and `PowerSeries`
- `(inflate s n)` expands each term $x^i$ of `s` to $x^{in}$
- `compose` returns the functional composition of two `PowerSeries`
- `revert` returns the functional inverse of two `PowerSeries`
- `integral` returns a series representing the definite integral of the supplied
  `PowerSeries`, 0 => infinity (optionally takes an integration constant)

The namespace also provides many built-in `PowerSeries` instances:

- `exp-series`
- `sin-series`
- `cos-series`
- `tan-series`
- `sec-series`
- `asin-series`
- `acos-series`
- `atan-series`
- `acot-series`
- `sinh-series`
- `cosh-series`
- `tanh-series`
- `asinh-series`
- `atanh-series`
- `log1+x-series`
- `log1-x-series`
- `binomial-series`

And two `Series` (non-power):

- `fib-series`, the fibonacci sequence
- `catalan-series`, the [Catalan
  numbers](https://en.wikipedia.org/wiki/Catalan_number)

### Matrix Generic Operations

`::matrix` gained implementations for `exp`, `cos`, `sin`, `asin`, `tan`,
`acos`, `asin`; these now return taylor series expansions of the operator, where
multiplication is composition as before.

### Operator Generics

`Operator` gained implementations for `cos`, `sin`, `asin`, `tan`, `acos`,
`asin`; these now return taylor series expansions of the operator, where
multiplication is composition as before.

## [v0.21.1]

- Getting Github releases up to parity with the most recent release to Clojars.

## [v0.10.0]

- Did some refactoring and one breaking rename (Struct became Structure, since
  we don't abbreviate other deftypes). This also marks the point of departure
  for working with Functional Differential Geometry.


## [v0.9.8]

- This is the version that was current as of the talk @littleredcomputer gave at
  [Clojure/west 2017](2017.clojurewest.org), entitled "[Physics in
  Clojure](https://www.youtube.com/watch?v=7PoajCqNKpg)."<|MERGE_RESOLUTION|>--- conflicted
+++ resolved
@@ -2,9 +2,8 @@
 
 ## [unreleased]
 
-<<<<<<< HEAD
 - #361 - quaternions!
-=======
+
 - #438:
 
   - converts `doall` calls to `run!`, `dorun`, `doseq` or `mapv` where
@@ -45,7 +44,6 @@
     environment to get all bindings.
 
   - bumps the default version of SCI to 0.2.7.
->>>>>>> c30518e1
 
 ## 0.20.0
 
