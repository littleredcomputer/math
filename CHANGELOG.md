# Changelog

## [unreleased]

<<<<<<< HEAD
  - `expt` called with a negative base and non-integral power now properly
    returns a complex number instead of `##NaN`.

  - symbolic `=` now behaves correctly and accumulates an expression of nested
    `and`s, vs before. The previous behavior would convert `(= 'a 'b 'c')` to
    `(= (= 'a 'b) 'c')`, which is NOT correct. (if `(= 'a 'b)` is true, then the
    expression evaluates to `false`, since `(= true 'c')` is false.)

  - adds `sicmutils.series/function->`, for generating a Maclaurin series from a
    function.
=======
- #449:

  - All missing trigonometric functions have been filled in `sicmutils.generic`
    and aliased in `sicmutils.env`:

    - Inverse cotangent: `acot`
    - inverse secant: `asec`
    - inverse cosecant: `acsc`
    - hyperbolic (inverse hyperbolic) cotangent: `coth` and `acoth`
    - hyperbolic (and inverse hyperbolic) secant: `sech` and `asech`
    - hyperbolic (and inverse hyperbolic) cosecant: `csch` and `acsch`

    All of these have default implementations and derivatives defined. They'll
    work out of the box for all types with `atan` defined (and potentially
    `exp`, `sqrt` and `log`.)

    Thanks to John D Cook's ['Bootstrapping a minimal math
    library'](https://www.johndcook.com/blog/2021/01/05/bootstrapping-math-library/)
    for his inspiration on the defaults and implementation order of these new
    functions.

  - `expt` gains a new default implementation for non-native-integral powers,
    making `expt` work for any type with `exp`, `log` and `mul` defined.

  - `sqrt` gains a default implementation for all types implementing `exp`,
    `mul` and `log`.

  - All trig functions now have derivatives and docstrings.

  - New `sinc`, `tanc`, `sinhc`, `tanhc` functions live in `sicmutils.generic`
    and are aliased into `sicmutils.env`. These are generically defined as `(/
    (sin x) x)`, `(/ (tan x) x)` (and similar with `sinh` and `tanh`), with
    correct definitions for 0 and infinite-valued inputs.

    These functions all support derivatives as well.

  - New default `acot` implementation in `sicmutils.series`.
>>>>>>> f4bcbfb2

- #450:

  - Adds `sicmutils.series/harmonic-series`, the infinite series of [harmonic
    numbers](https://en.wikipedia.org/wiki/Harmonic_number)

  - moves `sicmutils.numerical.elliptic` to the `sicmutils.special` package, as
    `sicmutils.special.elliptic`.

  - New `sicmutils.special.factorial` namespace!
    `sicmutils.util.permute/factorial` moves here, and the forgotten duplicate
    `sicmutils.generic/factorial` is now gone.

    - New functions: `falling-factorial`, `rising-factorial`,
      `double-factorial`, `multi-factorial`, `subfactorial`,
      `binomial-coefficient`, `stirling-first-kind`, `stirling-second-kind`.

  - New `sicmutils.util.permute/multichoose` function, implementing the
    definition [described here](https://mathworld.wolfram.com/Multichoose.html).

  - better `number-of-combinations` impl in `sicmutils.util.permute`, using
    `sicmutils.special.factorial/falling-factorial`

  - sci bindings for`sicmutils.special.factorial`, `sicmutils.util.permute`.

- #458:

  - Default implementation of `g/negative?` returning `false` for literal
    numbers and symbols. This was required to get `g/abs` working for
    polynomials and rational functions with symbolic coefficients.

  - Polynomials and rational functions now correctly unwrap `Literal`
    coefficients in `->expression`. Without this, the resulting expressions
    would not correctly respond to `simplify` calls.

  - Slight efficiency improvement in
    `sicmutils.polynomial.gcd/->content+primitive`.

  - `sicmutils.rational-function/from-points` now correctly builds its function.
    Before, it was unhygienic; if `'x` appeared in the coefficients the results
    would be incorrect.

- #456:

  - `sicmutils.mechanics.lagrange/{Γ,Γ-bar}` are removed in favor of the
    existing `Gamma` and `Gamma-bar` functions. The `sicmutils.env` aliases are
    gone as well.

  - `sicmutils.mechanics.lagrange/Lagrange-interpolation-function` now returns
    an actual polynomial instance. Because polynomials support `IFn` and respond
    to the derivative operator `D`, this makes the `find-path` example on pages
    22/23 of SICM run about 5x faster.

  - Richardson extrapolation is now implemented as a functional fold. The
    exposition in `sicmutils.polynomial.richardson` discusses this; the
    namespaces gains `richardson-fold`, `richardson-sum` and `richardson-scan`.

- #455 makes `sicmutils.util.aggregate/scan` and
  `sicmutils.algebra.fold/fold->scan-fn` slightly more efficient by dropping the
  first element of the returned sequence before mapping the `present` function.

- #453:

  - Adds `sicmutils.polynomial/from-points` and
    `sicmutils.rational-function/from-points` for generating `Polynomial` and
    `RationalFunction` instances from sequences of points.

- #451:

  - new `sicmutils.algebra.fold` namespace:

    - New folds: `kahan-babushka-neumaier` (aliased as `kbn`),
      `kahan-babushka-klein` and and `kbk-n` macro for generating higher-order
      `kahan-babushka-klein` variants. `generic-sum-fold` folds using
      `sicmutils.generic/+`.

    - `sicmutils.util.aggregate/kahan-fold` now lives here, named `kahan`.

    - `fold->sum-fn` and `fold->scan-fn` generate functions like
      `sicmutils.util.aggregate.{sum,scan}` specialized to the supplied fold.
      See the docstrings for the multiple arities supported

    - fold primitives: `count`, `constant`, `min`, `max`.

    - fold combinator `join` allows compound folds to be built out of primitive
      folds.

  - Upgrades to `sicmutils.util.aggregate`:

    - `scanning-sum` renamed to `scan`

    - `halt-at` deleted in favor of the built-in `halt-when` that I didn't know
      about!

    - `scan` and `sum` now both use a dynamic binding, `*fold*`, to set the fold
      they use for aggregation. By default, this is set to the new
      `kahan-babushka-neumaier-fold`.

    - The three-arity version of `sum` now uses transducers, saving a pass over
      the input range.

    - `pairwise-sum` implements pairwise summation, an error-limiting technique
      for summing vectors. Use the dynamic binding `*cutoff*` to set where
      `pairwise-sum` bails out to normal summation.

  - Upgrades to `sicmutils.rational-function.polynomial`:

    - The folds in this namespace now follow the fold contract laid out in
      `sicmutils.algebra.fold`, implementing all three arities correctly.

    - I realized that the fold implementation here should /not/ return a full
      row every time it processes a previous row; a far better `present`
      implementation would return the best estimate so far. Then you could build
      a `scan` from that fold to see the estimates evolve lazily as new points
      are added. This has better performance, it turns out, than the original
      method!

    - added a bunch to the exposition to make the advantages clear.

  - Upgrades to `sicmutils.rational-function.interpolate`:

    - `fold` interface upgraded, similar to the polynomial interpolation notes.

    - New `bulirsch-stoer-fold`, `bulirsch-stoer-sum` and `bulirsch-stoer-scan`
      functions. These are similar to the `modified-**` versions but use the
      `bulirsch-stoer` algorithm, instead of `modified-bulirsch-stoer`.

    - `modified-bulirsch-stoer-fold-fn` renamed to
      `modified-bulirsch-stoer-fold`, to match the naming scheme of other
      "folds" in the library.

    - `modified-bulirsch-stoer-fold` renamed to `modified-bulirsch-stoer-sum`,
      to match the convention that "reducing a sequence with a fold" is called
      "summing" the sequence. I can see this changing down the road...

    See `context-opts` for instructions on how to enable
    `sicmutils.algebra.fold/kbk-n` in the SCI environment (you'll need to turn
    on access to `js/Math` or `java.lang.Math`).

  - Fixed a type inference warning in Clojurescript in `sicmutils.complex`.

  - Added support for `sicmutils.util.def` and its `fork` macro to the default
    SCI environment provided by SICMUtils. Helpful for macro-writing!

  - `sicmutils.numerical.quadrature.adaptive` now uses the dynamically bound
    `sicmutils.util.aggregate/*fold*` to accumulate its numerical integral
    pieces, instead of a hardcoded `kahan-sum`.

  - `sicmutils.numerical.quadrature.bulirsch-stoer` now uses the functional scan
    versions of polynomial and rational function interpolation, as these are a
    bit faster than the originals!

  - `sicmutils.util.stream/scan` deleted in favor of
    `sicmutils.util.aggregate/scan` with a dynamic binding for `*fold*` to
    customize.

- #448:

  - new `g/infinite?` generic with implementations for all numeric types,
    complex numbers, `differential` instances. Defaults to `false` for all other
    types. (Also aliased into `sicmutils.env/infinite?`).

  - The infix, TeX and JavaScript renderers (`->infix`, `->TeX` and
    `->JavaScript`) all properly render `##Inf` and `##-Inf`. Infix uses the
    Unicode symbol ∞, while `->TeX` uses the LaTeX command `\infty`.
    Javascript's `Infinity` stands in for `##Inf` in generated JS code.

  - Complex numbers now respond `true` to `g/negative?` if their imaginary
    component is zero and real component is negative, false otherwise.

  - `g/+`, `g/-`, `g//` now short circuit if there is a NUMERIC zero on either
    side. This was causing bugs in cases where we allow, say, a scalar to be
    added to a quaternion, and auto-convert the scalar right there (so it adds
    only to the real part). OR in cases, like in the matrix PR, where we convert
    the scalar in addition to `<scalar>*I*`.

    - This caused some problems with `sicmutils.matrix` tests that were not well
      typed.

  - The default `expt` implementation is now available as a function to call
    directly (`sicmutils.generic/default-expt`) without going through the
    dispatch system.

- #447 contains a grab-bag of fixes and additions, many related to complex
  numbers:

  - Use `Math/E` instead of `(Math/exp 1)` for euler's constant in
    `sicmutils.env`.

  - Fix bug in `sicmutils.calculus.indexed`, in a case where either input was
    missing an `up` or `down`index type.

  - symbolic `dot-product` and `inner-product`

  - `inner-product` now defaults to `dot-product` for scalar instances. This is
    correct for all numeric types we currently have, since `complex` is the only
    tough case, and it has real coefficients.

  - simplify now does NOT freeze expressions before simplifying. This allows
    complex numbers to survive simplification, since they freeze to `(complex
    <re> <im>)`.

    - big rewrite in `sicmutils.simplify.rules`, to convert all of the frozen
      matchers like `(complex 1 2)` into matchers that actually bind to a
      complex number.

    - more rules in `complex-trig`, it can now handle bigger products inside of
      `sin` and `cos` multiplied by `I`.

  - Various improvements to `sicmutils.complex`:

    - complex implementations for `dot-product` between complex and real types

    - Fixed reflection warnings with `ComplexFormat`in complex parsing code

    - complex `zero?` now returns true for inputs like `(complex -0.0 -0.0)`,
      where a negative zero lives in the real or imaginary slots

    - new `sicmutils.complex/-I` binding, set to `(g/negate c/I)`

    - `g/expt` for complex numbers optimizes the inputs equal to `I` by
      returning exact 1, -1, `I` or `-I` depending on the input. This applies to
      `g/square` and `g/cube` as well.

- #445 fixes a bug where structures and other seq-able types were interpreted as
  sequence matchers.

  In `pattern.match` and all rules, things that respond true to `sequential?`
  but not `seq?` or `vector?` (many of the sicmutils types, like structures and
  the upcoming Quaternion type) were being converted to `seq` and treated as
  sequence matchers vs literal matchers. This no longer happens, and structures
  etc are treated as literal matchers.

- #443:

  - Implements `IKVReduce` and `Reversible` for structures. This enables `rseq`
    and `reduce-kv` to work with structures.

  - Removes a `reduced` shortcut condition in `sicmutils.generic/*` that was
    causing multiplications of the form `(* 0 0 (up 0 0))` to shortcut and
    return `0` instead of the appropriate structural form.

  - the `atan` implementation for symbolic numbers is now careful not to return
    a floating point number in the case of a 0 argument in the second position.
    Additionally, it now returns symbolic `pi` or 0 in the case of `0` in the y
    argument for positive and negative `x` argument, respectively, and symbolic
    `(/ pi 2)` or `(- (/ pi 2))` for a 0 `x` argument and respective positive or
    negative `y` argument.

- #442 fixes #441 by upgrading the implementations of
  `sicmutils.util.permute/{factorial,number-of-combinations}` to be able to
  handle large inputs. Thanks to @swapneils for the report.

- #440:

  - Modifies `(g/exp 0)` to return an exact 1, vs the previous `1.0`.

  - Fixes a bug in `sicmutils.rules/exp-contract` leftover from the port from
    Scheme. Thanks to @adamhaber for pointing this out!

- #438:

  - converts `doall` calls to `run!`, `dorun`, `doseq` or `mapv` where
    applicable. In cases where we were trying to force side effects (mostly in
    the tests), this change prevents the environment from retaining the full
    sequence. This will save memory!

  - adds missing tests from `connection.scm` to
    `sicmutils.calculus.connection-test`, stressing pages 205 - 213 from MTW,
    Gravitation.

- #434: allow pattern matching forms to successfully bind to `nil` or `false`.

- #397: `sicmutils.calculus.manifold/typical-coords` now returns generated
  coordinate symbols that start with the same symbol as the coordinate system's
  prototype, like:

```clj
(typical-coords R2-polar)
;;=> (up x065308 x165309)

(typical-coords
 (with-coordinate-prototype R2-polar (up 'r 'theta)))
;;=> (up r65312 theta65313)
```

## 0.20.1

- #396:

  - fixes a bug in the SCI version of `define-coordinates` which didn't allow
    any rebinding of manifolds.

  - Removes the `bindings` key from `sicmutils.env.sci/context-opts`.
    https://github.com/babashka/sci/issues/637 is a bug with variable rebinding
    that occurs when `:bindings` is in play. Instead of relying on this key,
    evaluate `(require '[sicmutils.env :refer :all])` against your SCI
    environment to get all bindings.

  - bumps the default version of SCI to 0.2.7.

## 0.20.0

- #348:

  - Adds a new single arity version of
    `sicmutils.util.permute/permutation-parity`, which returns the parity of a
    permutation relative to its sorted version.

  - `sicmutils.complex/complex` can now take a single string argument in both
    Clojure and Clojurescript.

  - Expands the complex number literal parser to take these forms, in addition
    to the previously-supported string argument:

```clj
#sicm/complex [1.2 3.6]    ;; 1.2+3.6i
#sicm/complex [1.2]        ;; 1.2
#sicm/complex 1.4          ;; 1.4
#sicm/complex "1.2 + 3.6i" ;; 1.2+3.6i
```

- #394 fixes a bug with derivatives of functions that returned a map... but
  where the map was actually meant to represent some other type, by holding a
  `:type` key. We do this for manifold families and manifold points, as two
  examples. Now, instead of recursing into the values, the system will correctly
  throw an error. (You can fix this by using a `defrecord` instead of a map and
  implementing `sicmutils.differential/IPerturbed`.)

- #393:

  - Forms like `(let-coordinates [(up x y) R2-rect] ...)` will now work even if
    `up` is not present in the environment. Previously this syntax was valid,
    but only if `up` had been imported.

  - Adds the `sicmutils.calculus.coordinate/define-coordinates` macro, also
    aliased into `sicmutils.env`. This macro allows you to write forms like

```clj
(define-coordinates (up t x y z) spacetime-rect)
(define-coordinates [r theta] R2-polar)
```

  and install set of bindings for a manifold's coordinate functions, basis
  vector fields and basis form fields into a namespace. This is used liberally
  in Functional Differential Geometry. (You might still prefer `let-coordinates`
  for temporary binding installation.)

  - Converts many of the `sicmutils.fdg` test namespaces to use the new
    `define-coordinates` macro, making for a presentation closer to the book's.

  - Fixes a Clojurescript warning in `sicmutils.util` warning due to
    redefinition of `clojure.core/uuid`

- #386:

  - Aliases `sicmutils.mechanics.hamilton/phase-space-derivative` into
    `sicmutils.env`, and adds `sicmutils.sr.frames/base-frame-maker`. The latter
    function makes it easier to write reference frames like `the-ether`, as with
    the `home` variable in chapter 11 of FDG.

  - Adds all code listings from chapters 10 and 11 of FDG as
    `sicmutils.fdg.{ch9,ch10}-test`.

- #384:

  - Adds `sicmutils.fdg.ch9-test`, with tests for all forms from FDG's 9th
    chapter.

  - Tests from `sicmutils.fdg.einstein-test` now all work, and quite fast. The
    functions in this namespace comprise some of the exercises from FDG chapter
    9. (Einstein's Field Equations hung until this PR... getting these working
    is a huge achievement for me, and, in some sense, the final milestone of the
    Big Port from scmutils.)

  - Adds `sicmutils.function/memoize`, a metadata-and-function-arity preserving
    version of `clojure.core/memoize`.

  - in `sicmutils.calculus.indexed`, `with-argument-types` and
    `with-index-types` now both correctly set the arity of the returned
    function, in addition to the argument types or indices.
    `sicmutils.function/arity` will now work correctly with indexed or typed
    functions.

  - Adds new `manifold?` and `manifold-family?` functions in `sicmutils.env` and
    `sicmutils.calculus.manifold`. These are enabled by new `:type
    :sicmutils.calculus.manifold/{manifold,manifold-family}` keys in the
    appropriate structures in the manifold namespace. Manifolds and manifold
    families will now respond with these keywords to `sicmutils.value/kind`.

  - The `sicmutils.calculus.manifold/ICoordinateSystem` now has a `uuid`
    function, for internal comparison of coordinate systems. This is here so
    that points can cache coordinate system representations by UUID. Before this
    change, changing the coordinate prototype, or attaching metadata to a
    coordinate system would break its cache entry in manifold points. (This was
    the killer for the Einstein Field Equations!)

  - `sicmutils.calculus.manifold/{coordinate-prototype,with-coordinate-prototype}`
     now store and retrieve the coordinate prototype from metadata. This plus
     the previous change allows manifold points to correctly cache their
     coordinate representations.

  - `sicmutils.calculus.manifold/manifold` acts as identity on manifolds now.
    Previously it only worked on coordinate systems.

- #382:

  - Makes the `name` argument to `sicmutils.operator/make-operator` optional.
    `name` now defaults to `'???`.

  - adds tests for all code forms in Chapter 8 of FDG.

- #376 adds more type hints to the `ratio.cljc` namespace. This fully solves the
  advanced compilation issues we were seeing.

- #374: Demos, thanks to @sigmaxipi!

- #379 fixes typos in a couple of the equations in `richardson.cljc`, closing
  #377. Thanks to @leifp for the report.

- Features, tests and bugfixes from #381:

  - `sicmutils.calculus.coordinate/generate` moves to
    `sicmutils.calculus.manifold/c:generate`; this supports a bugfix where
    1-dimensional manifolds like `R1-rect`, aka `the-real-line`, return a
    coordinate prototype of a single element like `t` instead of a structure
    with a single entry, like `(up t)`. Thanks to @phasetr for the bug report
    that led to this fix, and @gjs for finding and fixing the bug.

  - `same.ish/Approximate` implemented for `sicmutils.structure/Structure`,
    allowing `ish?` comparison of `up` and `down` structures with approximate
    entries. Require `sicmutils.generator` for this feature. (NOTE: because
    protocols are implemented for the LEFT argument, `(ish? <vector> (down
    ...))` will still return true if the values are approximately equal, even
    though a `<vector>` is technically an `up` and should NOT equal a `down`. Do
    an explicit conversion to `up` using `sicmutils.structure/vector->up` if
    this distinction is important.)

  - `same.ish/Approximate` now defers to `sicmutils.value/=` for equality
    between `Symbol` and other types. This lets `ish?` handle equality between
    symbols like `'x` and literal expressions that happen to wrap a single
    symbol.

  - `Cartan->Cartan-over-map` now does NOT compose `(differential map)` with its
    internal Cartan forms. This fixed a bug in a code listing in section 7.3 of
    FDG.

  - Section 7.3 of FDG implemented as tests in `sicmutils.fdg.ch7-test`.

  - Many new tests and explorations ported over from `covariant-derivative.scm`.
    These live in `sicmutils.calculus.covariant-test`.

  - timeout exceptions resulting from full GCD are now caught in tests using
    `sicmutils.simplify/hermetic-simplify-fixture`. Previously, setting a low
    timeout where simplification failed would catch and move on in normal work,
    but fail in tests where fixtures were applied.

## 0.19.2

Yet another incremental release, this time to bump the `Fraction.js` dependency.
The new `cljsjs` dependency has code compatible with advanced compilation.

- #372 bumps the `Fraction.js` dependency to `4.1.1`.

## 0.19.1

This is an incremental bugfix release to get Clojurescript advanced compilation
into shape.

- #371:

  - fixes a subtle bug with extern inference on `fraction.js/bigfraction.js`.
    Thanks to @sigmaxipi for this report!

  - removes overridden factory constructors like `->Polynomial`. I had
    originally done this for functions that held a metadata field, so that the
    user could leave it out and have it default to `nil`... but advanced Closure
    compilation can't understand the `ns-unmap` call, so it has to go.

  - Many unary functions on `Operator`, `Structure`, `Series`, `PowerSeries`,
    `Polynomial` and `RationalFunction` now preserve metadata. Binary functions
    between two instances of any of these still return a new object with
    metadata == `nil`.

## 0.19.0

> (If you have any questions about how to use any of the following, please ask us
> at our [Github Discussions](https://github.com/sicmutils/sicmutils/discussions)
> page!)

This release focused on improving the expressiveness and performance of the
three simplification engines in SICMUtils:

  - `sicmutils.polynomial` and `sicmutils.rational-function` are now quite well
    fleshed out, with full polynomial and rational function APIs and many
    generics.

  - The polynomial and rational function _simplifiers_ work by round-tripping
    expressions through these types, depending on each namespace to emit
    symbolic expressions in "canonical form". This process is now much faster!
    On one important Bianchi Identity benchmark in `sicmutils.fdg.bianchi-test`,
    one test that formerly took close to 30 minutes now runs in 30 seconds, and
    all see a 60-fold improvement.

  - By default, these simplifiers emit expressions with all terms multiplied
    out; the new `factor` function in `sicmutils.env` lets you factor
    expressions, overriding this default.

  - The rule-based simplifier is now based on a powerful pattern matching
    engine, implemented in `pattern.match` and `pattern.rule`.
    `sicmutils.simplify.rules` now contains every rule and possible
    customization from the original scmutils codebase.

There is a _lot_ in this release, all motivated by performance. Please read on
for the detailed notes, and enjoy version 0.19.0!

### Rule-Based Simplifier Overhaul

- #353 introduces a powerful new simplifier, ported from the `new-simplify`
  procedure in `simplify/rules.scm` of the scmutils library. There are now a
  BUNCH of new rulesets and rule simplifiers in `sicmutils.simplify.rules`!

  The next step with these is to massage them into separate bundles of rules
  that users can mix and match into custom simplifiers for objects like abstract
  matrices, abstract bra and ket structures, up and down, booleans (for
  representing equations and inequalities) and so on.

- #349 introduces a new pattern matching system, built out of matcher
  combinators. All of the rules in `sicmutils.simplify.rules` now use the new
  syntax offered by the library. Some notes:

  - `pattern.match` defines a number of "matcher combinators"; these are
    functions that take a map of bindings, a data input and a success
    continuation and either succeed by calling their continuation, or fail. Out
    of the box, the library provides `fail`, `pass`, `with-frame`,
    `update-frame`, `predicate`, `frame-predicate`, `eq`, `bind`, `match-when`,
    `match-if`, `or`, `and`, `not`, `segment` and `sequence`.

  - Additionally, any combinator that takes another combinator can ALSO take a
    pattern form like `'?x`. See `pattern.syntax` for the full, rich range of
    syntax allowed. These are all functions, so you'll have to quote your
    symbols at this stage.

  - Passing a matcher combinator to `pattern.match/matcher` to generate a
    matcher object. This is a function from some `data` input to a map of
    bindings on success, or an explicit `pattern.match/failure` object on
    failure. Test for failure with `pattern.match/failed?`.

  - A combination of a matcher and a "consequence function" is called a "rule".
    A consequence is a function that takes a binding map and either returns a
    new result or fails by returning `nil` or `false`. (Don't worry, you can
    succeed with these values too by wrapping them in `sicmutils.rule/succeed`.)

    Rules are the heart of the whole simplification mechanism in sicmutils! To
    learn about how to build these, see the documentation for `pattern*`,
    `pattern`, `consequence`, `template`, `rule*`and `rule`.

  - `pattern.rule` gives you some starter rules, and many combinators you can
    use to build more and more powerful and complex sets of rules. These are
    `pass`, `fail`, `predicate`, `return`, `branch`, `choice*`, `choice`,
    `pipe*`, `pipe`, `n-times`, `attempt`, `guard`, `iterated`, `while`,
    `until`, `fixed-point` and `trace`.

  - Rules are nice for rewriting entire expressions recursively, from the bottom
    up or top down. This is called "term rewriting". A big motivation for this
    rewrite was to make it easy to build custom term rewriters for types like
    abstract matrices or abstract up and down structures. You can use your rules
    to rewrite structures recursively with `bottom-up`, `top-down`,
    `iterated-bottom-up` and `iterated-top-down`. `ruleset*`, `ruleset`,
    `rule-simplifier` and `term-rewriting` capture some common patterns the
    library uses to go from rules => term rewriters.

  - If you want ideas about how to use the pattern matching library to rewrite
    expressions, see `sicmutils.simplify.rules` for many examples.

- #354 adds SCI support for all macros and functions in the new pattern matching
  namespaces, and adds these to the namespaces exposed via `sicmutils.env.sci`.

### Rational Function, Polynomial Simplifiers

- #341 takes on a large rewrite of the rational function and polynomial
  simplfiers. One goal of this project was to improve the performance of the
  Bianchi Identities in `sicmutils.fdg.bianchi-test`, and I'm happy to say that
  they are now a good bit faster than the original scmutils implementation.

  `sicmutils.polynomial` and `sicmutils.rational-function` are now solid data
  structures of their own, with many operations installed into the generic
  system. These are now valuable and useful outside of their role in the
  simplifier.

  This was a large project, and many small improvements and bugfixes snuck in.
  Here is the full list:

  - `v/kind` now works for `sorted-map` instances.

  - GCD in Clojurescript is now fast and efficient between all combinations of
    `js/BigInt` and `js/Number`, and in Clojure between all combinations of
    `clojure.lang.BigInt`, `BigInteger`, `Long` and `Integer`.

  - on the JVM, GCD now works properly with rational numbers. Previously
    anything non-integral would return `1`; now `(gcd 1/2 1/3)` properly returns
    `1/6`.

  - `g/exact-divide` now succeeds for all non-exact `::v/scalar` types (symbols,
    floats, etc) either if the denominator is zero, or if the two arguments are
    equal. Else, it throws, just like before.

  - A multi-arity call to `sicmutils.generic/*` now stops if it encounters a
    0, rather than attempting to multiply all remaining items by 0.

  - The default function for `sicmutils.generic/lcm` protects against overflow
    by dividing only a single one of its arguments `a` and `b` by `(gcd a b)`.

  - `(g/lcm 0 0)` now properly returns 0.

  - New `sicmutils.util.aggregate/{monoid,group}` functions let you build
    multi-arity aggregations out of binary combination functions, with an option
    to bail early at "annihilator" values, like 0 for multiplication.

  - New multi-arity `lcm` and `gcd` implementations for symbolic expressions
    appropriately handle `0` and `1` on either side, as well as the case where
    both arguments are equal.

  - In the `sicmutils.numsymb` namespace, thanks to `monoid` and `group`, the
    `'*`, `'/`, `'-`, `'+`, `'or`, `'and`, `'gcd`, `'lcm` and `'=` operations
    now have efficient multi-arity implementations that stop computing when they
    receive an annihilator, like `0` for multiplication or `true` for `or`.
    Access these via `(sicmutils.numsymb/symbolic-operator <symbol>)`.

  - `sicmutils.series/PowerSeries` gains `arg-scale` and `arg-shift` functions;
    these are identical to `sicmutils.function/arg-{scale,shift}`, but preserve
    the `PowerSeries` type. (#367 proposes making these functions generic.)

  - New `sicmutils.ratio/IRational` protocol, with `numerator` and `denominator`
    functions implemented for ratios and for the `RationalFunction` data type.
    These two are now exposed in `sicmutils.env`.

  - `sicmutils.simplify.rules/*divide-numbers-through-simplify?*` is now `true`
    by default; numbers in the denominator will now automatically pull up into
    the numerator. All tests now reflect this setting.

  - Any analyzer generated from `sicmutils.expression.analyze` can now act on
    both bare, unwrapped expressions (raw lists etc) and on
    `sicmutils.expression.Literal` instances. This means that you can now call
    `sicmutils.simplify/{*rf-simplify*,*poly-simplify*}` as functions and
    canonicalize some form with either simplifier without triggering a full
    simplification. A small win, but ice.

  - `sicmutils.polynomial.factor` got a major rewrite, and now exposes a few
    functions like `poly->factored-expression`, `factor-expression` and
    `factor`.

      - `factor` is _tremendously useful_! Call `factor` (it's aliased into
        `sicmutils.env`) on any expression to factor out all possible terms.
        This makes it much easier to see where there is some cancellation
        lurking, in, say, some expression you know should equal zero (a
        residual).

  - bugfix: `sicmutils.expression.Literal` instances now compare their contained
    expression via `sicmutils.value/=`.

  - `sicmutils.rules/constant-elimination` can now eliminate constants from
    expressions with any arity, not just binary forms.


  Now, the three big namespaces... `sicmutils.polynomial`,
  `sicmutils.rational-function` and `sicmutils.polynomial.gcd` all got a big
  overhaul.

  - `sicmutils.polynomial` notes:

    - `Polynomial` uses a new sparse representation for its "power product"
      term; this, plus an arithmetic rewrite, makes the whole system much faster
      for larger numbers of variables (for all #s, really).

    - `Polynomial` instances implement many more Clojure(script) protocols. They
      can hold metadata; they can be evaluated as functions of their
      indeterminates, and `seq` now returns a sequence of terms.

    - `Polynomial` extends `sicmutils.function/IArity` and
      `differential/IPerturbed`, so you can use `sicmutils.function/arity`, and
      take derivatives of functions that return polynomials.

    - In their arithmetic, `Polynomial` instances will drop down to bare
      coefficients whenever some multiplication or addition removes all
      indeterminates. All binary arithmetic exposed in the namespace can handle
      non-`Polynomial` instances on either or both sides, so this is fine.
      Coefficients are treated as constant polynomials.

    - The namespace holds many new functions. Some choice ones are:

      - constructors: `make`, `constant`, `linear`, `c*xn`, `identity`, and
        `new-variables`

      - accessor functions: `arity`, `degree`, `coefficients`, `leading-term`,
        `leading-coefficient`, `leading-exponents`, `leading-base-coefficient`,
        `trailing-coefficient`, `lowest-degree`

      - predicates: `monomial?`, `monic?`, `univariate?`, `multivariate?`,
        `negative?`

      - functions to generate new polynomials: `map-coefficients`,
        `map-exponents`, `scale`, `scale-l`, `normalize`, `reciprocal`,
        `drop-leading-term`, `contract` and `extend` alongside `contractible?`,
        `lower-arity`, `raise-arity`, `with-lower-arity`, `arg-scale`,
        `arg-shift`

      - arithmetic: `negate`, `abs`, `add`, `sub`, `mul`, `square`, `cube`,
        `expt`, `divide` along with `divisible?`, `evenly-divide`,
        `pseudo-remainder`, and _lots_ of functions installed into the generic
        arithmetic system.

      - different ways to evaluate polynomials: `evaluate`, `horner-with-error`

      - calculus! `partial-derivative` and `partial-derivatives` are alive and
        well, and work with the `D` operator.

      - Functions to get in and out of polynomials from other types:
        `univariate->dense`, `->power-series`, `expression->`, `->expression`

  - `sicmutils.polynomial.gcd` also got a rewrite; it's fairly clear to read
    now, and prepared for the eventual addition of the sparse multivariate GCD
    routine that scmutils uses. There are some efficiency gains here too that
    let us turn a number of tests back on, or demote them from `:long` markers.

  - `sicmutils.rational-function` notes:

    - `RationalFunction` instances implement many more Clojure(script)
      protocols. They can hold metadata; they can be evaluated as functions of
      their indeterminates, and `seq` now returns a pair of `numerator`,
      `denominator`.

    - `RationalFunction` extends `sicmutils.function/IArity` and
      `sicmutils.ratio/IRational`, so our generic `arity`, `numerator` and
      `denominator` work on these instances.

    - Here are some new functions from the `RationalFunction` namespace:

      - constructor: `make`, drops to polynomial or coefficient where needed
        just like `Polynomial` functions

      - functions to generate new rational functions: `arg-scale`, `arg-shift`

      - predicates: `negative?`

      - arithmetic: `negate`, `abs`, `add`, `sub`, `mul`, `square`, `cube`,
        `expt`, `invert`, `div`, `gcd`, and many functions installed into the
        generic arithmetic system.

      - evaluation via `evaluate`

      - calculus! `partial-derivative` and `partial-derivatives` are alive and
        well, and work with the `D` operator.

      - Functions to get in and out of rational functions from symbolic
        expressions: `expression->`, `->expression`.

### New Functions, Performance Improvements

- #358:

  - Adds a more efficient `literal-derivative` implementation to
    `sicmutils.abstract.function`, making the Bianchi identity benchmarks run
    40% faster.

  - In Clojurescript, `Range` instances now implement `sicmutils.value.Value`
    and `sicmutils.differential.IPerturbed`, allowing them to be returned from
    derivative-taking functions

  - Major, unexpected performance improvement - it turns out
    `sicmutils.value/number?` was quite slow in Clojure (less so in
    Clojurescript). Changing this function from an `isa?` check to a series of
    explicit `instance?` checks cut the build time in half. This makes the
    numeric tower less extensible... but it wasn't terribly extensible to start
    with, and needs some attention to make it so. A big win!

  - The Bianchi identity benchmarks have all been updated to reflect the big
    performance improvements achieved here, thanks to the wonderful
    [Tufte](https://github.com/ptaoussanis/tufte) profiling library from
    @ptaoussanis. The remaining very slow piece in the simplifier is the
    implementation of `g/add` for polynomial instances. #341 will improve this
    situation.

- #360 introduces a number of performance improvements to the
  `sicmutils.differential.Differential` implementation, primarily in `terms:+`
  and `terms:*`. thanks again to @ptaoussanis and the
  [Tufte](https://github.com/ptaoussanis/tufte) profiling library for helping me
  track these down.

- #357:

  - Adds the ability to do incremental simplification, every time an operation
    is performed involving a symbolic expression. Bind
    `sicmutils.numsymb/*incremental-simplifier*` to a function from raw
    expression -> raw expression, like `sicmutils.simplify/simplify-expression`
    or any of the rules in `sicmutils.simplify.rules` to enable this behavior.

  - Expands the `sicmutils.expression.analyze` API with the functions
    `default-simplifier`, `expression-simplifier`, `initializer`,
    `expression-analyzer` and `auxiliary-variable-fetcher`. See the [API
    documentation](https://cljdoc.org/d/sicmutils/sicmutils/CURRENT/api/sicmutils.expression.analyze)
    for detailed notes on how to do interactive expression analysis and
    simplification with these new tools.

  - by default, each simplification pass uses both rational function _and_
    polynomial canonicalization. This brings the simplifier into line with the
    scmutils simplifier.

- #353:

  - Adds a new `sicmutils.util.logic` namespace with an `assume!` function that
    allows rules to log assumptions when some simplification like `(sqrt (square
    x))` might have to choose one of multiple possible simplifications
    (`(non-negative? x)`, in this example).

    This function simply logs the assumption for now, instead of performing any
    checks. now. Turn off assumption logging with the dynamic variable
    `*log-assumptions?*` in that namespace.

  - new `sicmutils.value/almost-integral?` returns true if its argument is VERY
    close to an integral value, false otherwise.

- Efficient `symmetric-difference` implementation in `sicmutils.util.vector-set`
  (#346)

### Bug fixes, file moves, misc

- #369:

  - Removes JVM dependencies on Guava and nrepl.

  - Removes `sicmutils.env/sicmutils-repl-init`; this is only used by `lein
    repl`, and we now accomplish the same task with the `:repl-options` entry in
    `project.clj`.

  - Makes `sicmutils.polynomial.{factor,gcd}` available to SCI via the
    `sicmutils.env.sci` namespace

  - moves a few namespaces to more valid locations, now that the rational
    function and polynomial namespaces are tidied:

    - `sicmutils.numerical.interpolate.polynomial` ->
      `sicmutils.polynomial.interpolate`

    - `sicmutils.numerical.interpolate.richardson` ->
      `sicmutils.polynomial.richardson`

    - `sicmutils.numerical.interpolate.rational` ->
      `sicmutils.rational-function.interpolate`

- #358:

  - Converts the Clojurescript test build and REPL command from `lein-cljsbuild`
    to `shadow-cljs`. This enables more formerly-slow tests for Clojurescript;
    these are now fast enough to run, thanks to the performance improvements
    described below.

  - Upgrades our [Timbre](https://github.com/ptaoussanis/timbre) logging
    dependency to version 5.1.2, and [SCI](https://github.com/borkdude/sci) to
    0.2.5

- #353:

  - `expression->stream`, `expression->string`, `print-expression`, `pe` move
    from `sicmutils.simplify` to `sicmutils.expression`, and are now aliased in
    `sicmutils.env`.

  - `pattern.rule/guard` now fails if its rule argument fails; previously it
    wrapped the result in `attempt`, and would return its original input on
    failure.

  - fixed a heisenbug in `sicmutils.expression.analyze/make-analyzer` where, in
    Clojurescript, using expressions containing a `js/BigInt` as a hashmap key
    caused certain simplifications to fail. (This is vague, but the bug was
    _really_ subtle.) The fix was to make sure we freeze keys in the symbol
    cache. This is now noted in the function body.

## 0.18.0

> (If you have any questions about how to use any of the following, please ask us
> at our [Github Discussions](https://github.com/sicmutils/sicmutils/discussions)
> page!)

This release focused on porting over all of the material required to run every
piece of code from Sussman and Wisdom's ["Functional Differential
Geometry"](http://xahlee.info/math/i/functional_geometry_2013_sussman_14322.pdf).
The namespaces are lightly documented; the situation is better than the original
library, but will only get better as I work through the material and add
commentary.

There is a huge amount of functionality and material here! We can run many
examples from general and special relativity, and the tests are full of
exercises from the classic ["Gravitation" book by Misner, Thorne and Wheeler
(MTW)](https://www.amazon.com/Gravitation-Charles-W-Misner/dp/0691177791).

Notable changes from the rest of the library:

- `Operator` instances are slightly more efficient with their addition and
  multiplication, handling `zero?` and `one?` cases appropriately

- `Structure`s can now hold metadata

- We've extended the SICMUtils generics to Clojure's Map and Set data
  structures. These can now combine with `+`. Maps are treated as sparse
  infinite-dimensional vector spaces, and can multiply with symbolic or numeric
  scalars.

- `ModInt` instances are now correctly equal to numbers (when those numbers mod
  down to the `ModInt` instance's residue).

### What's next?

The next major change will be an overhaul of the simplifier to make it work fast
enough to solve Einstein's field equations in a reasonable amount of time, maybe
even in the browser. Polynomial GCD is slow, but
[#341](https://github.com/sicmutils/sicmutils/pull/341) will make it fast.

On to the detailed notes!

### Functional Differential Geometry

- From #339:

  - The new `sicmutils.calculus.covariant/Lie-D` can compute the Lie derivative
    for coordinates.

  - `sicmutils.calculus.frame` lets us create relativistic reference frames for
    investigating special relativity problems. This namespace aliases the
    following functions into `sicmutils.env`: 'frame?', `make-event`, `event?`,
    `claim`, `coords->event`, `event->coords`, `ancestor-frame`, `frame-name`,
    `frame-owner` and `frame-maker`.

  - `sicmutils.calculus.hodge-star` implements the Hodge star operator from
    chapter 10 of Functional Differential Geometry, plus Gram Schmidt
    orthonormalization. This namespace aliases the following functions into
    `sicmutils.env`: `Gram-Schmidt`, `orthonormalize` and `Hodge-star`.

  - `sicmutils.calculus.indexed` ports over the scmutils work on indexed objects
    and typed functions. This namespace aliases the following functions into
    `sicmutils.env`: `argument-types`, `with-argument-types`, `index-types`,
    `with-index-types`, `typed->indexed`, `indexed->typed`, `typed->structure`,
    `structure->typed`, `i:outer-product` and `i:contract`.

  - `sicmutils.calculus.manifold` gains `coordinate-system?`, which
    (predictably) returns true if its argument is a coordinate system, false
    otherwise. `chart` and `point` also take relativistic reference frames in
    addition to coordinate systems; the returned function converts to and from
    coordinates and events, rather than coordinates and manifold points.

  - `Div`, `Grad`, `Curl` and `Lap` move from `sicmutils.calculus.derivative` to
    `sicmutils.calculus.vector-calculus`. This namespace also contains versions
    of these operators from Functional Differential Geometry. This namespace
    aliases the following functions into `sicmutils.env`: `divergence`, `curl`,
    `gradient` and `Laplacian` (along with the others mentioned).

  - lots of new namespaces available in `sicmutils.env.sci`, soon to be deployed
    to Nextjournal: `sicmutils.calculus.{hodge-star, indexed, vector-calculus}`,
    and `sicmutils.sr.{boost,frames}`.

  - `sicmutils.sr.boost` describes boosts from special relativity, covered in
    chapter 11 of Functional Differential Geometry. This namespace aliases the
    following functions into `sicmutils.env`: `make-four-tuple`,
    `four-tuple->ct`, `four-tuple->space`, `proper-time-interval`,
    `proper-space-interval`, `general-boost`, `general-boost2` and
    `extended-rotation`.

  - `sicmutils.sr.frames` implements relativistic reference frames from special
    relativity, covered in chapter 11 of Functional Differential Geometry. This
    namespace aliases the following functions into `sicmutils.env`:
    `make-SR-coordinates`, `SR-coordinates?`, `SR-name`, `make-SR-frame`,
    `the-ether`, `boost-direction`, `v:c`, `coordinate-origin`, `add-v:cs` and
    `add-velocities`.

- From #338:

  - `sicmutils.fdg.bianchi-test` verifies the Bianchi identities; this was a
    challenge posed by GJS, and getting it working exposed a few bugs and
    triggered the rest of the work in this PR. Thank you, GJS!

  - `covariant-derivative` now properly handles the case of functions with
    argument types attached.

  - added `covariant-differential` to `sicmutils.calculus.covariant`.

  - aliased all functions from various namespaces in `sicmutils.calculus` into
    `sicmutils.env`.

  - adds `sicmutils.calculus.metric`, with the following functions exposed in
    `sicmutils.env`:

      - `coordinate-system->metric-components`, `coordinate-system->metric`,
        `coordinate-system->inverse-metric`, `literal-metric`,
        `components->metric`, `metric->components`,
        `metric->inverse-components`, `metric-over-map`, `lower`,
        `vector-field->oneform-field`, `drop1`, `raise`,
        `oneform-field->vector-field`, `raise1`, `drop2`, `raise2`,
        `trace2down`, `trace2up`, `sharpen`, `S2-metric`

      - `sicmutils.calculus.metric/invert` is exposed as `metric:invert` to
        match the scmutils naming scheme.

  - adds `sicmutils.calculus.connection`, with the following functions exposed
    in `sicmutils.env`:

    - `make-Christoffel-1`, `metric->Christoffel-1`, `metric->Christoffel-2`,
      `literal-Christoffel-1`, `literal-Christoffel-2`, `metric->connection-1`,
      `metric->connection-2`, `literal-Cartan`, `structure-constant`

- #337:

  - adds `sicmutils.calculus.curvature`, with these new functions and many tests
    from the classic "Gravitation" book: `Riemann-curvature`, `Riemann`,
    `Ricci`, `torsion-vector`, `torsion` and `curvature-components`

  - form fields now have NO identity operator, since they multiply by wedge, not
    composition.

- #328 adds many utilities for "Functional Differential Geometry".

  - vector fields, in `sicmutils.calculus.vector-field`:

    - new functions: `basis-components->vector-field`,
      `vector-field->basis-components`

    - vector fields now implement `v/zero?` and `v/zero-like` by returning
      proper vector fields.

  - form fields, in `sicmutils.calculus.vector-field`:

    - new functions: `nform-field?`, `basis-components->oneform-field`,
    `oneform-field->basis-components` and `function->oneform-field` (aliased as
    `differential-of-function`)

    - `Alt`, `alt-wedge` provide alternate wedge product definitions

    - form fields now implement `v/zero?` and `v/zero-like` by returning
      proper form fields that retain their rank.

    - form fields now correctly multiply via `*` by using
      `sicmutils.calculus.form-field/wedge`, instead of composition.

  - maps between manifolds, in `sicmutils.calculus.map`:

    - new function: `pushforward-function`

    - `differential` becomes `differential-of-map`, aliased back as `differential`

  - `sicmutils.calculus.covariant` gains new functions: `Cartan?`,
    `Christoffel?`, `Cartan->Christoffel`, `symmetrize-Christoffel`,
    `symmetrize-Cartan`, `Cartan->Cartan-over-map`, `geodesic-equation`,
    `parallel-transport-equation`.

  - `sicmutils.calculus.covariant/vector-field-Lie-derivative` can now handle
    structural inputs.

### New Functions, Functionality

- From #342:

  - Added `sicmutils.calculus.derivative/D-as-matrix` and
    `sicmutils.matrix/as-matrix`, ported from scmutils.

  - converted `sicmutils.modint.ModInt` to a `deftype`; this allows `ModInt`
    instances to be `=` to non-`ModInt` numbers on the right, if the right side
    is equal to the residue plus any integer multiple of the modulus. `v/=`
    gives us this behavior with numbers on the LEFT too, and `ModInt` on the
    right.

    - This change means that `:i` and `:m` won't return the residue and modulus
      anymore. `sicmutils.modint` gains new `residue` and `modulus` functions to
      access these attributes.

  - The JVM version of sicmutils gains more efficient `gcd` implementations
    for `Integer` and `Long` (in addition to the existing native `BigInteger`
    `gcd`), thanks to our existing Apache Commons-Math dependency.

  - `sicmutils.structure/dual-zero` aliases `compatible-zero` to match the
    scmutils interface. Both are now aliased into `sicmutils.env`.

  - `Structure` instances can now hold metadata (#339).

- From #339:

  - In `sicmutils.mechanics.rotation`:

    - gains aliases for `R{xyz}` in `rotate-x`, `rotate-y` and `rotate-z`.

    - `R{x,y,z}-matrix` now alias `rotate-{x,y,z}-matrix`.

    - Added new functions `angle-axis->rotation-matrix` and the mysterious,
      undocumented `wcross->w` from scmutils

    - `rotate-{x,y,z}-tuple` are now aliased into `sicmutils.env`.

  - `Operator` instances now ignore the right operator in operator-operator
    addition if the left operator passes a `v/zero?` test. Contexts are still
    appropriately merged.

  - in `sicmutils.simplify.rules`, the `sqrt-contract` ruleset now takes a
    simplifier argument and attempts to use it to simplify expressions internal
    to a square root. As an example, if two square roots in a product simplify
    to the same expression, we can drop the wrapping square root; otherwise
    multiplication is pushed under the root as before.

    - Added a missing rule in `simplify-square-roots` that handles roots of
      exponents with odd powers.

  - `sicmutils.matrix` changes:

    - `generate` has a new 2-arity version; if you supply a single dimension the
      returned matrix is square.

    - `diagonal?` returns true if its argument is a diagonal matrix, false
      otherwise.

  - A new namespace, `sicmutils.util.permute`:

    - `factorial` moved here from `sicmutils.generic`. It's still aliased into
      `sicmutils.env`.

    - new functions: `permutations`, `combinations`, `cartesian-product`,
      `list-interchanges`, `permutation-parity`, `permutation-interchanges`,
      `permute`, `sort-and-permute`, `subpermute`, `number-of-permutations`,
      `number-of-combinations`. See the tests for usage examples.

- From #338:

  - `(* <structure> <operator>)` multiplication pushes operator multiplication
    into the structure, rather than converting a structure into an operator.

- #337:

  - If you combine `Operator` instances with non-equal `:subtype` fields, the
    returned operator now keeps the parent subtype (or throws if one is not a
    subtype of the other).

  - `Operator` instances now ignore any `identity?`-passing operator on the left
    or right side of operator-operator multiplication. Contexts are still
    appropriately merged.

  - Similarly, `Operator` addition ignores `zero?` operators on the left or
    right side, and subtraction ignores `zero?` operators on the right right.

- #328:

  - Closes #249; operators now verify compatible contexts on multiplication.

  - `Operator` instances can now provides custom `zero?`, `one?`, `identity?`,
    `zero-like`, `one-like` and `identity-like` implementations by setting a
    function of a single (operator-typed) argument to a keyword like `:zero?` in
    their context. the identity operator returns `true` for `identity?`, and
    `false` for `one?` so that it isn't stripped by the `g/*` function.

  - structures implement the 0-arity case of IFn now.

- #335 implements `g/make-rectangular`, `g/make-polar` `g/real-part` and
  `g/imag-part` for clojure's Map data structure. Maps are treated as sparse
  vectors, any missing key on either side of `make-rectangular` or
  `make-polar`is treated as a 0 (rather than an error because the keys don't
  match, as in vectors).

- #334 adds implementations of `g/add` and the `sicmutils.value.Value` protocol
  for clojure's Set data structure. Addition is defined as set union, and
  `(zero-like <set>)` returns the empty set.

- #334 implements `g/add`, `g/negate` and `g/sub` for Clojure's Map data
  structure. Map addition is defined as a merge using `g/add` on clashing
  values; `g/sub` is the same, but any values on the right side not on the left
  side are negated.

  Maps can also be multiplied with scalars (commutatively) or divided (scalar on
  the right side only) by scalars. This, plus the commutative group property
  declared above, mean that Clojure's maps are sparse vector spaces over
  anything that responds true to `sicmutils.value/scalar?`... currently anything
  in the numeric tower up to complex, along with symbolic expressions and
  `Differential` instances.

## 0.17.0

> (If you have any questions about how to use any of the following, please ask us
> at our [Github Discussions](https://github.com/sicmutils/sicmutils/discussions)
> page!)

This release starts the work of porting all of GJS and JW's "Functional
Differential Geometry" to SICMUtils. The Differential Geometry section below
describes the many new manifolds, coordinate systems and functions for
interacting with these that we've gained.

The main big change in 0.17.0 that `simplify` no longer changes the type of its
input; simplified expressions _remain_ expressions.

`solve-linear`, `solve-linear-left` and `solve-linear-right` round out the
stable of generics ported from scmutils.

They're not fully installed yet, but we've laid the groundwork for a new literal
boolean type. This can represent equalities and inequalities, and will be
excellent for equation solving.

Enjoy the release!

### New Functions, Functionality

- #330 adds `g/real-part` and `g/imag-part` implementations for
  `sicmutils.structure.Structure` and `sicmutils.matrix.Matrix` instances. These
  pass through to the entries in the structure or matrix. #331 adds similar
  implementations for `g/make-rectangular` and `g/make-polar`.

- #327 adds `sicmutils.structure/sumr`, also aliased into `sicmutils.env` Given
  some function `f` and any number of isomorphic `structures`, `sumr` returns
  the sum of the results of applying `f` to each associated set of entries in
  each `structure`.

- #319 adds

  - symbolic boolean implementations for `sym:=`, `sym:and`, `sym:or` and
    `sym:not` with infix, latex and JavaScript renderers.
  - `sym:derivative`, for purely symbolic derivatives

  The boolean operators will act just like `=`, `and` and `or` on booleans, and
  appropriately respond if just one side is a boolean. If both sides are
  symbolic, These return a form like `(= a b)`, `(and a b)` or `(or a b)`.

  The functions currently live in `sicmutils.numsymb` only; access them via
  `(numsymb/symbolic-operator <sym>)`, where `<sym>` is one of `'=`, `'and`,
  `'or`, `'not` or `'derivative`.

- #304 aliases `sicmutils.operator/anticommutator`, `sicmutils.util/bigint?` and
  into `sicmutils.env`

  - implements `v/=` properly for sequences, `Differential`, `Complex`,
    `Structure` and `Matrix` instances

  - in `sicmutils.env`, `v/=` now overrides `clojure.core/=`. `v/=` should act
    identically to `clojure.core/=` everywhere; the difference is that its
    behavior is customizable, so we can make `Differential` instances equal to
    numbers, or complex numbers with a 0 imaginary part equal to real numbers
    with the same real part.

    `v/=` may not drop recursively down into, say, Clojure maps. Please open an
    issue if you find a case like this!

  - BIG CHANGE: `Literal` and `Structure` instances now KEEP their type under
    `g/simplify`. If you want to get the expression back out of its `Literal`
    wrapper, use `sicmutils.expression/expression-of`, also aliased into
    `sicmutils.env`.

    This means that you can no longer make comparisons like this:

```clojure
;; this worked before, and was used all over the tests (probably not in much
;; user code!)
(clojure.core/= '(* 3 x)
                (simplify (+ 'x 'x 'x)))
;;=> false
```

  Instead, use `v/=` (which is now aliased into `sicmutils.env`):

```clojure
;; `v/=` will do the right thing by unwrapping the literal expression on the
;; right:
(v/= '(+ x y) (+ 'x 'y))
;;=> true
```

- #305 adds `g/solve-linear` and `g/solve-linear-left` implementations between
  `sicmutils.structure/Structure` instances.

- #207:

  - adds missing implementations of `g/floor`, `g/ceiling`, `g/integer-part` and
    `g/fractional-part` for functions, both literal and abstract.

  - adds `g/solve-linear`, `g/solve-linear-left`, `g/solve-linear-right`.
    `(g/solve-linear-right a b)` returns `x` such that `a = x*b`, while
    `g/solve-linear` (and its alias, `g/solve-linear-left`) returns `x` such
    that `a*x = b`. These functions are implemented for:

    - `sicmutils.series.{Series, PowerSeries}`
    - all numeric types
    - functions, operators
    - `sicmutils.modint.ModInt`
    - `sicmutils.differential.Differential`, so you can differentiate through
      this operation

- #309: `sicmutils.util/bigint` is aliased as `sicmutils.env/bigint` in
  Clojurescript only. This is available natively in Clojure.

- #308 and #310 add:

  - `sicmutils.ratio/{numerator,denominator,ratio?,rationalize}` and are now
    aliased into `sicmutils.env` in Clojurescript. These are available natively
    in Clojure. `sicmutils.complex/complex?` is aliased into `sicmutils.env` for
    both platforms.

  - Proper superscript support in `->infix` and `->TeX` renderers.

- #306: Added the mathematical constants `phi` and `e` bound to, respectively,
  `sicmutils.env/{phi,euler}`.

### Differential Geometry

- #326 is a large PR that marks the start of a big push toward full
  implementation of the ideas in "Functional Differential Geometry". Here is the
  full list of changes:

  - `sicmutils.calculus.basis` gains a new `::coordinate-basis` type, along with
    `coordinate-basis?`, `basis->coordinate-system`, `basis->dimension`,
    `contract` and `make-constant-vector-field` from scmutils. More functions
    moved here.

  - In `sicmutils.calculus.coordinate`, `let-coordinates` and
    `using-coordinates` can now handle namespaced coordinate systems like
    `m/R2-rect` in their coordinate system position! Their docstrings are far
    better too.

  - `sicmutils.calculus.vector-field/coordinate-basis-vector-fields` was renamed
    to `coordinate-system->vector-basis`.

  - `sicmutils.calculus.form-field/coordinate-basis-oneform-fields` was renamed
    to `coordinate-system->oneform-basis`.

  - `sicmutils.calculus.manifold` gets a LOT of restructuring, and many new
    manifolds out of the box. Here's the full list of new functions:

    - `manifold-type`, `patch-names`, `coordinate-system-names`,
      `manifold-point?`, `typical-coords`, `typical-point`, `transfer-point`,
      `corresponding-velocities`
    - `zero-manifold-function`, `one-manifold-function`,
      `constant-manifold-function`

    And new manifolds and coordinate systems. Here's the full list of manifolds
    that are now present:

    - From the `Rn` family: `R1`, `R2`, `R3`, `R4`, `spacetime`
    - From `S2-type`: `S2`
    - From `Sn`: `S1`, `S2p`, `S3`
    - From `SO3-type`: `SO3`

    And coordinate systems, prefixed by their manifold in all cases:

    - `R1-rect`, `the-real-line` (alias for `R1-rect`)
    - `R2-rect`, `R2-polar`,
    - `R3-rect`, `R3-cyl`, `R3-spherical`,
    - `R4-rect`, `R4-cyl`,
    - `spacetime-rect`, `spacetime-sphere`

### Behavior changes, bug fixes

- #329 fixes a bug where the simplifier couldn't handle expressions like `(sqrt
  (literal-number 2))`, where literal numbers with no symbols were nested inside
  of symbolic expressions.

- #321 changes the default `TeX` rendering style for `down` tuples back to
  horizontal, undoing #283. @kloimhardt made a solid case that because `down`
  tuples represent row vectors, it's not helpful for building knowledge and
  intuition to only distinguish these with differently-shaped braces.
  Intuition-builders win!

- #320: `Operator` gains a new simplifier for its `name` field; the simplifier
  applies the associative rule to products and sums of operators, collapses
  (adjacent) products down into exponents, and removes instances of `identity`
  (the multiplicative identity for operators).

  `Operator` multiplication (function composition) is associative but NOT
  commutative, so the default simplifier is not appropriate.

  Before this change:

```clojure
sicmutils.env> (series/exp-series D)
#object[sicmutils.series.Series
  "(+ identity
      (* D identity)
      (* (/ 1 2) (* D (* D identity)))
      (* (/ 1 6) (* D (* D (* D identity)))) ...)"]
```

  After:

```clojure
sicmutils.env> (series/exp-series D)
#object[sicmutils.series.Series
  "(+ identity
      D
      (* (/ 1 2) (expt D 2))
      (* (/ 1 6) (expt D 3)) ...)"]
```

- #315: `g/log2` and `g/log10` on symbolic expressions now stay exact, instead
  of evaluating `(log 2)` or `(log 10)` and getting a non-simplifiable real
  number in the denominator:

```clojure
(g/log2 'x)
;;=> (/ (log x) (log 2))

(g/log10 'x)
;;=> (/ (log x) (log 10))
```

- #304:

  - implements `v/=` properly for sequences, `Differential`, `Complex`,
    `Structure` and `Matrix` instances

  - in `sicmutils.env`, `v/=` now overrides `clojure.core/=`. `v/=` should act
    identically to `clojure.core/=` everywhere; the difference is that its
    behavior is customizable, so we can make `Differential` instances equal to
    numbers, or complex numbers with a 0 imaginary part equal to real numbers
    with the same real part.

    `v/=` may not drop recursively down into, say, Clojure maps. Please open an
    issue if you find a case like this!

  - BIG CHANGE: `Literal` and `Structure` instances now KEEP their type under
    `g/simplify`. If you want to get the expression back out of its `Literal`
    wrapper, use `sicmutils.expression/expression-of`, also aliased into
    `sicmutils.env`.

    This means that you can no longer make comparisons like this:

```clojure
;; this worked before, and was used all over the tests (probably not in much
;; user code!)
(clojure.core/= '(* 3 x)
                (simplify (+ 'x 'x 'x)))
;;=> false
```

  Instead, use `v/=` (which is now aliased into `sicmutils.env`):

```clojure
;; `v/=` will do the right thing by unwrapping the literal expression on the
;; right:
(v/= '(+ x y) (+ 'x 'y))
;;=> true
```

- #207 fixes a bug where `sicmutils.function/compose` would fail when provided
  with no arguments. Now it appropriately returns `identity`.

- #310: `g/make-rectangular` and `g/make-polar` now return non-Complex numbers
  on the JVM if you pass `0` for the (respectively) imaginary or angle
  components. Previously this behavior only occurred on an integer 0; now it
  happens with 0.0 too, matching CLJS.

- #308 and #310: `->infix` now renders any symbol named as an upper and
  lowercase greek characters (`'alpha`, `'Phi` etc) as their proper unicode
  characters. `'ldots` renders to '...', and `'ell` renders to a pretty "ℓ",
  matching the TeX renderer.

## 0.16.0

> (If you have any questions about how to use any of the following, please ask us
> at our [Github Discussions](https://github.com/sicmutils/sicmutils/discussions)
> page!)

This release contains a few correctness fixes, a number of new
`sicmutils.generic` function implementations contributed by @pangloss, and a
large expansion of the namespaces available to SCI-hosted environments.

The themes of the release are:

- Many new functions and functionality for existing types
- Upgraded rendering for forms like nested partials
- Better and better documentation!
- Easier interop with interactive hosts via SCI

A major goal was to develop SICMUtils into an environment that could host all of
the exercises from the SICM textbook. We have many of those hosted at the
https://github.com/sicmutils/sicm-exercises repository, and they all work and
generate correctly rendered TeX!

The goals for the next release roll over from 0.15.0:

we'll focus on getting SICMUtils integrated with 2D and 3D rendering libraries
like [three.js](https://threejs.org), [babylon.js](https://www.babylonjs.com)
and [Quil](https://github.com/quil/quil). The long-term goal is for SICMUtils to
support the sort of workflow I described in ["The Dynamic
Notebook"](https://roadtoreality.substack.com/p/the-dynamic-notebook).

Out-of-the-box charting and animation primitives are missing and sorely needed.
Onward!

Detailed release notes:

### New Functions, Functionality

- #278 adds new generic `floor`, `ceiling`, `integer-part` and `fractional-part`
  generic functions, along with:

  - implementations for all types in the numeric tower - ratios, integers,
    reals, complex, and `Differential` (so derivatives of these functions work!)
  - symbolic expression implementations
  - symbolic implementations for `modulo` and `remainder`
  - new support for these four generics plus `modulo` and `remainder` in
    function compilation via `sicmutils.expression.compile` (#295)
  - rendering support by `->infix`, `->TeX`, `->Javascript` (#295)

  Thank you to @pangloss for this major contribution!

- division between two `Structure` instances `a` and `b` now (as of #297)
  returns a new structure instance `(/ a b)` that matches the contract `(= a (*
  b (/ a b)))`. Previously, the division would not necessarily contract with `b`
  to return `a`, resulting in problems with the double pendulum exercise of
  #296.

- #149 adds a `sicmutils.modint/modint?` predicate, and
  `sicmutils.modint/chinese-remainder`. The latter efficiently performs the
  [Chinese Remainder
  algorithm](https://en.wikipedia.org/wiki/Chinese_remainder_theorem) for
  solving systems of linear congruences. Available via
  `sicmutils.env/chinese-remainder`.

- `clojure.lang.Var` implements the `sicmutils.value/Value` protocol, allowing
  it to respond appropriately with its name to `v/freeze` (#298).

- Install `sicmutils.generic/{quotient,modulo,remainder,partial-derivative}`
  into `sicmutils.env` (#273). Thanks to @pangloss for pointing out that these
  were missing!

- #284 added:

  - new functions `sicmutils.mechanics.lagrange/acceleration-tuple` for creating
    the acceleration entry in a local tuple

  - `sicmutils.mechanics.lagrange/acceleration` for extracting the acceleration
    component of a local tuple

  - An upgraded `sicmutils.mechanics.lagrange/F->C` to handle local tuples of
    arbitrary length. This version of `F->C` is more general than the version
    from the textbook that was previously included.

  These are all aliased in `sicmutils.env`, along with a new `Γ-bar` alias for
  `sicmutils.mechanics.lagrange/Γ-bar`.

- #282 modifies the `sicmutils.value/freeze` implementation for Clojure vector
  to freeze vectors into the same representation as an `up` structure. This
  makes rendering these forms much more simple and matches the `scmutils`
  behavior.

- `sicmutils.structure.Structure` implements `clojure.lang.{Indexed, IReduce}`
  on the JVM, allowing it to act more like a vector (#282). (The CLJS
  implementation already did this.) `(vec (up 1 2 3))` now works correctly.

- `Series`, `PowerSeries` and `Operator` can hold metadata and respond properly
  to `meta` and `with-meta` (#265). `sicmutils.series/{->Series, ->PowerSeries}`
  and `sicmutils.operator/->Operator` all take a new arity for metadata.

### g/simplify changes

- `g/simplify` called with an argument `x` of type `Series`, `PowerSeries`,
  `Matrix`, `Operator`, `Complex` and `sicmutils.abstract.function/Function` now
  return an instance of type `x`, performing appropriate simplifications if
  possible. before #297 and #298, these operation would return bare symbols or
  sequences.

  A future release will make this change for `Structure` and `Literal` too, once
  #255 is resolved.

### Rendering, Docs

- #286 adds a batch of rules to `sicmutils.simplify.rules/canonicalize-partials`
  that act to gather up nested `partial` (derivative) applications into products
  and exponentiated partials. `->TeX` and `->infix` both produce better-looking
  forms with this change.

  This example shows how `g/simplify` can organize a nested application of many
  partial derivatives into a product:

```clojure
(let [f (literal-function 'f (-> (UP Real Real) Real))]
  (simplify
   (((partial 0)
     ((partial 1)
      ((partial 0) f))) (up 'x 'y))))
;;=> (((* (expt (partial 0) 2) (partial 1)) f) (up x y))
```

- #283 changes the default `TeX` rendering style for `down` tuples to vertical
  vs horizontal.

- Symbols like `'qprime` ending with `prime` or `primeprime` will render as `q'`
  or `q''` respectively in `TeX`, rather than the fully-spelled-out
  `\mathsf{qprime}` (#282).

- #280 adds a new `:equation` keyword argument to `sicmutils.render/->TeX`. If
  you pass a truthy value to `:equation`, the result will be wrapped in an
  equation environment. `:equation <string>` will insert a `\\label{<string>}`
  entry inside the equation environment.

    - `sicmutils.env/->tex-equation` is identical to `#(sicmutils.render/->TeX
      (g/simplify %) :equation true)`; If you pass a `:label` keyword argument
      to `->tex-equation` it will be forwarded to `->TeX`, creating the expected
      label entry.

- #279: Function aliases in `sicmutils.env` now properly mirror over docstrings
  and other `Var` metadata, thanks to
  [Potemkin](https://github.com/clj-commons/potemkin)'s `import-def`. This
  doesn't quite work in Clojurescript since we can't use `resolve` inside of a
  macro (special form!).

- Add a proper namespace to `demo.clj`, to make it easier to use outside of
  `lein repl` (#264).

### SCI Upgrades

- #289 adds many namespaces to `sicmutils.env.sci`:

  - `sicmutils.{complex,expression,modint,numsymb,polynomial,ratio,rational-function,util,value}`
  - `sicmutils.abstract.number`
  - `sicmutils.expression.analyze`
  - `sicmutils.numerical.elliptic`
  - `sicmutils.util.{aggregate,stream}`

  - #289 also introduces `sicmutils.function/*strict-arity-checks*` to allow the
    user to toggle whether or not to throw exceptions if the system thinks that
    arities are incompatible. It turns out that inside of an SCI environment,
    the usual tricks for detecting arities fail, causing errors in many
    expressions. To get around this, `*strict-arity-checks*` is FALSE by
    default.

### Behavior changes, bug fixes

- In JVM Clojure (as of #298), `sicmutils.expression.compile` defaults to
  `clojure.core/eval` to compile functions, while Clojurescript defaults to
  [SCI](https://github.com/borkdude/sci). The performance is much faster for
  numerical routines and worth the slightly different default behavior.

  To use to SCI compilation on the JVM, wrap your form in a binding:

  ```clojure
  (require '[sicmutils.expression.compile :as compile])

  (binding [compile/*mode* :sci]
    (my-compiler-triggering-function))
  ```

  To set the mode permanently, use `compile/set-compiler-mode!`:

  ```clojure
  (compile/set-compiler-mode! :sci)

  (my-compiler-triggering-function)
  ```

  The options allowed as of `0.16.0` are `:sci` and `:native`.

- #292 fixes a `StackOverflow` that would sometimes appear when comparing
  symbolic expressions to non-expressions. `(= (literal-number x) y)` now
  returns true if `(= x y)` (AND, in clj, if `y` is not a collection!), false
  otherwise. #255 is currently blocking pass-through equality with collections
  on the JVM. Thanks to @daslu for the report here!

- `sicmutils.modint/make` now verifies with a precondition that its two
  arguments are both `v/integral?` (#298). We need this constraint now that
  `g/modulo` is defined for more types.

- #285 fixes a bug that prevented `sin / cos` from simplifying into a `tan` in
  the numerator, and makes `seq:-` slightly more efficient (closing heisenbug
  #151).

## 0.15.0

> (If you have any questions about how to use any of the following, please ask us
> at our [Github Discussions](https://github.com/sicmutils/sicmutils/discussions)
> page!)

This release was focused on a small number of themes:

**Automatic differentiation**:

The goal for this cycle's automatic differentiation (AD) work was to expand the
set of functions and types that can play with AD. AD now works on functions that
return all Clojure sequences, maps, and vectors, in addition to SICMUtils types
like `Operator`, `Series`, `PowerSeries` and `Structure`. The system is now
fully extensible, so if you want to differentiate functions that return custom
records or Java collections, it's now no problem.

SICMUtils can now differentiate functions in Clojurescript that use comparison
operations like `<`, `=`, `<=` and friends. Clojure can't quite do this yet, but
you can differentiate through `v/compare` and `v/=` calls.

We can also differentiate functions that return other functions with no trouble;
only a few libraries can do this, and the behavior is subtle. Hold tight for
comprehensive docs describing this behavior.

New `Div`, `Grad`, `Curl` and `Lap` operators build on this foundation.

**SCI Integration**

To support safe execution inside of a browser-based Notebook or REPL
environment, SICMUtils now has full support for @borkdude's
[SCI](https://github.com/borkdude/sci), the Small Clojure Interpreter, via the
[sicmutils.sci](https://github.com/sicmutils/sicmutils/blob/master/src/sicmutils/env/sci.cljc)
namespace. Every function and macro in the library now works in SCI. (Thanks for
@borkdude and @mk for your help and contributions.

**Rendering**

@hcarvalhoalves made a number of contributions to the LaTeX and infix renderers;
`PowerSeries` and `Series` now render beautifully, as well as `=` and the
various inequality symbols. Expect a lot more action here as we move into more
browser-based notebook environments.

There's a lot more that went into this release; give the detailed notes below a
look for more details.

**What's coming next?**

The next release will focus on getting SICMUtils integrated with 2D and 3D
rendering libraries like [three.js](https://threejs.org),
[babylon.js](https://www.babylonjs.com) and
[Quil](https://github.com/quil/quil). The long-term goal is for SICMUtils to
support the sort of workflow I described in ["The Dynamic
Notebook"](https://roadtoreality.substack.com/p/the-dynamic-notebook). This will
require a big push on generic, pluggable representations for the various types
and expressions in the library.

Thanks again to @hcarvalhoalves and @mk for their contributions, and to @borkdude for
his help with SCI!

On to the detailed release notes:

### Automatic Differentiation

- New, literate `Differential` implementation lives at at
  `sicmutils.differential` (#221) (see [this
  page](https://samritchie.io/dual-numbers-and-automatic-differentiation/) for a
  readable version.) Notable changes to the original impl at
  `sicmutils.calculus.derivative` include:

  - We've changed our terminology from GJS's `finite-part`,
    `infinitesimal-part`, `make-x+dx` to the more modern `primal-part`,
    `tangent-part`, `bundle-element` that the Automatic Differentiation
    community has adopted. His comment is that he doesn't take terms from
    mathematics unless he's _sure_ that he's using it in the correct way; the
    safer way is to stick with his terms, but we go boldly forth with the
    masses.

  - A new `sicmutils.differential.IPerturbed` protocol makes it possible to
    extend the Automatic Differentiation (AD) system to be able to handle
    different Functor-shaped return values, like Java or JS lists and objects.
    See the [cljdoc page on Automatic
    Differentiation](https://cljdoc.org/d/sicmutils/sicmutils/CURRENT/doc/calculus/automatic-differentiation)
    for more detail.

    - #222 implements `d/IPerturbed` for Clojure maps, vectors and sequences;
      all are now valid return types for functions you pass to `D`.

    - #222 also implements `d/IPerturbed` for SICMUtils `Matrix`, `Structure`,
      `Series`, `PowerSeries` and `Operator`.

    - #223 implements `d/IPerturbed` for Clojure functions and multimethods,
      handling the attendant subtlety that fixes "Alexey's Amazing Bug".

  - `sicmutils.differential/{lift-1,lift-2,lift-n}` allow you to make custom
    operations differentiable, provided you can supply a derivative.

  - `Differential` implements `sicmutils.function/arity`, `IFn`, and can be
    applied to arguments if its coefficients are function values. `Differential`
    instances also `v/freeze` and `g/simplify` properly (by pushing these
    actions into their coefficients).

  - New `compare` and `equiv` implementations allow `Differential` instances to
    compare themselves with other objects using only their primal parts; this
    makes it possible to use functions like `<=`, `>`, `=` to do control flow
    during automatic differentiation. (Use `compare-full` and `eq` if you want
    to do full equality comparisons on primal and tangent components.)

  - related, `g/abs` is now implemented for `Differential` instances, making
    this function available in functions passed to `D`.

  - proper `numerical?`, `one?` and `identity?` implementations. The latter two
    only respond `true` if there are NO tangent components; This means that
    `one?` and `(= % 1)` will not agree.

  - The new implementation fixes a subtle bug with nested, higher order
    automatic differentiation - it's too subtle for the CHANGELOG, so please the
    "amazing" bug sections in `sicmutils.calculus.derivative-test` for proper
    exposition.

- #223 converts the implementation of `sicmutils.calculus.derivative/D` to use
  the new `Differential` type; this fixes "Alexey's Amazing Bug" and allows `D`
  to operate on higher order functions. For some function `f` that returns
  another function, `((D f) x)` will return a function that keeps `x` "alive"
  for the purposes of differentiation inside its body. See
  `sicmutils.calculus.derivative-test/amazing-bug` for an extended example.

- `sicmutils.generic/partial-derivative` gains a `Keyword` extension, so it can
  respond properly to `:name` and `:arity` calls (#221).

- `D` (or `sicmutils.generic/partial-derivative`) applied to a matrix of
  functions now takes the elementwise partials of every function in the matrix.
  (#218)

- #253 moves the derivative implementations (where relevant) onto the metadata
  of generic functions. You can access these by calling `(<generic-function>
  :dfdx)` or `(<generic-function> :dfdy)`, depending on whether the generic is
  unary or binary. #253 also changes the name of macro
  `sicmutils.generic/def-generic-function` to `sicmutils.generic/defgeneric`.

### Rendering

- `sicmutils.expression/Literal` instances now use `pr-str` to generate a string
  representation; this allows this type to wrap lazy-sequence expressions such
  as those returned from `g/simplify` (#259)

- `sicmutils.expression.render/->infix` and `sicmutils.expression.render/->TeX`
  now handle equality/inequality symbols (`=`, `>=`, `>`, ...) as infix (#257).

- `sicmutils.expression.render/*TeX-sans-serif-symbols*` binding to control if
  symbols longer than 1 char should have `\mathsf` applied (#258).

- `->infix`, `->TeX` and `->JavaScript` in `sicmutils.expression.render` can now
  accept unfrozen and unsimplified `Expression` instances (#241). This makes it
  a bit more convenient to use `->infix` and `->TeX` at the REPL, or in a
  Notebook environment. Additionally, the return values of renderers are always
  coerced to strings. (Previously, `(->infix 10)` would return a number
  directly.)

- `up` and `down` tuples from `sicmutils.structure` gain a proper `print-method`
  implementation (#229); these now render as `(up 1 2 3)` and `(down 1 2 3)`,
  instead of the former more verbose representation (when using `pr`.)

- `sicmutils.render/->infix` and `sicmutils.render/->TeX` will render `Series`
  and `PowerSeries` as an infinite sum (showing the first four terms).
  In the case of unnaplied `PowerSeries`, it will represent the unbound
  variable as `_` (#260).

### Performance Improvements

- `sicmutils.modint` gains more efficient implementations for `inverse`,
  `quotient`, `exact-divide` and `expt` on the JVM (#251).

### Comparison / Native Type Integration

- beefed up the Javascript numeric tower to allow objects like
  `sicmutils.differential/Differential`, `sicmutils.expression/Expression` and
  friends that WRAP numbers to compare properly using cljs-native `<`, `<=`,
  `=`, `>=` and `>` (#236)

- new `sicmutils.value/compare` function exposed in `sicmutils.env` returns a
  valid comparison bit between native numbers and numbers wrapped in
  `Differential` or `Expression` in both JVM Clojure and Clojurescript (#236).
  The behavior matches `clojure.core/compare` for all reals on the JVM; it
  doesn't in Clojurescript because native `compare` can't handle
  `goog.math.{Long,Integer}` or `js/BigInt`.

### Operator

- #219 introduces a number of changes to `Operator`'s behavior:

  - `Operator` is now a `deftype` (not a `defrecord`); the keyword lookup for
    its `:name`, `:arity`, `:context` and `:o` fields have been replaced by,
    respectively, `o/name`, `sicmutils.function/arity`, `o/context` and
    `o/procedure` functions. This change happened to allow `Operator` to
    implement protocols like `ILookup`.

  - Native `get` and `get-in` now act on `Operator`. Given an operator function
    `f`, `get` and `get-in` compose `#(get % k)`, or similar with `f`. This
    deferred action matches the effect of all sicmutils generics on functions.

  - Combining an operator and a non-operator via `+` and `-`, the non-operator
    was previously lifted into an operator that multiplied itself by the new
    operator's argument. As of #219, this "multiplication" uses the operator
    definition of multiplication - meaning, the new operator composes the
    non-operator with its argument. Where does this matter?

    Previously adding the non-operator `sicmutils.function/I` to the identity
    operator `I` would act like this:

    ```clojure
    (((g/+ o/identity f/I) f/I) 10)
    ;; => 110 == (+ 10 (* 10 10))
    ```

    Because `f/I` multiplied itself by its argument... resulting in `(* f/I f/I)
    == g/square`.

    After the change, you see this:

    ```clojure
    (((g/+ o/identity f/I) f/I) 10)
    ;; => 20
    ```

    because `f/I` composes with its argument.

  - `sicmutils.operator/identity-operator` has been renamed to
    `sicmutils.operator/identity`

  - `o/make-operator` now takes an explicit `context` map, instead of a
    multi-arity implementation with key-value pairs.

  - `Operator` now implements `g/negate`.

  - `g/cross-product` is no longer implemented for `Operator`. operators were
    introduced by GJS to act like "differential operators", can only add, negate
    and multiply (defined as composition). We will probably relax this in the
    future, and add more functions like `g/cross-product` that compose with the
    operator's output; but for now we're cleaning house, since this function
    isn't used anywhere.

  - In this same spirit, `Operator` instances can now only be divided by scalars
    (not functions anymore), reflecting the ring structure of a differential
    operator.

### Additions

- #224 adds new `Div`, `Grad`, `Curl` and `Lap` operators in
  `sicmutils.calculus.derivative` and installs them into `sicmutils.env`. #224
  also removes the `g/transpose` implementation for `Operator` instances, and
  exposes `sicmutils.calculus.derivative/taylor-series` to `sicmutils.env`.

- #222 adds `v/Value` implementations for Clojure sequences and maps. Maps and
  vectors implement `f/Arity` and return `[:between 1 2]. `zero?` and
  `zero-like` work on sequence entries and map values. Maps can specify their
  `v/kind` return value with a `:type` key, and some of the calculus
  implementations do already make use of this feature. `g/partial-derivative` on
  a Clojure Map passes through to its values.

- As of #232, `sicmutils.expression.compile/compile-univariate-fn` is now
  `compile-fn` (same change for the non-cached `compile-fn*` in the same
  namespace). The new implementation can compile arguments of any arity, not
  just arity == 1. The new version takes an arity parameter `n` that defaults to
  `(sicmutils.function/arity f)`.

- `sicmutils.function/arity` is now a protocol method, under the
  `sicmutils.function/IArity` protocol (#218). In addition to functions, `arity`
  now correctly responds to:

    - `sicmutils.matrix/Matrix`: calling `arity` on a matrix assumes that the
      matrix has function elements; the returned arity is the most general arity
      that all functions will respond to.
    - `sicmutils.operator/Operator`: returns the arity of the operator's wrapped
      function.
    - `sicmutils.series/Series`: `arity` on a `Series` assumes that the series
      contains functions as entries, and returns, conservatively, the arity of
      the first element of the series.
   - `sicmutils.series/PowerSeries`: `arity` returns `[:exactly 1]`, since
     `PowerSeries` are currently single variable.
   - vectors, and `sicmutils.structure/Structure`: `arity` on these collections
     assumes that the collection contains functions as entries, and returns the
     most general arity that is compatible with all of the function elements.

- New single-arity case for `sicmutils.structure/opposite` returns an identical
  structure with flipped orientation (#220). acts as `identity` for
  non-structures.

- Added missing `identity?`, `identity-like` for complex and rational numbers
  (#236)

- `sicmutils.env/ref` now accepts function and operators (#219). `(ref f 0 1)`,
  as an example, returns a new function `g` that acts like `f` but calls `(ref
  result 0 1)` on the result.

- The slightly more general `sicmutils.env/component` replaces
  `sicmutils.structure/component` in the `sicmutils.env` namespace (#219).
  `((component 0 1) x) == (ref x 0 1)`.

- New functions `sicmutils.function/{get,get-in}` added that act like the
  `clojure.core` versions; but given a function `f`, they compose `#(get % k)`,
  or similar with `f`. This deferred action matches the effect of all sicmutils
  generics on functions. (#218)

- `sicmutils.function/I` aliases `clojure.core/identity` (#218). #219 exposes
  `I` in `sicmutils.env`.

- `sicmutils.env.sci` contains an SCI context and namespace mapping sufficient
  to evaluate all of sicmutils, macros and all, inside of an
  [SCI](https://github.com/borkdude/sci) environment (#216). Huge thanks to
  @borkdude for support and @mk for implementing this!

- `sicmutils.numerical.elliptic` gains a full complement of elliptic integral
  utilities (#211):

  - Carlson symmetric forms of the elliptic integrals: `carlson-rd`,
    `carlson-rc`, `carlson-rj` (`carlson-rf` was already present)
  - Legendre elliptic integrals of the second and third forms, as the two-arity
    forms of `elliptic-e` and `elliptic-pi` (`elliptic-f` already existed)
  - the complete elliptic integrals via `elliptic-k` (first kind) and the
    single-arity forms of `elliptic-e` and `elliptic-pi`
  - `k-and-deriv` returns a pair of the complete elliptical integral of the first form,
    `elliptic-k`, and its derivative with respect to `k`.
  - `jacobi-elliptic-functions` ported from `scmutils` and Press's Numerical
    Recipes

### Fixes / Misc

- The operator returned by `sicmutils.calculus.derivative/partial` now has a
  proper name field like `(partial 0)`, instead of `:partial-derivative` (#223).

- #223 fixes a problem where `(operator * structure)` would return a structure
  of operators instead of an operator that closed over the multiplication.
  `::s/structure` is now properly a `::o/co-operator`, matching its status as a
  `::f/cofunction`.

- Fix a bug where `f/arity` would throw an exception with multiple-arity
  functions on the JVM (#240). It now responds properly with `[:between
  min-arity max-arity]`, or `[:at-least n]` if there is a variadic case too.

- #238 converts `sicmutils.abstract.function/Function` from a `defrecord` to a
  `deftype`, fixing a subtle bug where (empty f) was getting called in a nested
  derivative test.

- fixed bug with `g/dimension` for row and column matrices (#214). previously
  they returned `1` in both cases; now they return the total number of entries.

- #253 adds proper `:arglists` metadata for all generic functions.

## 0.14.0

- After the work below, `v/nullity?` renamed to `v/zero?`, and `v/unity?`
  renamed to `v/one?`
  ([#180](https://github.com/sicmutils/sicmutils/pull/180)). This
  affects the names listed in the CHANGELOG entries below.

### Miscellaneous

- expose `bootstrap-repl!` to Clojurescript, so that this is available in
  self-hosted CLJS (https://github.com/sicmutils/sicmutils/pull/157)

- modified `infix.cljc` to wrap forms in `displaystyle` and add proper carriage
  returns inside structures
  (https://github.com/sicmutils/sicmutils/pull/157)

- add `multidimensional-minimize` to the `sicmutils.env` namespace
  (https://github.com/sicmutils/sicmutils/pull/157)

- add more `sqrt` simplification rules to allow square roots to cancel out
  across a division boundary, with or without products in the numerator and
  denominator (https://github.com/sicmutils/sicmutils/pull/160)

- fix NPE bug that appears in nelder-mead, when callback isn't supplied
  (https://github.com/sicmutils/sicmutils/pull/162)

- Add `sqrt-expand` and `sqrt-contract`, to allow simplifications to push inside
  of square roots (https://github.com/sicmutils/sicmutils/pull/163)

- speed up power series multiplication by skipping work when either head term is
  zero (https://github.com/sicmutils/sicmutils/pull/166)

- File moves:
  - `sicmutils.polynomial-gcd`    => `sicmutils.polynomial.gcd`
  - `sicmutils.polynomial-factor` => `sicmutils.polynomial.factor`
  - `sicmutils.rules`             => `sicmutils.simplify.rules`
  - `sicmutils.analyze`           => `sicmutils.expression.analyze`
  - `sicmutils.infix`             => `sicmutils.expression.render`
  - `sicmutils.numerical.compile` => `sicmutils.expression.compile`

- `sicmutils.env/one?` now exposes/aliases `sicmutils.value/unity?`
  [#154](https://github.com/sicmutils/sicmutils/pull/154)

- Fixed [#93](https://github.com/sicmutils/sicmutils/issues/93) by
  adding an explicit `g/invert` implementation for polynomials in the rational
  fn namespace. The fix lives in
  [#169](https://github.com/sicmutils/sicmutils/pull/169).

- added `sicmutils.value/sqrt-machine-epsilon`
  ([#170](https://github.com/sicmutils/sicmutils/pull/170))

- fixed issues in `function.cljc` and `operator.cljc` where the Clojurescript
  `IFn` `-invoke` arguments shadowed either the `this` operator, or some
  parameter name in the deftype
  ([#169](https://github.com/sicmutils/sicmutils/pull/169))

- `g/sqrt` now maintains precision with Clojurescript's rational numbers.
  `(g/sqrt #sicm/ratio 9/4)` for example returns `#sicm/ratio 3/2`.
  ([#168](https://github.com/sicmutils/sicmutils/pull/168))

- `g/determinant` and `g/transpose` now act as identity for everything in the
  numeric tower, plus symbolic expressions
  ([#168](https://github.com/sicmutils/sicmutils/pull/168))

- `sicmutils.expression.Expression` is now `sicmutils.expression.Literal`; it
  has a new `meta` field, and is a `deftype` instead of a `defrecord`.
  ([#168](https://github.com/sicmutils/sicmutils/pull/168))
  - To get the internal expression, use `x/expression-of` instead of
    `:expression`.
  - to access the `type` field, use `x/literal-type` instead of `:type`

- 2-arity `g/atan`, `g/cross-product` and `g/gcd` now work for functions
  ([#168](https://github.com/sicmutils/sicmutils/pull/168))

- `Literal` now responds appropriately to `v/unity?` and `v/nullity?` if it
  wraps a numerical "0" or "1". `v/exact?` now returns true if the literal wraps
  an exact number ([#168](https://github.com/sicmutils/sicmutils/pull/168))

- `x/variables-in` now works with wrapped expressions; no more need to
  explicitly unwrap
  ([#168](https://github.com/sicmutils/sicmutils/pull/168))

- `x/walk-expression` renamed `x/evaluate`
  ([#168](https://github.com/sicmutils/sicmutils/pull/168))

- The new `x/substitute` performs substitutions on an _unwrapped_ expression
  ([#168](https://github.com/sicmutils/sicmutils/pull/168))

-  `x/compare` returns a comparator that works with unwrapped symbolic
   expression trees
   ([#168](https://github.com/sicmutils/sicmutils/pull/168)). The rules
   are that that types have the following ordering:
  - empty sequence is < anything (except another empty seq)
  - real < symbol < string < sequence
  - sequences compare element-by-element
  - Any types NOT in this list compare using hashes

- `g/transpose` now works properly for functions that act as linear maps. The
  defining relation is:

```clojure
(= (((transpose f) g) 'x)
   (g (f x)))
```

- added `g/determinant` implementation to functions
  ([#171](https://github.com/sicmutils/sicmutils/pull/171))

- Moved all `literal-function` machinery and definitions to
  `sicmutils.abstract.function`
  ([#171](https://github.com/sicmutils/sicmutils/pull/171)).
  `sicmutils.function` now contains only the generic method implementations for
  clojure functions and multimethods.

- Switched inheritance order for functions;
  `:sicmutils.abstract.function/function` (used to be
  `:sicmutils.function/function`) now inherits from `::v/function` instead of
  the other way around.
  ([#171](https://github.com/sicmutils/sicmutils/pull/171))

- Enhanced the `g/simplify` behavior for core functions that overlap with
  generic functions (`+`, `-`, `*`, `/`, `mod`, `quot`, `rem`, `neg?`). These
  now freeze to the same symbols as their generic counterparts.
  ([#173](https://github.com/sicmutils/sicmutils/pull/173))

- Add support for the hyperbolic trig functions `sinh`, `cosh`, `tanh`, `atanh`,
  `asinh` and `acosh` to `sicmutils.expression.render/->Javascript`.
  ([#174](https://github.com/sicmutils/sicmutils/pull/174))

- Add support for the hyperbolic trig functions `atanh`, `asinh` and `acosh` to
  `sicmutils.expression.compile`.
  ([#175](https://github.com/sicmutils/sicmutils/pull/175))

- `matrix.cljc` gains `m/nth-col` and `m/diagonal`
  ([#178](https://github.com/sicmutils/sicmutils/pull/178) introduces:)

- As of [#178](https://github.com/sicmutils/sicmutils/pull/178)
  introduces:, we have three new kinds for matrices. Square matrices return
  `::m/square-matrix`, and columns and rows return `::m/column-matrix` and
  `::row-matrix` respectively. These all derive from `::m/matrix`. This makes it
  easier to register methods or test specifically for these cases. We've also
  added `m/column?` and `m/row?` predicates to check for these cases.

- [#185](https://github.com/sicmutils/sicmutils/pull/185) specializes
  all matrix operations that return power series (trig operations and `g/exp` to
  `::square-matrix`).

- [#184](https://github.com/sicmutils/sicmutils/pull/184) modifies
  `v/exact?` on functions; `((v/exact? f) x) == (v/exact? (f x))` now, instead
  of false as before. `literal-function` forms now have a correct `v/one-like`
  implementation.

- clojure Vars now respond to function algebra
  ([#184](https://github.com/sicmutils/sicmutils/pull/184)). All
  functions implement `g/negative?`, `g/abs`, `g/quotient`, `g/remainder`,
  `g/modulo`, `g/dimension` and `g/exact-divide`, responding to the appropriate
  arities.

- `sicmutils.complex/complex` can now take any real type in its constructor, vs
  only numbers
  ([#184](https://github.com/sicmutils/sicmutils/pull/184)).

- `modint` instances now implement `v/freeze?`: `(sicmutils.modint/make 1 2)`
  freezes to that `(modint 1 2)`.
  ([#185](https://github.com/sicmutils/sicmutils/pull/185)).

- `v/eq` renamed to `v/=`.
  ([#186](https://github.com/sicmutils/sicmutils/pull/186)).

- `v/zero-like` on matrices now fills entries with appropriate `v/zero-like`
  versions of their existing types
  ([#188](https://github.com/sicmutils/sicmutils/pull/188))

- `v/Value` gains `identity-like` and `identity`
  ([#188](https://github.com/sicmutils/sicmutils/pull/188)). These are
  aliased into `sicmutils.env`. Implementations are installed on:

  - all numeric types, symbolic expressions, `Differential` (they return 1 of the appropriate type)
  - native and abstract functions, vars (they return an identity function)
  - operators (return an identity operator, same as `one-like`)
  - matrices (identity matrix, only works with `::m/square-matrix`)
  - `Polynomial` (only works on monomials for now, returns an identity polynomial)
  - `RationalFunction` (returns the identity poly divided by unit poly, so only
    works on monomials by extension)
  - `ModInt` (returns the same as `one-like`)
  - `Series` and `PowerSeries` (returns `[0 1 0 0 0 0...]`). This is slightly
    suspect in the case of `Series`, since `Series`, unlike `PowerSeries`, are
    general infinite sequences and not necessarily interpreted as polynomials.
    This decision follows `scmutils` convention.

- `sicmutils.complex/I` aliases `i`
  ([#189](https://github.com/sicmutils/sicmutils/pull/189))

- `matrix.cljc` has a new `by-cols` (analogous to `m/by-rows`), and `row` to
  generate a row matrix (analagous to `column`).
  [#197](https://github.com/sicmutils/sicmutils/pull/197) Also in
  `matrix.cljc`:

  - `num-rows`, `num-cols` access the row or column number without inspecting
    the deftype variables directly
  - `fmap-indexed`, like `fmap` but receives `i` and `j` indices as second and
    third arguments.
  -
  - `with-substituted-row`, for swapping out a single row in a matrix
  - `submatrix` generates a submatrix from low and high row and cols
  - `matrix-some` renamed to `some`: make sure to use a namespace prefix to
    avoid clashing with `clojure.core/some`.
  - new-matrix constructor `by-cols` (analogous to `by-rows`, takes a sequence
    of columns)
  - `row` constructor takes a sequence of values and returns a row matrix.
  - `by-rows*`, `by-cols*`, `row*` and `column*` are non-variadic versions of
    those functions. If you already have a sequence of rows, columns or
    elements, prefer these.
  - `up->row-matrix` => `down->row-matrix` and `row-matrix->up` =>
    `row-matrix->down`. A row is analogous to a `down`, so we make a change to
    reflect this.
  - `g/cross-product` between two `down` structures now returns a `down`.
  - `make-zero` generates a zero-valued matrix of the supplied dimensions.
  - `make-diagonal` generates a diagonal matrix containing the values of the
    supplied sequence.
  - `m/identity-like` returns an identity matrix (given a square matrix) with
    entries of identical type, but set appropriately to zero or one. This is
    installed as `v/one-like` and `v/identity-like`.
  - `v/identity?` now returns true for identity matrices, false otherwise.
    `v/one?` returns `false` for identity matrices! If it didn't, `(* 2 (I 10))`
    would return `2`, since `one?` signals multiplicative identity.

- `sicmutils.structure/up` and `sicmutils.structure/down` now have analogous
  `s/up*` and `s/down*` functions. These behave identically, but are
  non-variadic. If you already have a sequence you'd like to transform, prefer
  these ([#197](https://github.com/sicmutils/sicmutils/pull/197)).

- `sicmutils.value/kind-predicate` takes some item and returns a predicate that
  returns true if its argument has the same type (or inherits from it)
  ([#197](https://github.com/sicmutils/sicmutils/pull/197)).

- `sicmutils.function/arg-shift` and `sicmutils.function/arg-scale` take
  functions and return new functions that shift and scale their arguments
  (respectively) by the originally supplied shifts
  ([#197](https://github.com/sicmutils/sicmutils/pull/197)).

- `sicmutils.generic/factorial` computes the factorial of the supplied integer
  `n`.
  ([#197](https://github.com/sicmutils/sicmutils/pull/197)).

- Many new functions and constants exposed in `sicmutils.env` via
  [#197](https://github.com/sicmutils/sicmutils/pull/197):

  - `-pi` joins `pi` as a constant
  - `s:generate`, `m:generate`, `vector:generate` to generate matrices,
    structures and vectors
  - `constant-series`, from `series/constant`
  - `seq:print` and `seq:pprint`
  - `matrix-by-cols`, `row-matrix`, `v:make-basis-unit`
  - aliases for `sicmutils.function`'s `arity`, `arg-shift`, `arg-scale`
  - `dimension`, `factorial` aliased from `sicmutils.generic`
  - `derivative` aliased from `sicmutils.calculus.derivative`
  - `submatrix`, `up->column-matrix`, `down->row-matrix`,
    `row-matrix->{down,vector}`, `column-matrix->{up,vector}` aliased from
    `sicmutils.matrix`
  - `D-numeric` from `sicmutils.numerical.derivative`
  - `brent-min`, `brent-max`, `golden-section-min`, `golden-section-max`
  - `nelder-mead`
  - `sum` from `sicmutils.util.aggregate
  - `kind-predicate` from `sicmutils.value`

- Structures and matrices both gain the ability to do native `get-in`,
  `assoc-in` and `empty`. These work as expected, like a potentially nested
  vector. ([#193](https://github.com/sicmutils/sicmutils/pull/193))

- `matrix.cljc` gains `up->row-matrix`, `up->column-matrix`, `row-matrix->up`,
  `column-matrix->up`
  ([#193](https://github.com/sicmutils/sicmutils/pull/193))

- `structure.cljc` gains many features in
  ([#193](https://github.com/sicmutils/sicmutils/pull/193)):

  - `kronecker` and `basis-unit` for generating potentially infinite basis
    sequences
  - the ability to conj new items onto a structure: `(conj (up 1 2) 3) => (up 1
    2 3)`
  - The structure-preserving `map-chain` takes a 2-arg function and presents it
    with each element of a deeply nested structure, along with a vector of its
    "chain", the path into its location. The fn's return becomes the new item at
    that location.
  - `structure->prototype` generates a same-shape structure as its argument,
    with symbolic entries that display their location (preserving orientation).
  - `typical-object` returns a structure of the same shape and orientation as
    `s`, generated by substituting gensymmed symbols in for each entry.
  - `compatible-zero` returns a structure compatible for multiplication with `s`
    down to 0.
  - `transpose-outer` returns a new structure with the same orientation as the
    first element of `s`, filled with elements of the same orientation as `s`.
    Each element is generating by taking the first element of each entry in `s`,
    the the second, etc... In that sense this is similar to a traditional matrix
    transpose.
  - `dot-product` takes the dot product of two structures. They must be the same
    top-level orientation and dimension; beyond that, their entries are
    pairwise-multiplied and summed.
  - `inner-product` is the same, but the left structure is conjugated first.
  - `outer-product` now works multiple levels deep.
  - `vector-outer-product` and `vector-inner-product` are similar, but only
    enforce the top-level length; all internal structures are NOT flattened and
    must be compatible for `g/*`.
  - `compatible-for-contraction?` now searches recursively down into a
    structure; previously it only checked the top level.
  - The new `*allow-incompatible-multiplication*` dynamic variable is set to
    `true` by default. Set it false to force a setting where, when you multiply
    structures, they must be:
    - opposite orientation
    - every element of the right entry must be compatible for contraction with
      the left
  - structure multiplication with scalars, etc now respects ordering, just in
    case any multiplication is not commutative.
  - `sicmutils.generators` now holds generators for `up`, `down`, and
    `structure` generators; these produce potentially deeply nested structures.
    `up1`, `down1` and `structure1` generate only one level deep. Mix and match!
    See `structure_test.cljc` for many examples of how to use these.

### Literals

- `literal-matrix` fn generates a symbolic matrix
  (https://github.com/sicmutils/sicmutils/pull/169)
- `literal`, `literal-up` and `literal-down` generate symbolic structures
  (https://github.com/sicmutils/sicmutils/pull/169)

### Numeric Tower Adjustments

This release (courtesy of
[#168](https://github.com/sicmutils/sicmutils/pull/168)) brings
the numeric tower in line with the scmutils tower. Prior to this release, all
numbers, including complex, descended from `::x/numerical-expression`. Symbolic
expressions _also_ derived from this type! The problem this causes is that all
of generic implementations for the number types default to the symbolic
functions.

If I don't specify a `g/sec` method for numbers, for example, then `(g/sec 12)`
returns a symbolic `(/ 1 (cos 12))`, instead of actually evaluating the
expression.

The fix comes from these changes:

- `::v/number` now means, "the numeric tower ascending from integer -> rational
  -> real -> complex numbers. All of these types now respond `true` to
  `v/number?` (prior to this release, Complex numbers did NOT!)

- `::v/real` now means, "anything in the numeric tower except Complex". These
  all respond true to `v/real?`

- `::x/numeric-expression` has changed to `::x/numeric`, and now means "anything
  that responds to `::"v/number`, plus symbolic expressions, which now clearly
  _represent_ any number in the numeric tower. Query for these with `v/scalar?`

I can now make some comments that clear up my former misunderstandings:

- The `sicmutils.abstract.number` (I'll call this `an` here) namespace is
  responsible for installing generic implementations of all numeric methods for
  symbolic expressions and "literal numbers".

- the `an/literal-number` constructor promotes a number, symbol or symbolic
  expression up to `:xx/numeric`, which means that any operation you perform on
  it will pass it through the symbolic expressions defined in
  `sicmutils.numsymb`. A few notes on these expressions:

  - They will try to preserve exactness, but if they can't - ie, if you do
    something like `(cos (an/literal-number 2.2))` - the system will return
    `-.588`. If you call `(cos (an/literal-number 2))`, you'll get the
    expression `(cos 2)`, preserving exactness.

  - Symbols are automatically interpreted as "literal numbers".

  - The only ways to make a proper symbolic expression that works with the
    generics are:

    - Use the explicit `an/literal-number` constructor
    - pass a symbol to any generic arithmetic function
    - perform any unary or binary arithmetic operation on an existing symbolic
      expression.

  - `an/abstract-number?` returns true for symbolic expressions, anything
    wrapped in `literal-number` or symbols.

  - `literal-number?` only returns true for explicitly wrapped things and
    symbolic expressions, not symbols.

  - use `v/real?`, `v/number?` and `v/scalar?` to query the numeric tower.


- If you want to compare literal numbers and an expression like
  `(an/literal-number 12)`, use `v/=`. In Clojurescript, this will work with
  the built in `=` as well, since equality is implemented with a protocol that
  we can extend. For example:

```clojure
(v/= 12 (literal-number 12))
;;=> true

(= 12 (literal-number 12))
;; true in cljs, false in clj
```

If you keep the literal on the left side of `=`, this will work in both systems,
since we've overridden the `=` implementation for literals:

```clojure
(= (literal-number 12) 12)
;;=> true in both languages
```

This paves the way for the other abstract types that exist in `scmutils`, like
matrices, up and down tuples.

### New Generic Functions

This release brings us closer to the interface provided by `scmutils`.

PR [#193](https://github.com/sicmutils/sicmutils/pull/193) brings:

- `g/dot-product`, for scalars, differentials, structures, functions and
  row/column matrices
- `g/inner-product` for scalars, structures, functions and row/column matrices
- `g/outer-product` for functions, structures of length 3 and matrices, between
  a row and a column only
- `g/cross-product` now works for row/column matrices in addition to structures
  (and functions that accept these)

PR https://github.com/sicmutils/sicmutils/pull/169 brings:

- `g/exp2`, `g/exp10` for exponents with base 2 and 10
- `g/log2`, for base 2 logarithms
- `g/log10` for base 10 logs
- `g/gcd` and `g/lcm` are now exposed in `sicmutils.env`

[#178](https://github.com/sicmutils/sicmutils/pull/178) introduces:

- `g/dimension` for scalars (always 1), structures and matrices (square, column
  and row)
- `g/trace` returns the trace for square matrices and square structures

We now expose the following additional trigonometric functions in
`sicmutils.generic` (courtesy of
https://github.com/sicmutils/sicmutils/pull/154):

- `cosh`: hyperbolic cosine
- `sinh`: hyperbolic sine
- `tanh`: hyperbolic tangent, ie sinh/cosh
- `sech`: hyperbolic secant, ie 1/cosh
- `csch`: hyperbolic secant, ie 1/sinh
- `acosh`: inverse hyperbolic cosine, ie, `(= x (cosh (acosh x)))`
- `asinh`: inverse hyperbolic sine, ie, `(= x (sinh (asinh x)))`
- `atanh`: inverse hyperbolic tangent, ie, `(= x (tanh (atanh x)))`

These three methods existed in `sicmutils.env`, but not as extensible generics.
Now they're fully extensible:

- `cot`: cotangent, ie 1/tan
- `sec`: secant, ie 1/cos
- `csc`: cosecant, ie 1/sin

These all work with:

- real and complex numbers
- power series (missing a few implementations, operators and matrices are
  missing the same ones for this reason)
- matrices (square matrices return their power series expansions)
- operators (power series expansion of the operator)
- functions (where they create composition)
- symbolic expressions
- Derivatives and dual numbers! The new functions all work with `D`, the
  forward-mode automatic differentiation operator.

Additionally, four methods that lived in `sicmutils.generic` are now exposed as
generics:

- `real-part`
- `imag-part`
- `angle`
- `conjugate`

These now work on:

- _all_ numeric types, including symbolic expressions.
- functions
- structures (only `magnitude` and `conjugate`)
  - `magnitude` formerly didn't handle structures containing complex numbers by
    taking a proper inner product. This is fixed as of
    [#168](https://github.com/sicmutils/sicmutils/pull/168)

- PR [#189](https://github.com/sicmutils/sicmutils/pull/189) introduces:

  - `g/make-rectangular`, (build a complex number from real and imaginary parts)
  - `g/make-polar` (build a complex number from radius and angle)
  - note that these work with real numbers, symbolic numbers, functions and any
    combination of these.

These work with functions, real numbers and symbolic expressions (and any mix of
the three).

## 0.13.0

The main announcement for this release is _Clojurescript Support!_. Implementing
this resulted in a few upgrades along the way:

- more powerful numerics, specifically `definite-integral` and native
  minimization routines
- a generic numeric tower for Clojurescript
- Many more tests! The test coverage was great before, and it's stayed high as
  we've added new implementations.
- added explicit code coverage metrics via Codecov: [![Codecov branch](https://img.shields.io/codecov/c/github/littleredcomputer/sicmutils/master.svg?maxAge=3600)](https://codecov.io/github/littleredcomputer/sicmutils)

Here are more explicit details on the release.

### Misc

`generic.cljc` now includes a default implementation of:

- `expt` given a valid `mul`
- default `sub`, given a valid `add` and `negate`
- default `div`, given a valid `mul` and `invert`
- `Expression` and `Operator` both have better `print-method` implementations,
  so the repl experience feels more like `scmutils`
- `Operator` now has an `expn` method, which acts like `g/exp` on an operator
  but expands each term in order `n`.
- many, many more tests!

### Clojurescript Support

Full conversion of SICMUtils to Clojurescript. All functionality from v0.12.1
now works in both Clojure and Clojurescript!

Most of the conversion was straightforward. The major missing piece was a
numeric tower implementation for Clojurescript (complex numbers, ratios) that
bring it up to parity with Clojure:

- Add the `bigfraction` implementation from
  [fraction.js](https://www.npmjs.com/package/fraction.js) sicmutils.ratio for
  cross-platform ratio support (#99)
- Adds CLJS complex number support through [complex.js](https://github.com/infusion/Complex.js) (#41)
- `js/BigInt`, `goog.math.Long` and `goog.math.Integer` implementations round
  out the numeric tower (#45)

### Numerical Routines

The numerical routines in SICMUtils depend heavily on Apache Commons, which of
course only exists in Java. We had to implement much of the numerics code in
native Clojure. It's fast, efficient and functional. Give it a read if you're
curious about how these algorithms work.

- New, native minimization routines have replaced the Apache Commons implementations:

  - **Univariate Minimizers**
    - Port scipy's auto-bracketing + scmutils version (#104)
    - Port golden section search from scipy (#105)
    - Implement Brent's method for fn minimization in native clj (#106)

  - **Multivariate**
    - pure Clojure implementation of Nelder-Mead (#102)

- Native `definite-integral` numerics implementation, written as a series of
  computational essays:

  - **Basics**:
    - [Riemann Sums](https://github.com/littleredcomputer/sicmutils/blob/master/src/sicmutils/numerical/quadrature/riemann.cljc), all the way up through efficient, incremental, "accelerated" versions of these easy-to-understand methods:
    - [Midpoint method](https://github.com/littleredcomputer/sicmutils/blob/master/src/sicmutils/numerical/quadrature/midpoint.cljc), same development but shorter since it reuses functional abstractions. Also incremental, efficient, accelerated
    - [Trapezoid Method](https://github.com/littleredcomputer/sicmutils/blob/master/src/sicmutils/numerical/quadrature/trapezoid.cljc), same idea but for closed intervals.

  - **Sequence Acceleration / Extrapolation Methods**
    - [Polynomial interpolation](https://github.com/littleredcomputer/sicmutils/blob/master/src/sicmutils/polynomial/interpolate.cljc): the general thing that "richardson extrapolation" is doing below. Historically cool and used to accelerate arbitrary integration sequences
    - [Rational Function extrapolation](https://github.com/littleredcomputer/sicmutils/blob/master/src/sicmutils/rational_function/interpolate.cljc): used in bulirsch-stoer integration and ODE solving.
    - "[Richardson extrapolation](https://github.com/littleredcomputer/sicmutils/blob/master/src/sicmutils/polynomial/richardson.cljc)" is a special case, where we get more efficient by assuming that the x values for the polynomial interpolation go 1, 1/2, 1/4... and that we're extrapolating to 0.

  - **Higher-order Calculus:**
    - [Numerical derivatives](https://github.com/littleredcomputer/sicmutils/blob/master/src/sicmutils/numerical/derivative.cljc): derivatives using three kinds of central difference formulas... accelerated using Richardson extrapolation, with a nice technique for guarding against underflow.
    - [Simpson's Method](https://github.com/littleredcomputer/sicmutils/blob/master/src/sicmutils/numerical/quadrature/simpson.cljc)... fit a parabola to every slice. OR, "accelerate" the trapezoid method with one step of Richarsdson extrapolation!
    - [Simpson's 3/8 Method](https://github.com/littleredcomputer/sicmutils/blob/master/src/sicmutils/numerical/quadrature/simpson38.cljc): Same idea, but accelerate a sequence that triples its slices every iteration.
    - [Boole's Rule](https://github.com/littleredcomputer/sicmutils/blob/master/src/sicmutils/numerical/quadrature/boole.cljc): trapezoid method plus two steps of Richardson extrapolation. (Are you starting to see the pattern??)
    - [Romberg Integration](https://github.com/littleredcomputer/sicmutils/blob/master/src/sicmutils/numerical/quadrature/romberg.cljc): midpoint OR trapezoid, with as many steps of Richardson extrapolation as we can take!
    - [Milne's Rule](https://github.com/littleredcomputer/sicmutils/blob/master/src/sicmutils/numerical/quadrature/milne.cljc), MIDPOINT method, one step of extrapolation!
    - [Bulirsch-Stoer integration](https://github.com/littleredcomputer/sicmutils/blob/master/src/sicmutils/numerical/quadrature/bulirsch_stoer.cljc)... midpoint or trapezoid, with rational function extrapolation, as many steps as we can handle AND some custom step sizes.

  - **Combinators**:
    - [Variable Substitutions](https://github.com/littleredcomputer/sicmutils/blob/master/src/sicmutils/numerical/quadrature/substitute.cljc): implemented as functional wrappers that take an integrator and return a modified integrator.
    - [Improper Integrals](https://github.com/littleredcomputer/sicmutils/blob/master/src/sicmutils/numerical/quadrature/infinite.cljc): a template for a combinator that enables infinite endpoints on any integrator, using variable substitution on an appropriate, tunable range.
    - [Adaptive Integration](https://github.com/littleredcomputer/sicmutils/blob/master/src/sicmutils/numerical/quadrature/adaptive.cljc): a combinator that turns any of the integrators above into an "adaptive" integrator that's able to focus in on difficult regions.
  - And finally, "[Numerical Quadrature](https://github.com/littleredcomputer/sicmutils/blob/master/src/sicmutils/numerical/quadrature.cljc)", the namespace/essay that ties it all together.

- `sicmutils.numerical.compile` uses [SCI](https://github.com/borkdude/sci), the
  Small Clojure Interpreter, to generate compiled numerical code (#133)

- Implemented ODE solving using @littleredcomputer's
  [odex-js](https://github.com/littleredcomputer/odex-js) library (#135)

### Reader Literals

[data_readers.cljc](https://github.com/littleredcomputer/sicmutils/blob/master/src/data_readers.cljc)
provides 3 new data reader literals:

- `#sicm/ratio`

Use this with a ratio literal, like `#sicm/ratio 1/2`, or with a string like
`#sicm/ratio "1/4"`. If the denominator is `1` this literal will return a
`js/BigInt` in Clojurescript, or a Long in Clojure.

- `#sicm/bigint`

Use with a number literal, like, `#sicm/bigint 10`, or a string like
`#sicm/bigint "10000012"` to generate a `js/BigInt` in Clojurescript, or a
`clojure.lang.BigInt` in Clojure.

- `#sicm/complex`

Currently this only works with a string like `#sicm/complex "1 + 2i"`. In the
future it might work with a pair of `(real, complex)`, like:

    #sicm/complex [1 2]

### Power Serious, Power Serious

The Power Series implementation in `series.cljc` received an overhaul. The
implementation now follows Doug McIlroy's beautiful paper, ["Power Series, Power
Serious"](http://citeseerx.ist.psu.edu/viewdoc/download?doi=10.1.1.333.3156&rep=rep1&type=pdf).
Doug also has a 10-line version in Haskell on [his
website](https://www.cs.dartmouth.edu/~doug/powser.html).

The API now offers two types:

 - `Series`, which represents a generic infinite series of arbitrary values, and
 - `PowerSeries`, a series that represents a power series in a single
   variable; in other words, a series where the nth entry is interpreted as
   the coefficient of $x^n$:

    $$[a b c d ...] == $a + bx + cx^2 + dx^3 + ...$$

`series/series?` responds true to both. `series/power-series?` only responds
true to a `PowerSeries`.

To turn a `PowerSeries` into a `Series`, call it as a function with a single
argument, or pass the series and one argument to `series/value` to evaluate the
series using the above equation.

To turn a `Series` into a `PowerSeries`, call `series/->function`. None of the
functions discussed below can mix series types; you'll have to do the conversion
explicitly.

Each type supports the following generic operations:

- `*`, `+`, `-`, `/` between series and non-series
- `g/negate`, `g/invert`, `g/sqrt`, `g/expt` work as expected.
- `g/add` between series and non-series

`PowerSeries` additionally supports:

- `g/exp`, `g/cos`, `g/sin`, `g/asin`, `g/tan`
- `g/partial-derivative`, so `PowerSeries` works well with `D`

Each of these acts as function composition for the single variable function that
the `PowerSeries` represents. If `s` is a `PowerSeries` that applies as `(s x)`,
`(g/exp s)` returns a series that represents `(g/exp (s x))`.

There are many more new methods (see the namespace for full documentation):

- `starting-with` renamed to `series`
- `power-series`, analogous `series` but generates a `PowerSeries`
- `series*` and `power-series*` let you pass an explicit sequence
- `series/take` removed in favor of `clojure.core/take`, since both series
  objects act as sequences
- `generate` takes an additional optional argument to distinguish between series
  and power series
- `Series` now implements more of `v/Value`
- new `zero`, `one`, `identity` constants
- `constant` returns a constant power series
- `xpow` generates a series representing a bare power of `x`
- `->function` turns a `Series` into a `PowerSeries`
- `value`, `fmap` now handles both `Series` and `PowerSeries`
- `(inflate s n)` expands each term $x^i$ of `s` to $x^{in}$
- `compose` returns the functional composition of two `PowerSeries`
- `revert` returns the functional inverse of two `PowerSeries`
- `integral` returns a series representing the definite integral of the supplied
  `PowerSeries`, 0 => infinity (optionally takes an integration constant)

The namespace also provides many built-in `PowerSeries` instances:

- `exp-series`
- `sin-series`
- `cos-series`
- `tan-series`
- `sec-series`
- `asin-series`
- `acos-series`
- `atan-series`
- `acot-series`
- `sinh-series`
- `cosh-series`
- `tanh-series`
- `asinh-series`
- `atanh-series`
- `log1+x-series`
- `log1-x-series`
- `binomial-series`

And two `Series` (non-power):

- `fib-series`, the fibonacci sequence
- `catalan-series`, the [Catalan
  numbers](https://en.wikipedia.org/wiki/Catalan_number)

### Matrix Generic Operations

`::matrix` gained implementations for `exp`, `cos`, `sin`, `asin`, `tan`,
`acos`, `asin`; these now return taylor series expansions of the operator, where
multiplication is composition as before.

### Operator Generics

`Operator` gained implementations for `cos`, `sin`, `asin`, `tan`, `acos`,
`asin`; these now return taylor series expansions of the operator, where
multiplication is composition as before.

## [v0.21.1]

- Getting Github releases up to parity with the most recent release to Clojars.

## [v0.10.0]

- Did some refactoring and one breaking rename (Struct became Structure, since
  we don't abbreviate other deftypes). This also marks the point of departure
  for working with Functional Differential Geometry.


## [v0.9.8]

- This is the version that was current as of the talk @littleredcomputer gave at
  [Clojure/west 2017](2017.clojurewest.org), entitled "[Physics in
  Clojure](https://www.youtube.com/watch?v=7PoajCqNKpg)."<|MERGE_RESOLUTION|>--- conflicted
+++ resolved
@@ -2,7 +2,6 @@
 
 ## [unreleased]
 
-<<<<<<< HEAD
   - `expt` called with a negative base and non-integral power now properly
     returns a complex number instead of `##NaN`.
 
@@ -13,7 +12,7 @@
 
   - adds `sicmutils.series/function->`, for generating a Maclaurin series from a
     function.
-=======
+
 - #449:
 
   - All missing trigonometric functions have been filled in `sicmutils.generic`
@@ -51,7 +50,6 @@
     These functions all support derivatives as well.
 
   - New default `acot` implementation in `sicmutils.series`.
->>>>>>> f4bcbfb2
 
 - #450:
 
