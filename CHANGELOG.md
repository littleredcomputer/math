--- conflicted
+++ resolved
@@ -2,21 +2,10 @@
 
 ## [Unreleased]
 
-<<<<<<< HEAD
 ## 0.15.0
-=======
-- `sicmutils.render/->infix` and `sicmutils.render/->TeX` will render `Series`
-  and `PowerSeries` as an infinite sum (showing the first four terms).
-  In the case of unnaplied `PowerSeries`, it will represent the unbound
-  variable as `_`.
-
-- `sicmutils.expression/Literal` instances now use `pr-str` to generate a string
-  representation; this allows this type to wrap lazy-sequence expressions such
-  as those returned from `g/simplify` (#259)
-
-- `sicmutils.expression.render/->infix` and `sicmutils.expression.render/->TeX`
-  now handle equality/inequality symbols (`=`, `>=`, `>`, ...) as infix (#257).
->>>>>>> e5ba0a1c
+
+Thanks to @hcarvalhoalves and @mk for their contributions, and to @borkdude for
+his help with SCI.
 
 What are the broad themes?
 
@@ -132,6 +121,11 @@
 - `up` and `down` tuples from `sicmutils.structure` gain a proper `print-method`
   implementation (#229); these now render as `(up 1 2 3)` and `(down 1 2 3)`,
   instead of the former more verbose representation (when using `pr`.)
+
+- `sicmutils.render/->infix` and `sicmutils.render/->TeX` will render `Series`
+  and `PowerSeries` as an infinite sum (showing the first four terms).
+  In the case of unnaplied `PowerSeries`, it will represent the unbound
+  variable as `_` (#260).
 
 ### Performance Improvements
 
