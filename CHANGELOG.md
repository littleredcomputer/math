--- conflicted
+++ resolved
@@ -2,7 +2,6 @@
 
 ## unreleased
 
-<<<<<<< HEAD
 - #490 adds `sicmutils.numerical.roots.bisect` with implementations of bisection
   search, secant search and a mixed method found in `scmutils`. These all live
   under a `bisect` function.
@@ -10,11 +9,10 @@
   The data structure returned is similar to the minimization functions in the
   `sicmutils.numeric.{unimin, multimin}` namespaces. As more root-finding
   methods come online this should all standardize nicely.
-=======
+
 - #491 adds `sicmutils.mechanics.rotation/M->Euler`, for converting from a
   rotation matrix to a triple of Euler angles. Now we can successfully round
   trip.
->>>>>>> 1e768d02
 
 - #489:
 
