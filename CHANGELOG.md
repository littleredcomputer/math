# Changelog

## [unreleased]

<<<<<<< HEAD
  - moved `sicmutils.numerical.elliptic` to `sicmutils.special.elliptic`.

  - new `sicmutils.special.factorial` with `factorial` and list other friends
    too. Removed duplicate `g/factorial`.

    - `falling-factorial`, `rising-factorial`, `double-factorial`,
      `multi-factorial`, `subfactorial`, `binomial-coefficient`,
      `stirling-first-kind`, `stirling-second-kind`. These last two perhaps
      belong somewhere else, but they're related...

  - better `number-of-combinations` impl in `sicmutils.util.permute`, using
    `falling-factorial`

  - sci bindings for`sicmutils.special.factorial`, `sicmutils.util.permute`.
=======
- #451:

  - new `sicmutils.algebra.fold` namespace:

    - New folds: `kahan-babushka-neumaier` (aliased as `kbn`),
      `kahan-babushka-klein` and and `kbk-n` macro for generating higher-order
      `kahan-babushka-klein` variants. `generic-sum-fold` folds using
      `sicmutils.generic/+`.

    - `sicmutils.util.aggregate/kahan-fold` now lives here, named `kahan`.

    - `fold->sum-fn` and `fold->scan-fn` generate functions like
      `sicmutils.util.aggregate.{sum,scan}` specialized to the supplied fold.
      See the docstrings for the multiple arities supported

    - fold primitives: `count`, `constant`, `min`, `max`.

    - fold combinator `join` allows compound folds to be built out of primitive
      folds.

  - Upgrades to `sicmutils.util.aggregate`:

    - `scanning-sum` renamed to `scan`

    - `halt-at` deleted in favor of the built-in `halt-when` that I didn't know
      about!

    - `scan` and `sum` now both use a dynamic binding, `*fold*`, to set the fold
      they use for aggregation. By default, this is set to the new
      `kahan-babushka-neumaier-fold`.

    - The three-arity version of `sum` now uses transducers, saving a pass over
      the input range.

    - `pairwise-sum` implements pairwise summation, an error-limiting technique
      for summing vectors. Use the dynamic binding `*cutoff*` to set where
      `pairwise-sum` bails out to normal summation.

  - Upgrades to `sicmutils.rational-function.polynomial`:

    - The folds in this namespace now follow the fold contract laid out in
      `sicmutils.algebra.fold`, implementing all three arities correctly.

    - I realized that the fold implementation here should /not/ return a full
      row every time it processes a previous row; a far better `present`
      implementation would return the best estimate so far. Then you could build
      a `scan` from that fold to see the estimates evolve lazily as new points
      are added. This has better performance, it turns out, than the original
      method!

    - added a bunch to the exposition to make the advantages clear.

  - Upgrades to `sicmutils.rational-function.interpolate`:

    - `fold` interface upgraded, similar to the polynomial interpolation notes.

    - New `bulirsch-stoer-fold`, `bulirsch-stoer-sum` and `bulirsch-stoer-scan`
      functions. These are similar to the `modified-**` versions but use the
      `bulirsch-stoer` algorithm, instead of `modified-bulirsch-stoer`.

    - `modified-bulirsch-stoer-fold-fn` renamed to
      `modified-bulirsch-stoer-fold`, to match the naming scheme of other
      "folds" in the library.

    - `modified-bulirsch-stoer-fold` renamed to `modified-bulirsch-stoer-sum`,
      to match the convention that "reducing a sequence with a fold" is called
      "summing" the sequence. I can see this changing down the road...

    See `context-opts` for instructions on how to enable
    `sicmutils.algebra.fold/kbk-n` in the SCI environment (you'll need to turn
    on access to `js/Math` or `java.lang.Math`).

  - Fixed a type inference warning in Clojurescript in `sicmutils.complex`.

  - Added support for `sicmutils.util.def` and its `fork` macro to the default
    SCI environment provided by SICMUtils. Helpful for macro-writing!

  - `sicmutils.numerical.quadrature.adaptive` now uses the dynamically bound
    `sicmutils.util.aggregate/*fold*` to accumulate its numerical integral
    pieces, instead of a hardcoded `kahan-sum`.

  - `sicmutils.numerical.quadrature.bulirsch-stoer` now uses the functional scan
    versions of polynomial and rational function interpolation, as these are a
    bit faster than the originals!

  - `sicmutils.util.stream/scan` deleted in favor of
    `sicmutils.util.aggregate/scan` with a dynamic binding for `*fold*` to
    customize.
>>>>>>> 88bcd4c8

- #448:

  - new `g/infinite?` generic with implementations for all numeric types,
    complex numbers, `differential` instances. Defaults to `false` for all other
    types. (Also aliased into `sicmutils.env/infinite?`).

  - The infix, TeX and JavaScript renderers (`->infix`, `->TeX` and
    `->JavaScript`) all properly render `##Inf` and `##-Inf`. Infix uses the
    Unicode symbol ∞, while `->TeX` uses the LaTeX command `\infty`.
    Javascript's `Infinity` stands in for `##Inf` in generated JS code.

  - Complex numbers now respond `true` to `g/negative?` if their imaginary
    component is zero and real component is negative, false otherwise.

  - `g/+`, `g/-`, `g//` now short circuit if there is a NUMERIC zero on either
    side. This was causing bugs in cases where we allow, say, a scalar to be
    added to a quaternion, and auto-convert the scalar right there (so it adds
    only to the real part). OR in cases, like in the matrix PR, where we convert
    the scalar in addition to `<scalar>*I*`.

    - This caused some problems with `sicmutils.matrix` tests that were not well
      typed.

  - The default `expt` implementation is now available as a function to call
    directly (`sicmutils.generic/default-expt`) without going through the
    dispatch system.

- #447 contains a grab-bag of fixes and additions, many related to complex
  numbers:

  - Use `Math/E` instead of `(Math/exp 1)` for euler's constant in
    `sicmutils.env`.

  - Fix bug in `sicmutils.calculus.indexed`, in a case where either input was
    missing an `up` or `down`index type.

  - symbolic `dot-product` and `inner-product`

  - `inner-product` now defaults to `dot-product` for scalar instances. This is
    correct for all numeric types we currently have, since `complex` is the only
    tough case, and it has real coefficients.

  - simplify now does NOT freeze expressions before simplifying. This allows
    complex numbers to survive simplification, since they freeze to `(complex
    <re> <im>)`.

    - big rewrite in `sicmutils.simplify.rules`, to convert all of the frozen
      matchers like `(complex 1 2)` into matchers that actually bind to a
      complex number.

    - more rules in `complex-trig`, it can now handle bigger products inside of
      `sin` and `cos` multiplied by `I`.

  - Various improvements to `sicmutils.complex`:

    - complex implementations for `dot-product` between complex and real types

    - Fixed reflection warnings with `ComplexFormat`in complex parsing code

    - complex `zero?` now returns true for inputs like `(complex -0.0 -0.0)`,
      where a negative zero lives in the real or imaginary slots

    - new `sicmutils.complex/-I` binding, set to `(g/negate c/I)`

    - `g/expt` for complex numbers optimizes the inputs equal to `I` by
      returning exact 1, -1, `I` or `-I` depending on the input. This applies to
      `g/square` and `g/cube` as well.

- #445 fixes a bug where structures and other seq-able types were interpreted as
  sequence matchers.

  In `pattern.match` and all rules, things that respond true to `sequential?`
  but not `seq?` or `vector?` (many of the sicmutils types, like structures and
  the upcoming Quaternion type) were being converted to `seq` and treated as
  sequence matchers vs literal matchers. This no longer happens, and structures
  etc are treated as literal matchers.

- #443:

  - Implements `IKVReduce` and `Reversible` for structures. This enables `rseq`
    and `reduce-kv` to work with structures.

  - Removes a `reduced` shortcut condition in `sicmutils.generic/*` that was
    causing multiplications of the form `(* 0 0 (up 0 0))` to shortcut and
    return `0` instead of the appropriate structural form.

  - the `atan` implementation for symbolic numbers is now careful not to return
    a floating point number in the case of a 0 argument in the second position.
    Additionally, it now returns symbolic `pi` or 0 in the case of `0` in the y
    argument for positive and negative `x` argument, respectively, and symbolic
    `(/ pi 2)` or `(- (/ pi 2))` for a 0 `x` argument and respective positive or
    negative `y` argument.

- #442 fixes #441 by upgrading the implementations of
  `sicmutils.util.permute/{factorial,number-of-combinations}` to be able to
  handle large inputs. Thanks to @swapneils for the report.

- #440:

  - Modifies `(g/exp 0)` to return an exact 1, vs the previous `1.0`.

  - Fixes a bug in `sicmutils.rules/exp-contract` leftover from the port from
    Scheme. Thanks to @adamhaber for pointing this out!

- #438:

  - converts `doall` calls to `run!`, `dorun`, `doseq` or `mapv` where
    applicable. In cases where we were trying to force side effects (mostly in
    the tests), this change prevents the environment from retaining the full
    sequence. This will save memory!

  - adds missing tests from `connection.scm` to
    `sicmutils.calculus.connection-test`, stressing pages 205 - 213 from MTW,
    Gravitation.

- #434: allow pattern matching forms to successfully bind to `nil` or `false`.

- #397: `sicmutils.calculus.manifold/typical-coords` now returns generated
  coordinate symbols that start with the same symbol as the coordinate system's
  prototype, like:

```clj
(typical-coords R2-polar)
;;=> (up x065308 x165309)

(typical-coords
 (with-coordinate-prototype R2-polar (up 'r 'theta)))
;;=> (up r65312 theta65313)
```

## 0.20.1

- #396:

  - fixes a bug in the SCI version of `define-coordinates` which didn't allow
    any rebinding of manifolds.

  - Removes the `bindings` key from `sicmutils.env.sci/context-opts`.
    https://github.com/babashka/sci/issues/637 is a bug with variable rebinding
    that occurs when `:bindings` is in play. Instead of relying on this key,
    evaluate `(require '[sicmutils.env :refer :all])` against your SCI
    environment to get all bindings.

  - bumps the default version of SCI to 0.2.7.

## 0.20.0

- #348:

  - Adds a new single arity version of
    `sicmutils.util.permute/permutation-parity`, which returns the parity of a
    permutation relative to its sorted version.

  - `sicmutils.complex/complex` can now take a single string argument in both
    Clojure and Clojurescript.

  - Expands the complex number literal parser to take these forms, in addition
    to the previously-supported string argument:

```clj
#sicm/complex [1.2 3.6]    ;; 1.2+3.6i
#sicm/complex [1.2]        ;; 1.2
#sicm/complex 1.4          ;; 1.4
#sicm/complex "1.2 + 3.6i" ;; 1.2+3.6i
```

- #394 fixes a bug with derivatives of functions that returned a map... but
  where the map was actually meant to represent some other type, by holding a
  `:type` key. We do this for manifold families and manifold points, as two
  examples. Now, instead of recursing into the values, the system will correctly
  throw an error. (You can fix this by using a `defrecord` instead of a map and
  implementing `sicmutils.differential/IPerturbed`.)

- #393:

  - Forms like `(let-coordinates [(up x y) R2-rect] ...)` will now work even if
    `up` is not present in the environment. Previously this syntax was valid,
    but only if `up` had been imported.

  - Adds the `sicmutils.calculus.coordinate/define-coordinates` macro, also
    aliased into `sicmutils.env`. This macro allows you to write forms like

```clj
(define-coordinates (up t x y z) spacetime-rect)
(define-coordinates [r theta] R2-polar)
```

  and install set of bindings for a manifold's coordinate functions, basis
  vector fields and basis form fields into a namespace. This is used liberally
  in Functional Differential Geometry. (You might still prefer `let-coordinates`
  for temporary binding installation.)

  - Converts many of the `sicmutils.fdg` test namespaces to use the new
    `define-coordinates` macro, making for a presentation closer to the book's.

  - Fixes a Clojurescript warning in `sicmutils.util` warning due to
    redefinition of `clojure.core/uuid`

- #386:

  - Aliases `sicmutils.mechanics.hamilton/phase-space-derivative` into
    `sicmutils.env`, and adds `sicmutils.sr.frames/base-frame-maker`. The latter
    function makes it easier to write reference frames like `the-ether`, as with
    the `home` variable in chapter 11 of FDG.

  - Adds all code listings from chapters 10 and 11 of FDG as
    `sicmutils.fdg.{ch9,ch10}-test`.

- #384:

  - Adds `sicmutils.fdg.ch9-test`, with tests for all forms from FDG's 9th
    chapter.

  - Tests from `sicmutils.fdg.einstein-test` now all work, and quite fast. The
    functions in this namespace comprise some of the exercises from FDG chapter
    9. (Einstein's Field Equations hung until this PR... getting these working
    is a huge achievement for me, and, in some sense, the final milestone of the
    Big Port from scmutils.)

  - Adds `sicmutils.function/memoize`, a metadata-and-function-arity preserving
    version of `clojure.core/memoize`.

  - in `sicmutils.calculus.indexed`, `with-argument-types` and
    `with-index-types` now both correctly set the arity of the returned
    function, in addition to the argument types or indices.
    `sicmutils.function/arity` will now work correctly with indexed or typed
    functions.

  - Adds new `manifold?` and `manifold-family?` functions in `sicmutils.env` and
    `sicmutils.calculus.manifold`. These are enabled by new `:type
    :sicmutils.calculus.manifold/{manifold,manifold-family}` keys in the
    appropriate structures in the manifold namespace. Manifolds and manifold
    families will now respond with these keywords to `sicmutils.value/kind`.

  - The `sicmutils.calculus.manifold/ICoordinateSystem` now has a `uuid`
    function, for internal comparison of coordinate systems. This is here so
    that points can cache coordinate system representations by UUID. Before this
    change, changing the coordinate prototype, or attaching metadata to a
    coordinate system would break its cache entry in manifold points. (This was
    the killer for the Einstein Field Equations!)

  - `sicmutils.calculus.manifold/{coordinate-prototype,with-coordinate-prototype}`
     now store and retrieve the coordinate prototype from metadata. This plus
     the previous change allows manifold points to correctly cache their
     coordinate representations.

  - `sicmutils.calculus.manifold/manifold` acts as identity on manifolds now.
    Previously it only worked on coordinate systems.

- #382:

  - Makes the `name` argument to `sicmutils.operator/make-operator` optional.
    `name` now defaults to `'???`.

  - adds tests for all code forms in Chapter 8 of FDG.

- #376 adds more type hints to the `ratio.cljc` namespace. This fully solves the
  advanced compilation issues we were seeing.

- #374: Demos, thanks to @sigmaxipi!

- #379 fixes typos in a couple of the equations in `richardson.cljc`, closing
  #377. Thanks to @leifp for the report.

- Features, tests and bugfixes from #381:

  - `sicmutils.calculus.coordinate/generate` moves to
    `sicmutils.calculus.manifold/c:generate`; this supports a bugfix where
    1-dimensional manifolds like `R1-rect`, aka `the-real-line`, return a
    coordinate prototype of a single element like `t` instead of a structure
    with a single entry, like `(up t)`. Thanks to @phasetr for the bug report
    that led to this fix, and @gjs for finding and fixing the bug.

  - `same.ish/Approximate` implemented for `sicmutils.structure/Structure`,
    allowing `ish?` comparison of `up` and `down` structures with approximate
    entries. Require `sicmutils.generator` for this feature. (NOTE: because
    protocols are implemented for the LEFT argument, `(ish? <vector> (down
    ...))` will still return true if the values are approximately equal, even
    though a `<vector>` is technically an `up` and should NOT equal a `down`. Do
    an explicit conversion to `up` using `sicmutils.structure/vector->up` if
    this distinction is important.)

  - `same.ish/Approximate` now defers to `sicmutils.value/=` for equality
    between `Symbol` and other types. This lets `ish?` handle equality between
    symbols like `'x` and literal expressions that happen to wrap a single
    symbol.

  - `Cartan->Cartan-over-map` now does NOT compose `(differential map)` with its
    internal Cartan forms. This fixed a bug in a code listing in section 7.3 of
    FDG.

  - Section 7.3 of FDG implemented as tests in `sicmutils.fdg.ch7-test`.

  - Many new tests and explorations ported over from `covariant-derivative.scm`.
    These live in `sicmutils.calculus.covariant-test`.

  - timeout exceptions resulting from full GCD are now caught in tests using
    `sicmutils.simplify/hermetic-simplify-fixture`. Previously, setting a low
    timeout where simplification failed would catch and move on in normal work,
    but fail in tests where fixtures were applied.

## 0.19.2

Yet another incremental release, this time to bump the `Fraction.js` dependency.
The new `cljsjs` dependency has code compatible with advanced compilation.

- #372 bumps the `Fraction.js` dependency to `4.1.1`.

## 0.19.1

This is an incremental bugfix release to get Clojurescript advanced compilation
into shape.

- #371:

  - fixes a subtle bug with extern inference on `fraction.js/bigfraction.js`.
    Thanks to @sigmaxipi for this report!

  - removes overridden factory constructors like `->Polynomial`. I had
    originally done this for functions that held a metadata field, so that the
    user could leave it out and have it default to `nil`... but advanced Closure
    compilation can't understand the `ns-unmap` call, so it has to go.

  - Many unary functions on `Operator`, `Structure`, `Series`, `PowerSeries`,
    `Polynomial` and `RationalFunction` now preserve metadata. Binary functions
    between two instances of any of these still return a new object with
    metadata == `nil`.

## 0.19.0

> (If you have any questions about how to use any of the following, please ask us
> at our [Github Discussions](https://github.com/sicmutils/sicmutils/discussions)
> page!)

This release focused on improving the expressiveness and performance of the
three simplification engines in SICMUtils:

  - `sicmutils.polynomial` and `sicmutils.rational-function` are now quite well
    fleshed out, with full polynomial and rational function APIs and many
    generics.

  - The polynomial and rational function _simplifiers_ work by round-tripping
    expressions through these types, depending on each namespace to emit
    symbolic expressions in "canonical form". This process is now much faster!
    On one important Bianchi Identity benchmark in `sicmutils.fdg.bianchi-test`,
    one test that formerly took close to 30 minutes now runs in 30 seconds, and
    all see a 60-fold improvement.

  - By default, these simplifiers emit expressions with all terms multiplied
    out; the new `factor` function in `sicmutils.env` lets you factor
    expressions, overriding this default.

  - The rule-based simplifier is now based on a powerful pattern matching
    engine, implemented in `pattern.match` and `pattern.rule`.
    `sicmutils.simplify.rules` now contains every rule and possible
    customization from the original scmutils codebase.

There is a _lot_ in this release, all motivated by performance. Please read on
for the detailed notes, and enjoy version 0.19.0!

### Rule-Based Simplifier Overhaul

- #353 introduces a powerful new simplifier, ported from the `new-simplify`
  procedure in `simplify/rules.scm` of the scmutils library. There are now a
  BUNCH of new rulesets and rule simplifiers in `sicmutils.simplify.rules`!

  The next step with these is to massage them into separate bundles of rules
  that users can mix and match into custom simplifiers for objects like abstract
  matrices, abstract bra and ket structures, up and down, booleans (for
  representing equations and inequalities) and so on.

- #349 introduces a new pattern matching system, built out of matcher
  combinators. All of the rules in `sicmutils.simplify.rules` now use the new
  syntax offered by the library. Some notes:

  - `pattern.match` defines a number of "matcher combinators"; these are
    functions that take a map of bindings, a data input and a success
    continuation and either succeed by calling their continuation, or fail. Out
    of the box, the library provides `fail`, `pass`, `with-frame`,
    `update-frame`, `predicate`, `frame-predicate`, `eq`, `bind`, `match-when`,
    `match-if`, `or`, `and`, `not`, `segment` and `sequence`.

  - Additionally, any combinator that takes another combinator can ALSO take a
    pattern form like `'?x`. See `pattern.syntax` for the full, rich range of
    syntax allowed. These are all functions, so you'll have to quote your
    symbols at this stage.

  - Passing a matcher combinator to `pattern.match/matcher` to generate a
    matcher object. This is a function from some `data` input to a map of
    bindings on success, or an explicit `pattern.match/failure` object on
    failure. Test for failure with `pattern.match/failed?`.

  - A combination of a matcher and a "consequence function" is called a "rule".
    A consequence is a function that takes a binding map and either returns a
    new result or fails by returning `nil` or `false`. (Don't worry, you can
    succeed with these values too by wrapping them in `sicmutils.rule/succeed`.)

    Rules are the heart of the whole simplification mechanism in sicmutils! To
    learn about how to build these, see the documentation for `pattern*`,
    `pattern`, `consequence`, `template`, `rule*`and `rule`.

  - `pattern.rule` gives you some starter rules, and many combinators you can
    use to build more and more powerful and complex sets of rules. These are
    `pass`, `fail`, `predicate`, `return`, `branch`, `choice*`, `choice`,
    `pipe*`, `pipe`, `n-times`, `attempt`, `guard`, `iterated`, `while`,
    `until`, `fixed-point` and `trace`.

  - Rules are nice for rewriting entire expressions recursively, from the bottom
    up or top down. This is called "term rewriting". A big motivation for this
    rewrite was to make it easy to build custom term rewriters for types like
    abstract matrices or abstract up and down structures. You can use your rules
    to rewrite structures recursively with `bottom-up`, `top-down`,
    `iterated-bottom-up` and `iterated-top-down`. `ruleset*`, `ruleset`,
    `rule-simplifier` and `term-rewriting` capture some common patterns the
    library uses to go from rules => term rewriters.

  - If you want ideas about how to use the pattern matching library to rewrite
    expressions, see `sicmutils.simplify.rules` for many examples.

- #354 adds SCI support for all macros and functions in the new pattern matching
  namespaces, and adds these to the namespaces exposed via `sicmutils.env.sci`.

### Rational Function, Polynomial Simplifiers

- #341 takes on a large rewrite of the rational function and polynomial
  simplfiers. One goal of this project was to improve the performance of the
  Bianchi Identities in `sicmutils.fdg.bianchi-test`, and I'm happy to say that
  they are now a good bit faster than the original scmutils implementation.

  `sicmutils.polynomial` and `sicmutils.rational-function` are now solid data
  structures of their own, with many operations installed into the generic
  system. These are now valuable and useful outside of their role in the
  simplifier.

  This was a large project, and many small improvements and bugfixes snuck in.
  Here is the full list:

  - `v/kind` now works for `sorted-map` instances.

  - GCD in Clojurescript is now fast and efficient between all combinations of
    `js/BigInt` and `js/Number`, and in Clojure between all combinations of
    `clojure.lang.BigInt`, `BigInteger`, `Long` and `Integer`.

  - on the JVM, GCD now works properly with rational numbers. Previously
    anything non-integral would return `1`; now `(gcd 1/2 1/3)` properly returns
    `1/6`.

  - `g/exact-divide` now succeeds for all non-exact `::v/scalar` types (symbols,
    floats, etc) either if the denominator is zero, or if the two arguments are
    equal. Else, it throws, just like before.

  - A multi-arity call to `sicmutils.generic/*` now stops if it encounters a
    0, rather than attempting to multiply all remaining items by 0.

  - The default function for `sicmutils.generic/lcm` protects against overflow
    by dividing only a single one of its arguments `a` and `b` by `(gcd a b)`.

  - `(g/lcm 0 0)` now properly returns 0.

  - New `sicmutils.util.aggregate/{monoid,group}` functions let you build
    multi-arity aggregations out of binary combination functions, with an option
    to bail early at "annihilator" values, like 0 for multiplication.

  - New multi-arity `lcm` and `gcd` implementations for symbolic expressions
    appropriately handle `0` and `1` on either side, as well as the case where
    both arguments are equal.

  - In the `sicmutils.numsymb` namespace, thanks to `monoid` and `group`, the
    `'*`, `'/`, `'-`, `'+`, `'or`, `'and`, `'gcd`, `'lcm` and `'=` operations
    now have efficient multi-arity implementations that stop computing when they
    receive an annihilator, like `0` for multiplication or `true` for `or`.
    Access these via `(sicmutils.numsymb/symbolic-operator <symbol>)`.

  - `sicmutils.series/PowerSeries` gains `arg-scale` and `arg-shift` functions;
    these are identical to `sicmutils.function/arg-{scale,shift}`, but preserve
    the `PowerSeries` type. (#367 proposes making these functions generic.)

  - New `sicmutils.ratio/IRational` protocol, with `numerator` and `denominator`
    functions implemented for ratios and for the `RationalFunction` data type.
    These two are now exposed in `sicmutils.env`.

  - `sicmutils.simplify.rules/*divide-numbers-through-simplify?*` is now `true`
    by default; numbers in the denominator will now automatically pull up into
    the numerator. All tests now reflect this setting.

  - Any analyzer generated from `sicmutils.expression.analyze` can now act on
    both bare, unwrapped expressions (raw lists etc) and on
    `sicmutils.expression.Literal` instances. This means that you can now call
    `sicmutils.simplify/{*rf-simplify*,*poly-simplify*}` as functions and
    canonicalize some form with either simplifier without triggering a full
    simplification. A small win, but ice.

  - `sicmutils.polynomial.factor` got a major rewrite, and now exposes a few
    functions like `poly->factored-expression`, `factor-expression` and
    `factor`.

      - `factor` is _tremendously useful_! Call `factor` (it's aliased into
        `sicmutils.env`) on any expression to factor out all possible terms.
        This makes it much easier to see where there is some cancellation
        lurking, in, say, some expression you know should equal zero (a
        residual).

  - bugfix: `sicmutils.expression.Literal` instances now compare their contained
    expression via `sicmutils.value/=`.

  - `sicmutils.rules/constant-elimination` can now eliminate constants from
    expressions with any arity, not just binary forms.


  Now, the three big namespaces... `sicmutils.polynomial`,
  `sicmutils.rational-function` and `sicmutils.polynomial.gcd` all got a big
  overhaul.

  - `sicmutils.polynomial` notes:

    - `Polynomial` uses a new sparse representation for its "power product"
      term; this, plus an arithmetic rewrite, makes the whole system much faster
      for larger numbers of variables (for all #s, really).

    - `Polynomial` instances implement many more Clojure(script) protocols. They
      can hold metadata; they can be evaluated as functions of their
      indeterminates, and `seq` now returns a sequence of terms.

    - `Polynomial` extends `sicmutils.function/IArity` and
      `differential/IPerturbed`, so you can use `sicmutils.function/arity`, and
      take derivatives of functions that return polynomials.

    - In their arithmetic, `Polynomial` instances will drop down to bare
      coefficients whenever some multiplication or addition removes all
      indeterminates. All binary arithmetic exposed in the namespace can handle
      non-`Polynomial` instances on either or both sides, so this is fine.
      Coefficients are treated as constant polynomials.

    - The namespace holds many new functions. Some choice ones are:

      - constructors: `make`, `constant`, `linear`, `c*xn`, `identity`, and
        `new-variables`

      - accessor functions: `arity`, `degree`, `coefficients`, `leading-term`,
        `leading-coefficient`, `leading-exponents`, `leading-base-coefficient`,
        `trailing-coefficient`, `lowest-degree`

      - predicates: `monomial?`, `monic?`, `univariate?`, `multivariate?`,
        `negative?`

      - functions to generate new polynomials: `map-coefficients`,
        `map-exponents`, `scale`, `scale-l`, `normalize`, `reciprocal`,
        `drop-leading-term`, `contract` and `extend` alongside `contractible?`,
        `lower-arity`, `raise-arity`, `with-lower-arity`, `arg-scale`,
        `arg-shift`

      - arithmetic: `negate`, `abs`, `add`, `sub`, `mul`, `square`, `cube`,
        `expt`, `divide` along with `divisible?`, `evenly-divide`,
        `pseudo-remainder`, and _lots_ of functions installed into the generic
        arithmetic system.

      - different ways to evaluate polynomials: `evaluate`, `horner-with-error`

      - calculus! `partial-derivative` and `partial-derivatives` are alive and
        well, and work with the `D` operator.

      - Functions to get in and out of polynomials from other types:
        `univariate->dense`, `->power-series`, `expression->`, `->expression`

  - `sicmutils.polynomial.gcd` also got a rewrite; it's fairly clear to read
    now, and prepared for the eventual addition of the sparse multivariate GCD
    routine that scmutils uses. There are some efficiency gains here too that
    let us turn a number of tests back on, or demote them from `:long` markers.

  - `sicmutils.rational-function` notes:

    - `RationalFunction` instances implement many more Clojure(script)
      protocols. They can hold metadata; they can be evaluated as functions of
      their indeterminates, and `seq` now returns a pair of `numerator`,
      `denominator`.

    - `RationalFunction` extends `sicmutils.function/IArity` and
      `sicmutils.ratio/IRational`, so our generic `arity`, `numerator` and
      `denominator` work on these instances.

    - Here are some new functions from the `RationalFunction` namespace:

      - constructor: `make`, drops to polynomial or coefficient where needed
        just like `Polynomial` functions

      - functions to generate new rational functions: `arg-scale`, `arg-shift`

      - predicates: `negative?`

      - arithmetic: `negate`, `abs`, `add`, `sub`, `mul`, `square`, `cube`,
        `expt`, `invert`, `div`, `gcd`, and many functions installed into the
        generic arithmetic system.

      - evaluation via `evaluate`

      - calculus! `partial-derivative` and `partial-derivatives` are alive and
        well, and work with the `D` operator.

      - Functions to get in and out of rational functions from symbolic
        expressions: `expression->`, `->expression`.

### New Functions, Performance Improvements

- #358:

  - Adds a more efficient `literal-derivative` implementation to
    `sicmutils.abstract.function`, making the Bianchi identity benchmarks run
    40% faster.

  - In Clojurescript, `Range` instances now implement `sicmutils.value.Value`
    and `sicmutils.differential.IPerturbed`, allowing them to be returned from
    derivative-taking functions

  - Major, unexpected performance improvement - it turns out
    `sicmutils.value/number?` was quite slow in Clojure (less so in
    Clojurescript). Changing this function from an `isa?` check to a series of
    explicit `instance?` checks cut the build time in half. This makes the
    numeric tower less extensible... but it wasn't terribly extensible to start
    with, and needs some attention to make it so. A big win!

  - The Bianchi identity benchmarks have all been updated to reflect the big
    performance improvements achieved here, thanks to the wonderful
    [Tufte](https://github.com/ptaoussanis/tufte) profiling library from
    @ptaoussanis. The remaining very slow piece in the simplifier is the
    implementation of `g/add` for polynomial instances. #341 will improve this
    situation.

- #360 introduces a number of performance improvements to the
  `sicmutils.differential.Differential` implementation, primarily in `terms:+`
  and `terms:*`. thanks again to @ptaoussanis and the
  [Tufte](https://github.com/ptaoussanis/tufte) profiling library for helping me
  track these down.

- #357:

  - Adds the ability to do incremental simplification, every time an operation
    is performed involving a symbolic expression. Bind
    `sicmutils.numsymb/*incremental-simplifier*` to a function from raw
    expression -> raw expression, like `sicmutils.simplify/simplify-expression`
    or any of the rules in `sicmutils.simplify.rules` to enable this behavior.

  - Expands the `sicmutils.expression.analyze` API with the functions
    `default-simplifier`, `expression-simplifier`, `initializer`,
    `expression-analyzer` and `auxiliary-variable-fetcher`. See the [API
    documentation](https://cljdoc.org/d/sicmutils/sicmutils/CURRENT/api/sicmutils.expression.analyze)
    for detailed notes on how to do interactive expression analysis and
    simplification with these new tools.

  - by default, each simplification pass uses both rational function _and_
    polynomial canonicalization. This brings the simplifier into line with the
    scmutils simplifier.

- #353:

  - Adds a new `sicmutils.util.logic` namespace with an `assume!` function that
    allows rules to log assumptions when some simplification like `(sqrt (square
    x))` might have to choose one of multiple possible simplifications
    (`(non-negative? x)`, in this example).

    This function simply logs the assumption for now, instead of performing any
    checks. now. Turn off assumption logging with the dynamic variable
    `*log-assumptions?*` in that namespace.

  - new `sicmutils.value/almost-integral?` returns true if its argument is VERY
    close to an integral value, false otherwise.

- Efficient `symmetric-difference` implementation in `sicmutils.util.vector-set`
  (#346)

### Bug fixes, file moves, misc

- #369:

  - Removes JVM dependencies on Guava and nrepl.

  - Removes `sicmutils.env/sicmutils-repl-init`; this is only used by `lein
    repl`, and we now accomplish the same task with the `:repl-options` entry in
    `project.clj`.

  - Makes `sicmutils.polynomial.{factor,gcd}` available to SCI via the
    `sicmutils.env.sci` namespace

  - moves a few namespaces to more valid locations, now that the rational
    function and polynomial namespaces are tidied:

    - `sicmutils.numerical.interpolate.polynomial` ->
      `sicmutils.polynomial.interpolate`

    - `sicmutils.numerical.interpolate.richardson` ->
      `sicmutils.polynomial.richardson`

    - `sicmutils.numerical.interpolate.rational` ->
      `sicmutils.rational-function.interpolate`

- #358:

  - Converts the Clojurescript test build and REPL command from `lein-cljsbuild`
    to `shadow-cljs`. This enables more formerly-slow tests for Clojurescript;
    these are now fast enough to run, thanks to the performance improvements
    described below.

  - Upgrades our [Timbre](https://github.com/ptaoussanis/timbre) logging
    dependency to version 5.1.2, and [SCI](https://github.com/borkdude/sci) to
    0.2.5

- #353:

  - `expression->stream`, `expression->string`, `print-expression`, `pe` move
    from `sicmutils.simplify` to `sicmutils.expression`, and are now aliased in
    `sicmutils.env`.

  - `pattern.rule/guard` now fails if its rule argument fails; previously it
    wrapped the result in `attempt`, and would return its original input on
    failure.

  - fixed a heisenbug in `sicmutils.expression.analyze/make-analyzer` where, in
    Clojurescript, using expressions containing a `js/BigInt` as a hashmap key
    caused certain simplifications to fail. (This is vague, but the bug was
    _really_ subtle.) The fix was to make sure we freeze keys in the symbol
    cache. This is now noted in the function body.

## 0.18.0

> (If you have any questions about how to use any of the following, please ask us
> at our [Github Discussions](https://github.com/sicmutils/sicmutils/discussions)
> page!)

This release focused on porting over all of the material required to run every
piece of code from Sussman and Wisdom's ["Functional Differential
Geometry"](http://xahlee.info/math/i/functional_geometry_2013_sussman_14322.pdf).
The namespaces are lightly documented; the situation is better than the original
library, but will only get better as I work through the material and add
commentary.

There is a huge amount of functionality and material here! We can run many
examples from general and special relativity, and the tests are full of
exercises from the classic ["Gravitation" book by Misner, Thorne and Wheeler
(MTW)](https://www.amazon.com/Gravitation-Charles-W-Misner/dp/0691177791).

Notable changes from the rest of the library:

- `Operator` instances are slightly more efficient with their addition and
  multiplication, handling `zero?` and `one?` cases appropriately

- `Structure`s can now hold metadata

- We've extended the SICMUtils generics to Clojure's Map and Set data
  structures. These can now combine with `+`. Maps are treated as sparse
  infinite-dimensional vector spaces, and can multiply with symbolic or numeric
  scalars.

- `ModInt` instances are now correctly equal to numbers (when those numbers mod
  down to the `ModInt` instance's residue).

### What's next?

The next major change will be an overhaul of the simplifier to make it work fast
enough to solve Einstein's field equations in a reasonable amount of time, maybe
even in the browser. Polynomial GCD is slow, but
[#341](https://github.com/sicmutils/sicmutils/pull/341) will make it fast.

On to the detailed notes!

### Functional Differential Geometry

- From #339:

  - The new `sicmutils.calculus.covariant/Lie-D` can compute the Lie derivative
    for coordinates.

  - `sicmutils.calculus.frame` lets us create relativistic reference frames for
    investigating special relativity problems. This namespace aliases the
    following functions into `sicmutils.env`: 'frame?', `make-event`, `event?`,
    `claim`, `coords->event`, `event->coords`, `ancestor-frame`, `frame-name`,
    `frame-owner` and `frame-maker`.

  - `sicmutils.calculus.hodge-star` implements the Hodge star operator from
    chapter 10 of Functional Differential Geometry, plus Gram Schmidt
    orthonormalization. This namespace aliases the following functions into
    `sicmutils.env`: `Gram-Schmidt`, `orthonormalize` and `Hodge-star`.

  - `sicmutils.calculus.indexed` ports over the scmutils work on indexed objects
    and typed functions. This namespace aliases the following functions into
    `sicmutils.env`: `argument-types`, `with-argument-types`, `index-types`,
    `with-index-types`, `typed->indexed`, `indexed->typed`, `typed->structure`,
    `structure->typed`, `i:outer-product` and `i:contract`.

  - `sicmutils.calculus.manifold` gains `coordinate-system?`, which
    (predictably) returns true if its argument is a coordinate system, false
    otherwise. `chart` and `point` also take relativistic reference frames in
    addition to coordinate systems; the returned function converts to and from
    coordinates and events, rather than coordinates and manifold points.

  - `Div`, `Grad`, `Curl` and `Lap` move from `sicmutils.calculus.derivative` to
    `sicmutils.calculus.vector-calculus`. This namespace also contains versions
    of these operators from Functional Differential Geometry. This namespace
    aliases the following functions into `sicmutils.env`: `divergence`, `curl`,
    `gradient` and `Laplacian` (along with the others mentioned).

  - lots of new namespaces available in `sicmutils.env.sci`, soon to be deployed
    to Nextjournal: `sicmutils.calculus.{hodge-star, indexed, vector-calculus}`,
    and `sicmutils.sr.{boost,frames}`.

  - `sicmutils.sr.boost` describes boosts from special relativity, covered in
    chapter 11 of Functional Differential Geometry. This namespace aliases the
    following functions into `sicmutils.env`: `make-four-tuple`,
    `four-tuple->ct`, `four-tuple->space`, `proper-time-interval`,
    `proper-space-interval`, `general-boost`, `general-boost2` and
    `extended-rotation`.

  - `sicmutils.sr.frames` implements relativistic reference frames from special
    relativity, covered in chapter 11 of Functional Differential Geometry. This
    namespace aliases the following functions into `sicmutils.env`:
    `make-SR-coordinates`, `SR-coordinates?`, `SR-name`, `make-SR-frame`,
    `the-ether`, `boost-direction`, `v:c`, `coordinate-origin`, `add-v:cs` and
    `add-velocities`.

- From #338:

  - `sicmutils.fdg.bianchi-test` verifies the Bianchi identities; this was a
    challenge posed by GJS, and getting it working exposed a few bugs and
    triggered the rest of the work in this PR. Thank you, GJS!

  - `covariant-derivative` now properly handles the case of functions with
    argument types attached.

  - added `covariant-differential` to `sicmutils.calculus.covariant`.

  - aliased all functions from various namespaces in `sicmutils.calculus` into
    `sicmutils.env`.

  - adds `sicmutils.calculus.metric`, with the following functions exposed in
    `sicmutils.env`:

      - `coordinate-system->metric-components`, `coordinate-system->metric`,
        `coordinate-system->inverse-metric`, `literal-metric`,
        `components->metric`, `metric->components`,
        `metric->inverse-components`, `metric-over-map`, `lower`,
        `vector-field->oneform-field`, `drop1`, `raise`,
        `oneform-field->vector-field`, `raise1`, `drop2`, `raise2`,
        `trace2down`, `trace2up`, `sharpen`, `S2-metric`

      - `sicmutils.calculus.metric/invert` is exposed as `metric:invert` to
        match the scmutils naming scheme.

  - adds `sicmutils.calculus.connection`, with the following functions exposed
    in `sicmutils.env`:

    - `make-Christoffel-1`, `metric->Christoffel-1`, `metric->Christoffel-2`,
      `literal-Christoffel-1`, `literal-Christoffel-2`, `metric->connection-1`,
      `metric->connection-2`, `literal-Cartan`, `structure-constant`

- #337:

  - adds `sicmutils.calculus.curvature`, with these new functions and many tests
    from the classic "Gravitation" book: `Riemann-curvature`, `Riemann`,
    `Ricci`, `torsion-vector`, `torsion` and `curvature-components`

  - form fields now have NO identity operator, since they multiply by wedge, not
    composition.

- #328 adds many utilities for "Functional Differential Geometry".

  - vector fields, in `sicmutils.calculus.vector-field`:

    - new functions: `basis-components->vector-field`,
      `vector-field->basis-components`

    - vector fields now implement `v/zero?` and `v/zero-like` by returning
      proper vector fields.

  - form fields, in `sicmutils.calculus.vector-field`:

    - new functions: `nform-field?`, `basis-components->oneform-field`,
    `oneform-field->basis-components` and `function->oneform-field` (aliased as
    `differential-of-function`)

    - `Alt`, `alt-wedge` provide alternate wedge product definitions

    - form fields now implement `v/zero?` and `v/zero-like` by returning
      proper form fields that retain their rank.

    - form fields now correctly multiply via `*` by using
      `sicmutils.calculus.form-field/wedge`, instead of composition.

  - maps between manifolds, in `sicmutils.calculus.map`:

    - new function: `pushforward-function`

    - `differential` becomes `differential-of-map`, aliased back as `differential`

  - `sicmutils.calculus.covariant` gains new functions: `Cartan?`,
    `Christoffel?`, `Cartan->Christoffel`, `symmetrize-Christoffel`,
    `symmetrize-Cartan`, `Cartan->Cartan-over-map`, `geodesic-equation`,
    `parallel-transport-equation`.

  - `sicmutils.calculus.covariant/vector-field-Lie-derivative` can now handle
    structural inputs.

### New Functions, Functionality

- From #342:

  - Added `sicmutils.calculus.derivative/D-as-matrix` and
    `sicmutils.matrix/as-matrix`, ported from scmutils.

  - converted `sicmutils.modint.ModInt` to a `deftype`; this allows `ModInt`
    instances to be `=` to non-`ModInt` numbers on the right, if the right side
    is equal to the residue plus any integer multiple of the modulus. `v/=`
    gives us this behavior with numbers on the LEFT too, and `ModInt` on the
    right.

    - This change means that `:i` and `:m` won't return the residue and modulus
      anymore. `sicmutils.modint` gains new `residue` and `modulus` functions to
      access these attributes.

  - The JVM version of sicmutils gains more efficient `gcd` implementations
    for `Integer` and `Long` (in addition to the existing native `BigInteger`
    `gcd`), thanks to our existing Apache Commons-Math dependency.

  - `sicmutils.structure/dual-zero` aliases `compatible-zero` to match the
    scmutils interface. Both are now aliased into `sicmutils.env`.

  - `Structure` instances can now hold metadata (#339).

- From #339:

  - In `sicmutils.mechanics.rotation`:

    - gains aliases for `R{xyz}` in `rotate-x`, `rotate-y` and `rotate-z`.

    - `R{x,y,z}-matrix` now alias `rotate-{x,y,z}-matrix`.

    - Added new functions `angle-axis->rotation-matrix` and the mysterious,
      undocumented `wcross->w` from scmutils

    - `rotate-{x,y,z}-tuple` are now aliased into `sicmutils.env`.

  - `Operator` instances now ignore the right operator in operator-operator
    addition if the left operator passes a `v/zero?` test. Contexts are still
    appropriately merged.

  - in `sicmutils.simplify.rules`, the `sqrt-contract` ruleset now takes a
    simplifier argument and attempts to use it to simplify expressions internal
    to a square root. As an example, if two square roots in a product simplify
    to the same expression, we can drop the wrapping square root; otherwise
    multiplication is pushed under the root as before.

    - Added a missing rule in `simplify-square-roots` that handles roots of
      exponents with odd powers.

  - `sicmutils.matrix` changes:

    - `generate` has a new 2-arity version; if you supply a single dimension the
      returned matrix is square.

    - `diagonal?` returns true if its argument is a diagonal matrix, false
      otherwise.

  - A new namespace, `sicmutils.util.permute`:

    - `factorial` moved here from `sicmutils.generic`. It's still aliased into
      `sicmutils.env`.

    - new functions: `permutations`, `combinations`, `cartesian-product`,
      `list-interchanges`, `permutation-parity`, `permutation-interchanges`,
      `permute`, `sort-and-permute`, `subpermute`, `number-of-permutations`,
      `number-of-combinations`. See the tests for usage examples.

- From #338:

  - `(* <structure> <operator>)` multiplication pushes operator multiplication
    into the structure, rather than converting a structure into an operator.

- #337:

  - If you combine `Operator` instances with non-equal `:subtype` fields, the
    returned operator now keeps the parent subtype (or throws if one is not a
    subtype of the other).

  - `Operator` instances now ignore any `identity?`-passing operator on the left
    or right side of operator-operator multiplication. Contexts are still
    appropriately merged.

  - Similarly, `Operator` addition ignores `zero?` operators on the left or
    right side, and subtraction ignores `zero?` operators on the right right.

- #328:

  - Closes #249; operators now verify compatible contexts on multiplication.

  - `Operator` instances can now provides custom `zero?`, `one?`, `identity?`,
    `zero-like`, `one-like` and `identity-like` implementations by setting a
    function of a single (operator-typed) argument to a keyword like `:zero?` in
    their context. the identity operator returns `true` for `identity?`, and
    `false` for `one?` so that it isn't stripped by the `g/*` function.

  - structures implement the 0-arity case of IFn now.

- #335 implements `g/make-rectangular`, `g/make-polar` `g/real-part` and
  `g/imag-part` for clojure's Map data structure. Maps are treated as sparse
  vectors, any missing key on either side of `make-rectangular` or
  `make-polar`is treated as a 0 (rather than an error because the keys don't
  match, as in vectors).

- #334 adds implementations of `g/add` and the `sicmutils.value.Value` protocol
  for clojure's Set data structure. Addition is defined as set union, and
  `(zero-like <set>)` returns the empty set.

- #334 implements `g/add`, `g/negate` and `g/sub` for Clojure's Map data
  structure. Map addition is defined as a merge using `g/add` on clashing
  values; `g/sub` is the same, but any values on the right side not on the left
  side are negated.

  Maps can also be multiplied with scalars (commutatively) or divided (scalar on
  the right side only) by scalars. This, plus the commutative group property
  declared above, mean that Clojure's maps are sparse vector spaces over
  anything that responds true to `sicmutils.value/scalar?`... currently anything
  in the numeric tower up to complex, along with symbolic expressions and
  `Differential` instances.

## 0.17.0

> (If you have any questions about how to use any of the following, please ask us
> at our [Github Discussions](https://github.com/sicmutils/sicmutils/discussions)
> page!)

This release starts the work of porting all of GJS and JW's "Functional
Differential Geometry" to SICMUtils. The Differential Geometry section below
describes the many new manifolds, coordinate systems and functions for
interacting with these that we've gained.

The main big change in 0.17.0 that `simplify` no longer changes the type of its
input; simplified expressions _remain_ expressions.

`solve-linear`, `solve-linear-left` and `solve-linear-right` round out the
stable of generics ported from scmutils.

They're not fully installed yet, but we've laid the groundwork for a new literal
boolean type. This can represent equalities and inequalities, and will be
excellent for equation solving.

Enjoy the release!

### New Functions, Functionality

- #330 adds `g/real-part` and `g/imag-part` implementations for
  `sicmutils.structure.Structure` and `sicmutils.matrix.Matrix` instances. These
  pass through to the entries in the structure or matrix. #331 adds similar
  implementations for `g/make-rectangular` and `g/make-polar`.

- #327 adds `sicmutils.structure/sumr`, also aliased into `sicmutils.env` Given
  some function `f` and any number of isomorphic `structures`, `sumr` returns
  the sum of the results of applying `f` to each associated set of entries in
  each `structure`.

- #319 adds

  - symbolic boolean implementations for `sym:=`, `sym:and`, `sym:or` and
    `sym:not` with infix, latex and JavaScript renderers.
  - `sym:derivative`, for purely symbolic derivatives

  The boolean operators will act just like `=`, `and` and `or` on booleans, and
  appropriately respond if just one side is a boolean. If both sides are
  symbolic, These return a form like `(= a b)`, `(and a b)` or `(or a b)`.

  The functions currently live in `sicmutils.numsymb` only; access them via
  `(numsymb/symbolic-operator <sym>)`, where `<sym>` is one of `'=`, `'and`,
  `'or`, `'not` or `'derivative`.

- #304 aliases `sicmutils.operator/anticommutator`, `sicmutils.util/bigint?` and
  into `sicmutils.env`

  - implements `v/=` properly for sequences, `Differential`, `Complex`,
    `Structure` and `Matrix` instances

  - in `sicmutils.env`, `v/=` now overrides `clojure.core/=`. `v/=` should act
    identically to `clojure.core/=` everywhere; the difference is that its
    behavior is customizable, so we can make `Differential` instances equal to
    numbers, or complex numbers with a 0 imaginary part equal to real numbers
    with the same real part.

    `v/=` may not drop recursively down into, say, Clojure maps. Please open an
    issue if you find a case like this!

  - BIG CHANGE: `Literal` and `Structure` instances now KEEP their type under
    `g/simplify`. If you want to get the expression back out of its `Literal`
    wrapper, use `sicmutils.expression/expression-of`, also aliased into
    `sicmutils.env`.

    This means that you can no longer make comparisons like this:

```clojure
;; this worked before, and was used all over the tests (probably not in much
;; user code!)
(clojure.core/= '(* 3 x)
                (simplify (+ 'x 'x 'x)))
;;=> false
```

  Instead, use `v/=` (which is now aliased into `sicmutils.env`):

```clojure
;; `v/=` will do the right thing by unwrapping the literal expression on the
;; right:
(v/= '(+ x y) (+ 'x 'y))
;;=> true
```

- #305 adds `g/solve-linear` and `g/solve-linear-left` implementations between
  `sicmutils.structure/Structure` instances.

- #207:

  - adds missing implementations of `g/floor`, `g/ceiling`, `g/integer-part` and
    `g/fractional-part` for functions, both literal and abstract.

  - adds `g/solve-linear`, `g/solve-linear-left`, `g/solve-linear-right`.
    `(g/solve-linear-right a b)` returns `x` such that `a = x*b`, while
    `g/solve-linear` (and its alias, `g/solve-linear-left`) returns `x` such
    that `a*x = b`. These functions are implemented for:

    - `sicmutils.series.{Series, PowerSeries}`
    - all numeric types
    - functions, operators
    - `sicmutils.modint.ModInt`
    - `sicmutils.differential.Differential`, so you can differentiate through
      this operation

- #309: `sicmutils.util/bigint` is aliased as `sicmutils.env/bigint` in
  Clojurescript only. This is available natively in Clojure.

- #308 and #310 add:

  - `sicmutils.ratio/{numerator,denominator,ratio?,rationalize}` and are now
    aliased into `sicmutils.env` in Clojurescript. These are available natively
    in Clojure. `sicmutils.complex/complex?` is aliased into `sicmutils.env` for
    both platforms.

  - Proper superscript support in `->infix` and `->TeX` renderers.

- #306: Added the mathematical constants `phi` and `e` bound to, respectively,
  `sicmutils.env/{phi,euler}`.

### Differential Geometry

- #326 is a large PR that marks the start of a big push toward full
  implementation of the ideas in "Functional Differential Geometry". Here is the
  full list of changes:

  - `sicmutils.calculus.basis` gains a new `::coordinate-basis` type, along with
    `coordinate-basis?`, `basis->coordinate-system`, `basis->dimension`,
    `contract` and `make-constant-vector-field` from scmutils. More functions
    moved here.

  - In `sicmutils.calculus.coordinate`, `let-coordinates` and
    `using-coordinates` can now handle namespaced coordinate systems like
    `m/R2-rect` in their coordinate system position! Their docstrings are far
    better too.

  - `sicmutils.calculus.vector-field/coordinate-basis-vector-fields` was renamed
    to `coordinate-system->vector-basis`.

  - `sicmutils.calculus.form-field/coordinate-basis-oneform-fields` was renamed
    to `coordinate-system->oneform-basis`.

  - `sicmutils.calculus.manifold` gets a LOT of restructuring, and many new
    manifolds out of the box. Here's the full list of new functions:

    - `manifold-type`, `patch-names`, `coordinate-system-names`,
      `manifold-point?`, `typical-coords`, `typical-point`, `transfer-point`,
      `corresponding-velocities`
    - `zero-manifold-function`, `one-manifold-function`,
      `constant-manifold-function`

    And new manifolds and coordinate systems. Here's the full list of manifolds
    that are now present:

    - From the `Rn` family: `R1`, `R2`, `R3`, `R4`, `spacetime`
    - From `S2-type`: `S2`
    - From `Sn`: `S1`, `S2p`, `S3`
    - From `SO3-type`: `SO3`

    And coordinate systems, prefixed by their manifold in all cases:

    - `R1-rect`, `the-real-line` (alias for `R1-rect`)
    - `R2-rect`, `R2-polar`,
    - `R3-rect`, `R3-cyl`, `R3-spherical`,
    - `R4-rect`, `R4-cyl`,
    - `spacetime-rect`, `spacetime-sphere`

### Behavior changes, bug fixes

- #329 fixes a bug where the simplifier couldn't handle expressions like `(sqrt
  (literal-number 2))`, where literal numbers with no symbols were nested inside
  of symbolic expressions.

- #321 changes the default `TeX` rendering style for `down` tuples back to
  horizontal, undoing #283. @kloimhardt made a solid case that because `down`
  tuples represent row vectors, it's not helpful for building knowledge and
  intuition to only distinguish these with differently-shaped braces.
  Intuition-builders win!

- #320: `Operator` gains a new simplifier for its `name` field; the simplifier
  applies the associative rule to products and sums of operators, collapses
  (adjacent) products down into exponents, and removes instances of `identity`
  (the multiplicative identity for operators).

  `Operator` multiplication (function composition) is associative but NOT
  commutative, so the default simplifier is not appropriate.

  Before this change:

```clojure
sicmutils.env> (series/exp-series D)
#object[sicmutils.series.Series
  "(+ identity
      (* D identity)
      (* (/ 1 2) (* D (* D identity)))
      (* (/ 1 6) (* D (* D (* D identity)))) ...)"]
```

  After:

```clojure
sicmutils.env> (series/exp-series D)
#object[sicmutils.series.Series
  "(+ identity
      D
      (* (/ 1 2) (expt D 2))
      (* (/ 1 6) (expt D 3)) ...)"]
```

- #315: `g/log2` and `g/log10` on symbolic expressions now stay exact, instead
  of evaluating `(log 2)` or `(log 10)` and getting a non-simplifiable real
  number in the denominator:

```clojure
(g/log2 'x)
;;=> (/ (log x) (log 2))

(g/log10 'x)
;;=> (/ (log x) (log 10))
```

- #304:

  - implements `v/=` properly for sequences, `Differential`, `Complex`,
    `Structure` and `Matrix` instances

  - in `sicmutils.env`, `v/=` now overrides `clojure.core/=`. `v/=` should act
    identically to `clojure.core/=` everywhere; the difference is that its
    behavior is customizable, so we can make `Differential` instances equal to
    numbers, or complex numbers with a 0 imaginary part equal to real numbers
    with the same real part.

    `v/=` may not drop recursively down into, say, Clojure maps. Please open an
    issue if you find a case like this!

  - BIG CHANGE: `Literal` and `Structure` instances now KEEP their type under
    `g/simplify`. If you want to get the expression back out of its `Literal`
    wrapper, use `sicmutils.expression/expression-of`, also aliased into
    `sicmutils.env`.

    This means that you can no longer make comparisons like this:

```clojure
;; this worked before, and was used all over the tests (probably not in much
;; user code!)
(clojure.core/= '(* 3 x)
                (simplify (+ 'x 'x 'x)))
;;=> false
```

  Instead, use `v/=` (which is now aliased into `sicmutils.env`):

```clojure
;; `v/=` will do the right thing by unwrapping the literal expression on the
;; right:
(v/= '(+ x y) (+ 'x 'y))
;;=> true
```

- #207 fixes a bug where `sicmutils.function/compose` would fail when provided
  with no arguments. Now it appropriately returns `identity`.

- #310: `g/make-rectangular` and `g/make-polar` now return non-Complex numbers
  on the JVM if you pass `0` for the (respectively) imaginary or angle
  components. Previously this behavior only occurred on an integer 0; now it
  happens with 0.0 too, matching CLJS.

- #308 and #310: `->infix` now renders any symbol named as an upper and
  lowercase greek characters (`'alpha`, `'Phi` etc) as their proper unicode
  characters. `'ldots` renders to '...', and `'ell` renders to a pretty "ℓ",
  matching the TeX renderer.

## 0.16.0

> (If you have any questions about how to use any of the following, please ask us
> at our [Github Discussions](https://github.com/sicmutils/sicmutils/discussions)
> page!)

This release contains a few correctness fixes, a number of new
`sicmutils.generic` function implementations contributed by @pangloss, and a
large expansion of the namespaces available to SCI-hosted environments.

The themes of the release are:

- Many new functions and functionality for existing types
- Upgraded rendering for forms like nested partials
- Better and better documentation!
- Easier interop with interactive hosts via SCI

A major goal was to develop SICMUtils into an environment that could host all of
the exercises from the SICM textbook. We have many of those hosted at the
https://github.com/sicmutils/sicm-exercises repository, and they all work and
generate correctly rendered TeX!

The goals for the next release roll over from 0.15.0:

we'll focus on getting SICMUtils integrated with 2D and 3D rendering libraries
like [three.js](https://threejs.org), [babylon.js](https://www.babylonjs.com)
and [Quil](https://github.com/quil/quil). The long-term goal is for SICMUtils to
support the sort of workflow I described in ["The Dynamic
Notebook"](https://roadtoreality.substack.com/p/the-dynamic-notebook).

Out-of-the-box charting and animation primitives are missing and sorely needed.
Onward!

Detailed release notes:

### New Functions, Functionality

- #278 adds new generic `floor`, `ceiling`, `integer-part` and `fractional-part`
  generic functions, along with:

  - implementations for all types in the numeric tower - ratios, integers,
    reals, complex, and `Differential` (so derivatives of these functions work!)
  - symbolic expression implementations
  - symbolic implementations for `modulo` and `remainder`
  - new support for these four generics plus `modulo` and `remainder` in
    function compilation via `sicmutils.expression.compile` (#295)
  - rendering support by `->infix`, `->TeX`, `->Javascript` (#295)

  Thank you to @pangloss for this major contribution!

- division between two `Structure` instances `a` and `b` now (as of #297)
  returns a new structure instance `(/ a b)` that matches the contract `(= a (*
  b (/ a b)))`. Previously, the division would not necessarily contract with `b`
  to return `a`, resulting in problems with the double pendulum exercise of
  #296.

- #149 adds a `sicmutils.modint/modint?` predicate, and
  `sicmutils.modint/chinese-remainder`. The latter efficiently performs the
  [Chinese Remainder
  algorithm](https://en.wikipedia.org/wiki/Chinese_remainder_theorem) for
  solving systems of linear congruences. Available via
  `sicmutils.env/chinese-remainder`.

- `clojure.lang.Var` implements the `sicmutils.value/Value` protocol, allowing
  it to respond appropriately with its name to `v/freeze` (#298).

- Install `sicmutils.generic/{quotient,modulo,remainder,partial-derivative}`
  into `sicmutils.env` (#273). Thanks to @pangloss for pointing out that these
  were missing!

- #284 added:

  - new functions `sicmutils.mechanics.lagrange/acceleration-tuple` for creating
    the acceleration entry in a local tuple

  - `sicmutils.mechanics.lagrange/acceleration` for extracting the acceleration
    component of a local tuple

  - An upgraded `sicmutils.mechanics.lagrange/F->C` to handle local tuples of
    arbitrary length. This version of `F->C` is more general than the version
    from the textbook that was previously included.

  These are all aliased in `sicmutils.env`, along with a new `Γ-bar` alias for
  `sicmutils.mechanics.lagrange/Γ-bar`.

- #282 modifies the `sicmutils.value/freeze` implementation for Clojure vector
  to freeze vectors into the same representation as an `up` structure. This
  makes rendering these forms much more simple and matches the `scmutils`
  behavior.

- `sicmutils.structure.Structure` implements `clojure.lang.{Indexed, IReduce}`
  on the JVM, allowing it to act more like a vector (#282). (The CLJS
  implementation already did this.) `(vec (up 1 2 3))` now works correctly.

- `Series`, `PowerSeries` and `Operator` can hold metadata and respond properly
  to `meta` and `with-meta` (#265). `sicmutils.series/{->Series, ->PowerSeries}`
  and `sicmutils.operator/->Operator` all take a new arity for metadata.

### g/simplify changes

- `g/simplify` called with an argument `x` of type `Series`, `PowerSeries`,
  `Matrix`, `Operator`, `Complex` and `sicmutils.abstract.function/Function` now
  return an instance of type `x`, performing appropriate simplifications if
  possible. before #297 and #298, these operation would return bare symbols or
  sequences.

  A future release will make this change for `Structure` and `Literal` too, once
  #255 is resolved.

### Rendering, Docs

- #286 adds a batch of rules to `sicmutils.simplify.rules/canonicalize-partials`
  that act to gather up nested `partial` (derivative) applications into products
  and exponentiated partials. `->TeX` and `->infix` both produce better-looking
  forms with this change.

  This example shows how `g/simplify` can organize a nested application of many
  partial derivatives into a product:

```clojure
(let [f (literal-function 'f (-> (UP Real Real) Real))]
  (simplify
   (((partial 0)
     ((partial 1)
      ((partial 0) f))) (up 'x 'y))))
;;=> (((* (expt (partial 0) 2) (partial 1)) f) (up x y))
```

- #283 changes the default `TeX` rendering style for `down` tuples to vertical
  vs horizontal.

- Symbols like `'qprime` ending with `prime` or `primeprime` will render as `q'`
  or `q''` respectively in `TeX`, rather than the fully-spelled-out
  `\mathsf{qprime}` (#282).

- #280 adds a new `:equation` keyword argument to `sicmutils.render/->TeX`. If
  you pass a truthy value to `:equation`, the result will be wrapped in an
  equation environment. `:equation <string>` will insert a `\\label{<string>}`
  entry inside the equation environment.

    - `sicmutils.env/->tex-equation` is identical to `#(sicmutils.render/->TeX
      (g/simplify %) :equation true)`; If you pass a `:label` keyword argument
      to `->tex-equation` it will be forwarded to `->TeX`, creating the expected
      label entry.

- #279: Function aliases in `sicmutils.env` now properly mirror over docstrings
  and other `Var` metadata, thanks to
  [Potemkin](https://github.com/clj-commons/potemkin)'s `import-def`. This
  doesn't quite work in Clojurescript since we can't use `resolve` inside of a
  macro (special form!).

- Add a proper namespace to `demo.clj`, to make it easier to use outside of
  `lein repl` (#264).

### SCI Upgrades

- #289 adds many namespaces to `sicmutils.env.sci`:

  - `sicmutils.{complex,expression,modint,numsymb,polynomial,ratio,rational-function,util,value}`
  - `sicmutils.abstract.number`
  - `sicmutils.expression.analyze`
  - `sicmutils.numerical.elliptic`
  - `sicmutils.util.{aggregate,stream}`

  - #289 also introduces `sicmutils.function/*strict-arity-checks*` to allow the
    user to toggle whether or not to throw exceptions if the system thinks that
    arities are incompatible. It turns out that inside of an SCI environment,
    the usual tricks for detecting arities fail, causing errors in many
    expressions. To get around this, `*strict-arity-checks*` is FALSE by
    default.

### Behavior changes, bug fixes

- In JVM Clojure (as of #298), `sicmutils.expression.compile` defaults to
  `clojure.core/eval` to compile functions, while Clojurescript defaults to
  [SCI](https://github.com/borkdude/sci). The performance is much faster for
  numerical routines and worth the slightly different default behavior.

  To use to SCI compilation on the JVM, wrap your form in a binding:

  ```clojure
  (require '[sicmutils.expression.compile :as compile])

  (binding [compile/*mode* :sci]
    (my-compiler-triggering-function))
  ```

  To set the mode permanently, use `compile/set-compiler-mode!`:

  ```clojure
  (compile/set-compiler-mode! :sci)

  (my-compiler-triggering-function)
  ```

  The options allowed as of `0.16.0` are `:sci` and `:native`.

- #292 fixes a `StackOverflow` that would sometimes appear when comparing
  symbolic expressions to non-expressions. `(= (literal-number x) y)` now
  returns true if `(= x y)` (AND, in clj, if `y` is not a collection!), false
  otherwise. #255 is currently blocking pass-through equality with collections
  on the JVM. Thanks to @daslu for the report here!

- `sicmutils.modint/make` now verifies with a precondition that its two
  arguments are both `v/integral?` (#298). We need this constraint now that
  `g/modulo` is defined for more types.

- #285 fixes a bug that prevented `sin / cos` from simplifying into a `tan` in
  the numerator, and makes `seq:-` slightly more efficient (closing heisenbug
  #151).

## 0.15.0

> (If you have any questions about how to use any of the following, please ask us
> at our [Github Discussions](https://github.com/sicmutils/sicmutils/discussions)
> page!)

This release was focused on a small number of themes:

**Automatic differentiation**:

The goal for this cycle's automatic differentiation (AD) work was to expand the
set of functions and types that can play with AD. AD now works on functions that
return all Clojure sequences, maps, and vectors, in addition to SICMUtils types
like `Operator`, `Series`, `PowerSeries` and `Structure`. The system is now
fully extensible, so if you want to differentiate functions that return custom
records or Java collections, it's now no problem.

SICMUtils can now differentiate functions in Clojurescript that use comparison
operations like `<`, `=`, `<=` and friends. Clojure can't quite do this yet, but
you can differentiate through `v/compare` and `v/=` calls.

We can also differentiate functions that return other functions with no trouble;
only a few libraries can do this, and the behavior is subtle. Hold tight for
comprehensive docs describing this behavior.

New `Div`, `Grad`, `Curl` and `Lap` operators build on this foundation.

**SCI Integration**

To support safe execution inside of a browser-based Notebook or REPL
environment, SICMUtils now has full support for @borkdude's
[SCI](https://github.com/borkdude/sci), the Small Clojure Interpreter, via the
[sicmutils.sci](https://github.com/sicmutils/sicmutils/blob/master/src/sicmutils/env/sci.cljc)
namespace. Every function and macro in the library now works in SCI. (Thanks for
@borkdude and @mk for your help and contributions.

**Rendering**

@hcarvalhoalves made a number of contributions to the LaTeX and infix renderers;
`PowerSeries` and `Series` now render beautifully, as well as `=` and the
various inequality symbols. Expect a lot more action here as we move into more
browser-based notebook environments.

There's a lot more that went into this release; give the detailed notes below a
look for more details.

**What's coming next?**

The next release will focus on getting SICMUtils integrated with 2D and 3D
rendering libraries like [three.js](https://threejs.org),
[babylon.js](https://www.babylonjs.com) and
[Quil](https://github.com/quil/quil). The long-term goal is for SICMUtils to
support the sort of workflow I described in ["The Dynamic
Notebook"](https://roadtoreality.substack.com/p/the-dynamic-notebook). This will
require a big push on generic, pluggable representations for the various types
and expressions in the library.

Thanks again to @hcarvalhoalves and @mk for their contributions, and to @borkdude for
his help with SCI!

On to the detailed release notes:

### Automatic Differentiation

- New, literate `Differential` implementation lives at at
  `sicmutils.differential` (#221) (see [this
  page](https://samritchie.io/dual-numbers-and-automatic-differentiation/) for a
  readable version.) Notable changes to the original impl at
  `sicmutils.calculus.derivative` include:

  - We've changed our terminology from GJS's `finite-part`,
    `infinitesimal-part`, `make-x+dx` to the more modern `primal-part`,
    `tangent-part`, `bundle-element` that the Automatic Differentiation
    community has adopted. His comment is that he doesn't take terms from
    mathematics unless he's _sure_ that he's using it in the correct way; the
    safer way is to stick with his terms, but we go boldly forth with the
    masses.

  - A new `sicmutils.differential.IPerturbed` protocol makes it possible to
    extend the Automatic Differentiation (AD) system to be able to handle
    different Functor-shaped return values, like Java or JS lists and objects.
    See the [cljdoc page on Automatic
    Differentiation](https://cljdoc.org/d/sicmutils/sicmutils/CURRENT/doc/calculus/automatic-differentiation)
    for more detail.

    - #222 implements `d/IPerturbed` for Clojure maps, vectors and sequences;
      all are now valid return types for functions you pass to `D`.

    - #222 also implements `d/IPerturbed` for SICMUtils `Matrix`, `Structure`,
      `Series`, `PowerSeries` and `Operator`.

    - #223 implements `d/IPerturbed` for Clojure functions and multimethods,
      handling the attendant subtlety that fixes "Alexey's Amazing Bug".

  - `sicmutils.differential/{lift-1,lift-2,lift-n}` allow you to make custom
    operations differentiable, provided you can supply a derivative.

  - `Differential` implements `sicmutils.function/arity`, `IFn`, and can be
    applied to arguments if its coefficients are function values. `Differential`
    instances also `v/freeze` and `g/simplify` properly (by pushing these
    actions into their coefficients).

  - New `compare` and `equiv` implementations allow `Differential` instances to
    compare themselves with other objects using only their primal parts; this
    makes it possible to use functions like `<=`, `>`, `=` to do control flow
    during automatic differentiation. (Use `compare-full` and `eq` if you want
    to do full equality comparisons on primal and tangent components.)

  - related, `g/abs` is now implemented for `Differential` instances, making
    this function available in functions passed to `D`.

  - proper `numerical?`, `one?` and `identity?` implementations. The latter two
    only respond `true` if there are NO tangent components; This means that
    `one?` and `(= % 1)` will not agree.

  - The new implementation fixes a subtle bug with nested, higher order
    automatic differentiation - it's too subtle for the CHANGELOG, so please the
    "amazing" bug sections in `sicmutils.calculus.derivative-test` for proper
    exposition.

- #223 converts the implementation of `sicmutils.calculus.derivative/D` to use
  the new `Differential` type; this fixes "Alexey's Amazing Bug" and allows `D`
  to operate on higher order functions. For some function `f` that returns
  another function, `((D f) x)` will return a function that keeps `x` "alive"
  for the purposes of differentiation inside its body. See
  `sicmutils.calculus.derivative-test/amazing-bug` for an extended example.

- `sicmutils.generic/partial-derivative` gains a `Keyword` extension, so it can
  respond properly to `:name` and `:arity` calls (#221).

- `D` (or `sicmutils.generic/partial-derivative`) applied to a matrix of
  functions now takes the elementwise partials of every function in the matrix.
  (#218)

- #253 moves the derivative implementations (where relevant) onto the metadata
  of generic functions. You can access these by calling `(<generic-function>
  :dfdx)` or `(<generic-function> :dfdy)`, depending on whether the generic is
  unary or binary. #253 also changes the name of macro
  `sicmutils.generic/def-generic-function` to `sicmutils.generic/defgeneric`.

### Rendering

- `sicmutils.expression/Literal` instances now use `pr-str` to generate a string
  representation; this allows this type to wrap lazy-sequence expressions such
  as those returned from `g/simplify` (#259)

- `sicmutils.expression.render/->infix` and `sicmutils.expression.render/->TeX`
  now handle equality/inequality symbols (`=`, `>=`, `>`, ...) as infix (#257).

- `sicmutils.expression.render/*TeX-sans-serif-symbols*` binding to control if
  symbols longer than 1 char should have `\mathsf` applied (#258).

- `->infix`, `->TeX` and `->JavaScript` in `sicmutils.expression.render` can now
  accept unfrozen and unsimplified `Expression` instances (#241). This makes it
  a bit more convenient to use `->infix` and `->TeX` at the REPL, or in a
  Notebook environment. Additionally, the return values of renderers are always
  coerced to strings. (Previously, `(->infix 10)` would return a number
  directly.)

- `up` and `down` tuples from `sicmutils.structure` gain a proper `print-method`
  implementation (#229); these now render as `(up 1 2 3)` and `(down 1 2 3)`,
  instead of the former more verbose representation (when using `pr`.)

- `sicmutils.render/->infix` and `sicmutils.render/->TeX` will render `Series`
  and `PowerSeries` as an infinite sum (showing the first four terms).
  In the case of unnaplied `PowerSeries`, it will represent the unbound
  variable as `_` (#260).

### Performance Improvements

- `sicmutils.modint` gains more efficient implementations for `inverse`,
  `quotient`, `exact-divide` and `expt` on the JVM (#251).

### Comparison / Native Type Integration

- beefed up the Javascript numeric tower to allow objects like
  `sicmutils.differential/Differential`, `sicmutils.expression/Expression` and
  friends that WRAP numbers to compare properly using cljs-native `<`, `<=`,
  `=`, `>=` and `>` (#236)

- new `sicmutils.value/compare` function exposed in `sicmutils.env` returns a
  valid comparison bit between native numbers and numbers wrapped in
  `Differential` or `Expression` in both JVM Clojure and Clojurescript (#236).
  The behavior matches `clojure.core/compare` for all reals on the JVM; it
  doesn't in Clojurescript because native `compare` can't handle
  `goog.math.{Long,Integer}` or `js/BigInt`.

### Operator

- #219 introduces a number of changes to `Operator`'s behavior:

  - `Operator` is now a `deftype` (not a `defrecord`); the keyword lookup for
    its `:name`, `:arity`, `:context` and `:o` fields have been replaced by,
    respectively, `o/name`, `sicmutils.function/arity`, `o/context` and
    `o/procedure` functions. This change happened to allow `Operator` to
    implement protocols like `ILookup`.

  - Native `get` and `get-in` now act on `Operator`. Given an operator function
    `f`, `get` and `get-in` compose `#(get % k)`, or similar with `f`. This
    deferred action matches the effect of all sicmutils generics on functions.

  - Combining an operator and a non-operator via `+` and `-`, the non-operator
    was previously lifted into an operator that multiplied itself by the new
    operator's argument. As of #219, this "multiplication" uses the operator
    definition of multiplication - meaning, the new operator composes the
    non-operator with its argument. Where does this matter?

    Previously adding the non-operator `sicmutils.function/I` to the identity
    operator `I` would act like this:

    ```clojure
    (((g/+ o/identity f/I) f/I) 10)
    ;; => 110 == (+ 10 (* 10 10))
    ```

    Because `f/I` multiplied itself by its argument... resulting in `(* f/I f/I)
    == g/square`.

    After the change, you see this:

    ```clojure
    (((g/+ o/identity f/I) f/I) 10)
    ;; => 20
    ```

    because `f/I` composes with its argument.

  - `sicmutils.operator/identity-operator` has been renamed to
    `sicmutils.operator/identity`

  - `o/make-operator` now takes an explicit `context` map, instead of a
    multi-arity implementation with key-value pairs.

  - `Operator` now implements `g/negate`.

  - `g/cross-product` is no longer implemented for `Operator`. operators were
    introduced by GJS to act like "differential operators", can only add, negate
    and multiply (defined as composition). We will probably relax this in the
    future, and add more functions like `g/cross-product` that compose with the
    operator's output; but for now we're cleaning house, since this function
    isn't used anywhere.

  - In this same spirit, `Operator` instances can now only be divided by scalars
    (not functions anymore), reflecting the ring structure of a differential
    operator.

### Additions

- #224 adds new `Div`, `Grad`, `Curl` and `Lap` operators in
  `sicmutils.calculus.derivative` and installs them into `sicmutils.env`. #224
  also removes the `g/transpose` implementation for `Operator` instances, and
  exposes `sicmutils.calculus.derivative/taylor-series` to `sicmutils.env`.

- #222 adds `v/Value` implementations for Clojure sequences and maps. Maps and
  vectors implement `f/Arity` and return `[:between 1 2]. `zero?` and
  `zero-like` work on sequence entries and map values. Maps can specify their
  `v/kind` return value with a `:type` key, and some of the calculus
  implementations do already make use of this feature. `g/partial-derivative` on
  a Clojure Map passes through to its values.

- As of #232, `sicmutils.expression.compile/compile-univariate-fn` is now
  `compile-fn` (same change for the non-cached `compile-fn*` in the same
  namespace). The new implementation can compile arguments of any arity, not
  just arity == 1. The new version takes an arity parameter `n` that defaults to
  `(sicmutils.function/arity f)`.

- `sicmutils.function/arity` is now a protocol method, under the
  `sicmutils.function/IArity` protocol (#218). In addition to functions, `arity`
  now correctly responds to:

    - `sicmutils.matrix/Matrix`: calling `arity` on a matrix assumes that the
      matrix has function elements; the returned arity is the most general arity
      that all functions will respond to.
    - `sicmutils.operator/Operator`: returns the arity of the operator's wrapped
      function.
    - `sicmutils.series/Series`: `arity` on a `Series` assumes that the series
      contains functions as entries, and returns, conservatively, the arity of
      the first element of the series.
   - `sicmutils.series/PowerSeries`: `arity` returns `[:exactly 1]`, since
     `PowerSeries` are currently single variable.
   - vectors, and `sicmutils.structure/Structure`: `arity` on these collections
     assumes that the collection contains functions as entries, and returns the
     most general arity that is compatible with all of the function elements.

- New single-arity case for `sicmutils.structure/opposite` returns an identical
  structure with flipped orientation (#220). acts as `identity` for
  non-structures.

- Added missing `identity?`, `identity-like` for complex and rational numbers
  (#236)

- `sicmutils.env/ref` now accepts function and operators (#219). `(ref f 0 1)`,
  as an example, returns a new function `g` that acts like `f` but calls `(ref
  result 0 1)` on the result.

- The slightly more general `sicmutils.env/component` replaces
  `sicmutils.structure/component` in the `sicmutils.env` namespace (#219).
  `((component 0 1) x) == (ref x 0 1)`.

- New functions `sicmutils.function/{get,get-in}` added that act like the
  `clojure.core` versions; but given a function `f`, they compose `#(get % k)`,
  or similar with `f`. This deferred action matches the effect of all sicmutils
  generics on functions. (#218)

- `sicmutils.function/I` aliases `clojure.core/identity` (#218). #219 exposes
  `I` in `sicmutils.env`.

- `sicmutils.env.sci` contains an SCI context and namespace mapping sufficient
  to evaluate all of sicmutils, macros and all, inside of an
  [SCI](https://github.com/borkdude/sci) environment (#216). Huge thanks to
  @borkdude for support and @mk for implementing this!

- `sicmutils.numerical.elliptic` gains a full complement of elliptic integral
  utilities (#211):

  - Carlson symmetric forms of the elliptic integrals: `carlson-rd`,
    `carlson-rc`, `carlson-rj` (`carlson-rf` was already present)
  - Legendre elliptic integrals of the second and third forms, as the two-arity
    forms of `elliptic-e` and `elliptic-pi` (`elliptic-f` already existed)
  - the complete elliptic integrals via `elliptic-k` (first kind) and the
    single-arity forms of `elliptic-e` and `elliptic-pi`
  - `k-and-deriv` returns a pair of the complete elliptical integral of the first form,
    `elliptic-k`, and its derivative with respect to `k`.
  - `jacobi-elliptic-functions` ported from `scmutils` and Press's Numerical
    Recipes

### Fixes / Misc

- The operator returned by `sicmutils.calculus.derivative/partial` now has a
  proper name field like `(partial 0)`, instead of `:partial-derivative` (#223).

- #223 fixes a problem where `(operator * structure)` would return a structure
  of operators instead of an operator that closed over the multiplication.
  `::s/structure` is now properly a `::o/co-operator`, matching its status as a
  `::f/cofunction`.

- Fix a bug where `f/arity` would throw an exception with multiple-arity
  functions on the JVM (#240). It now responds properly with `[:between
  min-arity max-arity]`, or `[:at-least n]` if there is a variadic case too.

- #238 converts `sicmutils.abstract.function/Function` from a `defrecord` to a
  `deftype`, fixing a subtle bug where (empty f) was getting called in a nested
  derivative test.

- fixed bug with `g/dimension` for row and column matrices (#214). previously
  they returned `1` in both cases; now they return the total number of entries.

- #253 adds proper `:arglists` metadata for all generic functions.

## 0.14.0

- After the work below, `v/nullity?` renamed to `v/zero?`, and `v/unity?`
  renamed to `v/one?`
  ([#180](https://github.com/sicmutils/sicmutils/pull/180)). This
  affects the names listed in the CHANGELOG entries below.

### Miscellaneous

- expose `bootstrap-repl!` to Clojurescript, so that this is available in
  self-hosted CLJS (https://github.com/sicmutils/sicmutils/pull/157)

- modified `infix.cljc` to wrap forms in `displaystyle` and add proper carriage
  returns inside structures
  (https://github.com/sicmutils/sicmutils/pull/157)

- add `multidimensional-minimize` to the `sicmutils.env` namespace
  (https://github.com/sicmutils/sicmutils/pull/157)

- add more `sqrt` simplification rules to allow square roots to cancel out
  across a division boundary, with or without products in the numerator and
  denominator (https://github.com/sicmutils/sicmutils/pull/160)

- fix NPE bug that appears in nelder-mead, when callback isn't supplied
  (https://github.com/sicmutils/sicmutils/pull/162)

- Add `sqrt-expand` and `sqrt-contract`, to allow simplifications to push inside
  of square roots (https://github.com/sicmutils/sicmutils/pull/163)

- speed up power series multiplication by skipping work when either head term is
  zero (https://github.com/sicmutils/sicmutils/pull/166)

- File moves:
  - `sicmutils.polynomial-gcd`    => `sicmutils.polynomial.gcd`
  - `sicmutils.polynomial-factor` => `sicmutils.polynomial.factor`
  - `sicmutils.rules`             => `sicmutils.simplify.rules`
  - `sicmutils.analyze`           => `sicmutils.expression.analyze`
  - `sicmutils.infix`             => `sicmutils.expression.render`
  - `sicmutils.numerical.compile` => `sicmutils.expression.compile`

- `sicmutils.env/one?` now exposes/aliases `sicmutils.value/unity?`
  [#154](https://github.com/sicmutils/sicmutils/pull/154)

- Fixed [#93](https://github.com/sicmutils/sicmutils/issues/93) by
  adding an explicit `g/invert` implementation for polynomials in the rational
  fn namespace. The fix lives in
  [#169](https://github.com/sicmutils/sicmutils/pull/169).

- added `sicmutils.value/sqrt-machine-epsilon`
  ([#170](https://github.com/sicmutils/sicmutils/pull/170))

- fixed issues in `function.cljc` and `operator.cljc` where the Clojurescript
  `IFn` `-invoke` arguments shadowed either the `this` operator, or some
  parameter name in the deftype
  ([#169](https://github.com/sicmutils/sicmutils/pull/169))

- `g/sqrt` now maintains precision with Clojurescript's rational numbers.
  `(g/sqrt #sicm/ratio 9/4)` for example returns `#sicm/ratio 3/2`.
  ([#168](https://github.com/sicmutils/sicmutils/pull/168))

- `g/determinant` and `g/transpose` now act as identity for everything in the
  numeric tower, plus symbolic expressions
  ([#168](https://github.com/sicmutils/sicmutils/pull/168))

- `sicmutils.expression.Expression` is now `sicmutils.expression.Literal`; it
  has a new `meta` field, and is a `deftype` instead of a `defrecord`.
  ([#168](https://github.com/sicmutils/sicmutils/pull/168))
  - To get the internal expression, use `x/expression-of` instead of
    `:expression`.
  - to access the `type` field, use `x/literal-type` instead of `:type`

- 2-arity `g/atan`, `g/cross-product` and `g/gcd` now work for functions
  ([#168](https://github.com/sicmutils/sicmutils/pull/168))

- `Literal` now responds appropriately to `v/unity?` and `v/nullity?` if it
  wraps a numerical "0" or "1". `v/exact?` now returns true if the literal wraps
  an exact number ([#168](https://github.com/sicmutils/sicmutils/pull/168))

- `x/variables-in` now works with wrapped expressions; no more need to
  explicitly unwrap
  ([#168](https://github.com/sicmutils/sicmutils/pull/168))

- `x/walk-expression` renamed `x/evaluate`
  ([#168](https://github.com/sicmutils/sicmutils/pull/168))

- The new `x/substitute` performs substitutions on an _unwrapped_ expression
  ([#168](https://github.com/sicmutils/sicmutils/pull/168))

-  `x/compare` returns a comparator that works with unwrapped symbolic
   expression trees
   ([#168](https://github.com/sicmutils/sicmutils/pull/168)). The rules
   are that that types have the following ordering:
  - empty sequence is < anything (except another empty seq)
  - real < symbol < string < sequence
  - sequences compare element-by-element
  - Any types NOT in this list compare using hashes

- `g/transpose` now works properly for functions that act as linear maps. The
  defining relation is:

```clojure
(= (((transpose f) g) 'x)
   (g (f x)))
```

- added `g/determinant` implementation to functions
  ([#171](https://github.com/sicmutils/sicmutils/pull/171))

- Moved all `literal-function` machinery and definitions to
  `sicmutils.abstract.function`
  ([#171](https://github.com/sicmutils/sicmutils/pull/171)).
  `sicmutils.function` now contains only the generic method implementations for
  clojure functions and multimethods.

- Switched inheritance order for functions;
  `:sicmutils.abstract.function/function` (used to be
  `:sicmutils.function/function`) now inherits from `::v/function` instead of
  the other way around.
  ([#171](https://github.com/sicmutils/sicmutils/pull/171))

- Enhanced the `g/simplify` behavior for core functions that overlap with
  generic functions (`+`, `-`, `*`, `/`, `mod`, `quot`, `rem`, `neg?`). These
  now freeze to the same symbols as their generic counterparts.
  ([#173](https://github.com/sicmutils/sicmutils/pull/173))

- Add support for the hyperbolic trig functions `sinh`, `cosh`, `tanh`, `atanh`,
  `asinh` and `acosh` to `sicmutils.expression.render/->Javascript`.
  ([#174](https://github.com/sicmutils/sicmutils/pull/174))

- Add support for the hyperbolic trig functions `atanh`, `asinh` and `acosh` to
  `sicmutils.expression.compile`.
  ([#175](https://github.com/sicmutils/sicmutils/pull/175))

- `matrix.cljc` gains `m/nth-col` and `m/diagonal`
  ([#178](https://github.com/sicmutils/sicmutils/pull/178) introduces:)

- As of [#178](https://github.com/sicmutils/sicmutils/pull/178)
  introduces:, we have three new kinds for matrices. Square matrices return
  `::m/square-matrix`, and columns and rows return `::m/column-matrix` and
  `::row-matrix` respectively. These all derive from `::m/matrix`. This makes it
  easier to register methods or test specifically for these cases. We've also
  added `m/column?` and `m/row?` predicates to check for these cases.

- [#185](https://github.com/sicmutils/sicmutils/pull/185) specializes
  all matrix operations that return power series (trig operations and `g/exp` to
  `::square-matrix`).

- [#184](https://github.com/sicmutils/sicmutils/pull/184) modifies
  `v/exact?` on functions; `((v/exact? f) x) == (v/exact? (f x))` now, instead
  of false as before. `literal-function` forms now have a correct `v/one-like`
  implementation.

- clojure Vars now respond to function algebra
  ([#184](https://github.com/sicmutils/sicmutils/pull/184)). All
  functions implement `g/negative?`, `g/abs`, `g/quotient`, `g/remainder`,
  `g/modulo`, `g/dimension` and `g/exact-divide`, responding to the appropriate
  arities.

- `sicmutils.complex/complex` can now take any real type in its constructor, vs
  only numbers
  ([#184](https://github.com/sicmutils/sicmutils/pull/184)).

- `modint` instances now implement `v/freeze?`: `(sicmutils.modint/make 1 2)`
  freezes to that `(modint 1 2)`.
  ([#185](https://github.com/sicmutils/sicmutils/pull/185)).

- `v/eq` renamed to `v/=`.
  ([#186](https://github.com/sicmutils/sicmutils/pull/186)).

- `v/zero-like` on matrices now fills entries with appropriate `v/zero-like`
  versions of their existing types
  ([#188](https://github.com/sicmutils/sicmutils/pull/188))

- `v/Value` gains `identity-like` and `identity`
  ([#188](https://github.com/sicmutils/sicmutils/pull/188)). These are
  aliased into `sicmutils.env`. Implementations are installed on:

  - all numeric types, symbolic expressions, `Differential` (they return 1 of the appropriate type)
  - native and abstract functions, vars (they return an identity function)
  - operators (return an identity operator, same as `one-like`)
  - matrices (identity matrix, only works with `::m/square-matrix`)
  - `Polynomial` (only works on monomials for now, returns an identity polynomial)
  - `RationalFunction` (returns the identity poly divided by unit poly, so only
    works on monomials by extension)
  - `ModInt` (returns the same as `one-like`)
  - `Series` and `PowerSeries` (returns `[0 1 0 0 0 0...]`). This is slightly
    suspect in the case of `Series`, since `Series`, unlike `PowerSeries`, are
    general infinite sequences and not necessarily interpreted as polynomials.
    This decision follows `scmutils` convention.

- `sicmutils.complex/I` aliases `i`
  ([#189](https://github.com/sicmutils/sicmutils/pull/189))

- `matrix.cljc` has a new `by-cols` (analogous to `m/by-rows`), and `row` to
  generate a row matrix (analagous to `column`).
  [#197](https://github.com/sicmutils/sicmutils/pull/197) Also in
  `matrix.cljc`:

  - `num-rows`, `num-cols` access the row or column number without inspecting
    the deftype variables directly
  - `fmap-indexed`, like `fmap` but receives `i` and `j` indices as second and
    third arguments.
  -
  - `with-substituted-row`, for swapping out a single row in a matrix
  - `submatrix` generates a submatrix from low and high row and cols
  - `matrix-some` renamed to `some`: make sure to use a namespace prefix to
    avoid clashing with `clojure.core/some`.
  - new-matrix constructor `by-cols` (analogous to `by-rows`, takes a sequence
    of columns)
  - `row` constructor takes a sequence of values and returns a row matrix.
  - `by-rows*`, `by-cols*`, `row*` and `column*` are non-variadic versions of
    those functions. If you already have a sequence of rows, columns or
    elements, prefer these.
  - `up->row-matrix` => `down->row-matrix` and `row-matrix->up` =>
    `row-matrix->down`. A row is analogous to a `down`, so we make a change to
    reflect this.
  - `g/cross-product` between two `down` structures now returns a `down`.
  - `make-zero` generates a zero-valued matrix of the supplied dimensions.
  - `make-diagonal` generates a diagonal matrix containing the values of the
    supplied sequence.
  - `m/identity-like` returns an identity matrix (given a square matrix) with
    entries of identical type, but set appropriately to zero or one. This is
    installed as `v/one-like` and `v/identity-like`.
  - `v/identity?` now returns true for identity matrices, false otherwise.
    `v/one?` returns `false` for identity matrices! If it didn't, `(* 2 (I 10))`
    would return `2`, since `one?` signals multiplicative identity.

- `sicmutils.structure/up` and `sicmutils.structure/down` now have analogous
  `s/up*` and `s/down*` functions. These behave identically, but are
  non-variadic. If you already have a sequence you'd like to transform, prefer
  these ([#197](https://github.com/sicmutils/sicmutils/pull/197)).

- `sicmutils.value/kind-predicate` takes some item and returns a predicate that
  returns true if its argument has the same type (or inherits from it)
  ([#197](https://github.com/sicmutils/sicmutils/pull/197)).

- `sicmutils.function/arg-shift` and `sicmutils.function/arg-scale` take
  functions and return new functions that shift and scale their arguments
  (respectively) by the originally supplied shifts
  ([#197](https://github.com/sicmutils/sicmutils/pull/197)).

- `sicmutils.generic/factorial` computes the factorial of the supplied integer
  `n`.
  ([#197](https://github.com/sicmutils/sicmutils/pull/197)).

- Many new functions and constants exposed in `sicmutils.env` via
  [#197](https://github.com/sicmutils/sicmutils/pull/197):

  - `-pi` joins `pi` as a constant
  - `s:generate`, `m:generate`, `vector:generate` to generate matrices,
    structures and vectors
  - `constant-series`, from `series/constant`
  - `seq:print` and `seq:pprint`
  - `matrix-by-cols`, `row-matrix`, `v:make-basis-unit`
  - aliases for `sicmutils.function`'s `arity`, `arg-shift`, `arg-scale`
  - `dimension`, `factorial` aliased from `sicmutils.generic`
  - `derivative` aliased from `sicmutils.calculus.derivative`
  - `submatrix`, `up->column-matrix`, `down->row-matrix`,
    `row-matrix->{down,vector}`, `column-matrix->{up,vector}` aliased from
    `sicmutils.matrix`
  - `D-numeric` from `sicmutils.numerical.derivative`
  - `brent-min`, `brent-max`, `golden-section-min`, `golden-section-max`
  - `nelder-mead`
  - `sum` from `sicmutils.util.aggregate
  - `kind-predicate` from `sicmutils.value`

- Structures and matrices both gain the ability to do native `get-in`,
  `assoc-in` and `empty`. These work as expected, like a potentially nested
  vector. ([#193](https://github.com/sicmutils/sicmutils/pull/193))

- `matrix.cljc` gains `up->row-matrix`, `up->column-matrix`, `row-matrix->up`,
  `column-matrix->up`
  ([#193](https://github.com/sicmutils/sicmutils/pull/193))

- `structure.cljc` gains many features in
  ([#193](https://github.com/sicmutils/sicmutils/pull/193)):

  - `kronecker` and `basis-unit` for generating potentially infinite basis
    sequences
  - the ability to conj new items onto a structure: `(conj (up 1 2) 3) => (up 1
    2 3)`
  - The structure-preserving `map-chain` takes a 2-arg function and presents it
    with each element of a deeply nested structure, along with a vector of its
    "chain", the path into its location. The fn's return becomes the new item at
    that location.
  - `structure->prototype` generates a same-shape structure as its argument,
    with symbolic entries that display their location (preserving orientation).
  - `typical-object` returns a structure of the same shape and orientation as
    `s`, generated by substituting gensymmed symbols in for each entry.
  - `compatible-zero` returns a structure compatible for multiplication with `s`
    down to 0.
  - `transpose-outer` returns a new structure with the same orientation as the
    first element of `s`, filled with elements of the same orientation as `s`.
    Each element is generating by taking the first element of each entry in `s`,
    the the second, etc... In that sense this is similar to a traditional matrix
    transpose.
  - `dot-product` takes the dot product of two structures. They must be the same
    top-level orientation and dimension; beyond that, their entries are
    pairwise-multiplied and summed.
  - `inner-product` is the same, but the left structure is conjugated first.
  - `outer-product` now works multiple levels deep.
  - `vector-outer-product` and `vector-inner-product` are similar, but only
    enforce the top-level length; all internal structures are NOT flattened and
    must be compatible for `g/*`.
  - `compatible-for-contraction?` now searches recursively down into a
    structure; previously it only checked the top level.
  - The new `*allow-incompatible-multiplication*` dynamic variable is set to
    `true` by default. Set it false to force a setting where, when you multiply
    structures, they must be:
    - opposite orientation
    - every element of the right entry must be compatible for contraction with
      the left
  - structure multiplication with scalars, etc now respects ordering, just in
    case any multiplication is not commutative.
  - `sicmutils.generators` now holds generators for `up`, `down`, and
    `structure` generators; these produce potentially deeply nested structures.
    `up1`, `down1` and `structure1` generate only one level deep. Mix and match!
    See `structure_test.cljc` for many examples of how to use these.

### Literals

- `literal-matrix` fn generates a symbolic matrix
  (https://github.com/sicmutils/sicmutils/pull/169)
- `literal`, `literal-up` and `literal-down` generate symbolic structures
  (https://github.com/sicmutils/sicmutils/pull/169)

### Numeric Tower Adjustments

This release (courtesy of
[#168](https://github.com/sicmutils/sicmutils/pull/168)) brings
the numeric tower in line with the scmutils tower. Prior to this release, all
numbers, including complex, descended from `::x/numerical-expression`. Symbolic
expressions _also_ derived from this type! The problem this causes is that all
of generic implementations for the number types default to the symbolic
functions.

If I don't specify a `g/sec` method for numbers, for example, then `(g/sec 12)`
returns a symbolic `(/ 1 (cos 12))`, instead of actually evaluating the
expression.

The fix comes from these changes:

- `::v/number` now means, "the numeric tower ascending from integer -> rational
  -> real -> complex numbers. All of these types now respond `true` to
  `v/number?` (prior to this release, Complex numbers did NOT!)

- `::v/real` now means, "anything in the numeric tower except Complex". These
  all respond true to `v/real?`

- `::x/numeric-expression` has changed to `::x/numeric`, and now means "anything
  that responds to `::"v/number`, plus symbolic expressions, which now clearly
  _represent_ any number in the numeric tower. Query for these with `v/scalar?`

I can now make some comments that clear up my former misunderstandings:

- The `sicmutils.abstract.number` (I'll call this `an` here) namespace is
  responsible for installing generic implementations of all numeric methods for
  symbolic expressions and "literal numbers".

- the `an/literal-number` constructor promotes a number, symbol or symbolic
  expression up to `:xx/numeric`, which means that any operation you perform on
  it will pass it through the symbolic expressions defined in
  `sicmutils.numsymb`. A few notes on these expressions:

  - They will try to preserve exactness, but if they can't - ie, if you do
    something like `(cos (an/literal-number 2.2))` - the system will return
    `-.588`. If you call `(cos (an/literal-number 2))`, you'll get the
    expression `(cos 2)`, preserving exactness.

  - Symbols are automatically interpreted as "literal numbers".

  - The only ways to make a proper symbolic expression that works with the
    generics are:

    - Use the explicit `an/literal-number` constructor
    - pass a symbol to any generic arithmetic function
    - perform any unary or binary arithmetic operation on an existing symbolic
      expression.

  - `an/abstract-number?` returns true for symbolic expressions, anything
    wrapped in `literal-number` or symbols.

  - `literal-number?` only returns true for explicitly wrapped things and
    symbolic expressions, not symbols.

  - use `v/real?`, `v/number?` and `v/scalar?` to query the numeric tower.


- If you want to compare literal numbers and an expression like
  `(an/literal-number 12)`, use `v/=`. In Clojurescript, this will work with
  the built in `=` as well, since equality is implemented with a protocol that
  we can extend. For example:

```clojure
(v/= 12 (literal-number 12))
;;=> true

(= 12 (literal-number 12))
;; true in cljs, false in clj
```

If you keep the literal on the left side of `=`, this will work in both systems,
since we've overridden the `=` implementation for literals:

```clojure
(= (literal-number 12) 12)
;;=> true in both languages
```

This paves the way for the other abstract types that exist in `scmutils`, like
matrices, up and down tuples.

### New Generic Functions

This release brings us closer to the interface provided by `scmutils`.

PR [#193](https://github.com/sicmutils/sicmutils/pull/193) brings:

- `g/dot-product`, for scalars, differentials, structures, functions and
  row/column matrices
- `g/inner-product` for scalars, structures, functions and row/column matrices
- `g/outer-product` for functions, structures of length 3 and matrices, between
  a row and a column only
- `g/cross-product` now works for row/column matrices in addition to structures
  (and functions that accept these)

PR https://github.com/sicmutils/sicmutils/pull/169 brings:

- `g/exp2`, `g/exp10` for exponents with base 2 and 10
- `g/log2`, for base 2 logarithms
- `g/log10` for base 10 logs
- `g/gcd` and `g/lcm` are now exposed in `sicmutils.env`

[#178](https://github.com/sicmutils/sicmutils/pull/178) introduces:

- `g/dimension` for scalars (always 1), structures and matrices (square, column
  and row)
- `g/trace` returns the trace for square matrices and square structures

We now expose the following additional trigonometric functions in
`sicmutils.generic` (courtesy of
https://github.com/sicmutils/sicmutils/pull/154):

- `cosh`: hyperbolic cosine
- `sinh`: hyperbolic sine
- `tanh`: hyperbolic tangent, ie sinh/cosh
- `sech`: hyperbolic secant, ie 1/cosh
- `csch`: hyperbolic secant, ie 1/sinh
- `acosh`: inverse hyperbolic cosine, ie, `(= x (cosh (acosh x)))`
- `asinh`: inverse hyperbolic sine, ie, `(= x (sinh (asinh x)))`
- `atanh`: inverse hyperbolic tangent, ie, `(= x (tanh (atanh x)))`

These three methods existed in `sicmutils.env`, but not as extensible generics.
Now they're fully extensible:

- `cot`: cotangent, ie 1/tan
- `sec`: secant, ie 1/cos
- `csc`: cosecant, ie 1/sin

These all work with:

- real and complex numbers
- power series (missing a few implementations, operators and matrices are
  missing the same ones for this reason)
- matrices (square matrices return their power series expansions)
- operators (power series expansion of the operator)
- functions (where they create composition)
- symbolic expressions
- Derivatives and dual numbers! The new functions all work with `D`, the
  forward-mode automatic differentiation operator.

Additionally, four methods that lived in `sicmutils.generic` are now exposed as
generics:

- `real-part`
- `imag-part`
- `angle`
- `conjugate`

These now work on:

- _all_ numeric types, including symbolic expressions.
- functions
- structures (only `magnitude` and `conjugate`)
  - `magnitude` formerly didn't handle structures containing complex numbers by
    taking a proper inner product. This is fixed as of
    [#168](https://github.com/sicmutils/sicmutils/pull/168)

- PR [#189](https://github.com/sicmutils/sicmutils/pull/189) introduces:

  - `g/make-rectangular`, (build a complex number from real and imaginary parts)
  - `g/make-polar` (build a complex number from radius and angle)
  - note that these work with real numbers, symbolic numbers, functions and any
    combination of these.

These work with functions, real numbers and symbolic expressions (and any mix of
the three).

## 0.13.0

The main announcement for this release is _Clojurescript Support!_. Implementing
this resulted in a few upgrades along the way:

- more powerful numerics, specifically `definite-integral` and native
  minimization routines
- a generic numeric tower for Clojurescript
- Many more tests! The test coverage was great before, and it's stayed high as
  we've added new implementations.
- added explicit code coverage metrics via Codecov: [![Codecov branch](https://img.shields.io/codecov/c/github/littleredcomputer/sicmutils/master.svg?maxAge=3600)](https://codecov.io/github/littleredcomputer/sicmutils)

Here are more explicit details on the release.

### Misc

`generic.cljc` now includes a default implementation of:

- `expt` given a valid `mul`
- default `sub`, given a valid `add` and `negate`
- default `div`, given a valid `mul` and `invert`
- `Expression` and `Operator` both have better `print-method` implementations,
  so the repl experience feels more like `scmutils`
- `Operator` now has an `expn` method, which acts like `g/exp` on an operator
  but expands each term in order `n`.
- many, many more tests!

### Clojurescript Support

Full conversion of SICMUtils to Clojurescript. All functionality from v0.12.1
now works in both Clojure and Clojurescript!

Most of the conversion was straightforward. The major missing piece was a
numeric tower implementation for Clojurescript (complex numbers, ratios) that
bring it up to parity with Clojure:

- Add the `bigfraction` implementation from
  [fraction.js](https://www.npmjs.com/package/fraction.js) sicmutils.ratio for
  cross-platform ratio support (#99)
- Adds CLJS complex number support through [complex.js](https://github.com/infusion/Complex.js) (#41)
- `js/BigInt`, `goog.math.Long` and `goog.math.Integer` implementations round
  out the numeric tower (#45)

### Numerical Routines

The numerical routines in SICMUtils depend heavily on Apache Commons, which of
course only exists in Java. We had to implement much of the numerics code in
native Clojure. It's fast, efficient and functional. Give it a read if you're
curious about how these algorithms work.

- New, native minimization routines have replaced the Apache Commons implementations:

  - **Univariate Minimizers**
    - Port scipy's auto-bracketing + scmutils version (#104)
    - Port golden section search from scipy (#105)
    - Implement Brent's method for fn minimization in native clj (#106)

  - **Multivariate**
    - pure Clojure implementation of Nelder-Mead (#102)

- Native `definite-integral` numerics implementation, written as a series of
  computational essays:

  - **Basics**:
    - [Riemann Sums](https://github.com/littleredcomputer/sicmutils/blob/master/src/sicmutils/numerical/quadrature/riemann.cljc), all the way up through efficient, incremental, "accelerated" versions of these easy-to-understand methods:
    - [Midpoint method](https://github.com/littleredcomputer/sicmutils/blob/master/src/sicmutils/numerical/quadrature/midpoint.cljc), same development but shorter since it reuses functional abstractions. Also incremental, efficient, accelerated
    - [Trapezoid Method](https://github.com/littleredcomputer/sicmutils/blob/master/src/sicmutils/numerical/quadrature/trapezoid.cljc), same idea but for closed intervals.

  - **Sequence Acceleration / Extrapolation Methods**
    - [Polynomial interpolation](https://github.com/littleredcomputer/sicmutils/blob/master/src/sicmutils/polynomial/interpolate.cljc): the general thing that "richardson extrapolation" is doing below. Historically cool and used to accelerate arbitrary integration sequences
    - [Rational Function extrapolation](https://github.com/littleredcomputer/sicmutils/blob/master/src/sicmutils/rational_function/interpolate.cljc): used in bulirsch-stoer integration and ODE solving.
    - "[Richardson extrapolation](https://github.com/littleredcomputer/sicmutils/blob/master/src/sicmutils/polynomial/richardson.cljc)" is a special case, where we get more efficient by assuming that the x values for the polynomial interpolation go 1, 1/2, 1/4... and that we're extrapolating to 0.

  - **Higher-order Calculus:**
    - [Numerical derivatives](https://github.com/littleredcomputer/sicmutils/blob/master/src/sicmutils/numerical/derivative.cljc): derivatives using three kinds of central difference formulas... accelerated using Richardson extrapolation, with a nice technique for guarding against underflow.
    - [Simpson's Method](https://github.com/littleredcomputer/sicmutils/blob/master/src/sicmutils/numerical/quadrature/simpson.cljc)... fit a parabola to every slice. OR, "accelerate" the trapezoid method with one step of Richarsdson extrapolation!
    - [Simpson's 3/8 Method](https://github.com/littleredcomputer/sicmutils/blob/master/src/sicmutils/numerical/quadrature/simpson38.cljc): Same idea, but accelerate a sequence that triples its slices every iteration.
    - [Boole's Rule](https://github.com/littleredcomputer/sicmutils/blob/master/src/sicmutils/numerical/quadrature/boole.cljc): trapezoid method plus two steps of Richardson extrapolation. (Are you starting to see the pattern??)
    - [Romberg Integration](https://github.com/littleredcomputer/sicmutils/blob/master/src/sicmutils/numerical/quadrature/romberg.cljc): midpoint OR trapezoid, with as many steps of Richardson extrapolation as we can take!
    - [Milne's Rule](https://github.com/littleredcomputer/sicmutils/blob/master/src/sicmutils/numerical/quadrature/milne.cljc), MIDPOINT method, one step of extrapolation!
    - [Bulirsch-Stoer integration](https://github.com/littleredcomputer/sicmutils/blob/master/src/sicmutils/numerical/quadrature/bulirsch_stoer.cljc)... midpoint or trapezoid, with rational function extrapolation, as many steps as we can handle AND some custom step sizes.

  - **Combinators**:
    - [Variable Substitutions](https://github.com/littleredcomputer/sicmutils/blob/master/src/sicmutils/numerical/quadrature/substitute.cljc): implemented as functional wrappers that take an integrator and return a modified integrator.
    - [Improper Integrals](https://github.com/littleredcomputer/sicmutils/blob/master/src/sicmutils/numerical/quadrature/infinite.cljc): a template for a combinator that enables infinite endpoints on any integrator, using variable substitution on an appropriate, tunable range.
    - [Adaptive Integration](https://github.com/littleredcomputer/sicmutils/blob/master/src/sicmutils/numerical/quadrature/adaptive.cljc): a combinator that turns any of the integrators above into an "adaptive" integrator that's able to focus in on difficult regions.
  - And finally, "[Numerical Quadrature](https://github.com/littleredcomputer/sicmutils/blob/master/src/sicmutils/numerical/quadrature.cljc)", the namespace/essay that ties it all together.

- `sicmutils.numerical.compile` uses [SCI](https://github.com/borkdude/sci), the
  Small Clojure Interpreter, to generate compiled numerical code (#133)

- Implemented ODE solving using @littleredcomputer's
  [odex-js](https://github.com/littleredcomputer/odex-js) library (#135)

### Reader Literals

[data_readers.cljc](https://github.com/littleredcomputer/sicmutils/blob/master/src/data_readers.cljc)
provides 3 new data reader literals:

- `#sicm/ratio`

Use this with a ratio literal, like `#sicm/ratio 1/2`, or with a string like
`#sicm/ratio "1/4"`. If the denominator is `1` this literal will return a
`js/BigInt` in Clojurescript, or a Long in Clojure.

- `#sicm/bigint`

Use with a number literal, like, `#sicm/bigint 10`, or a string like
`#sicm/bigint "10000012"` to generate a `js/BigInt` in Clojurescript, or a
`clojure.lang.BigInt` in Clojure.

- `#sicm/complex`

Currently this only works with a string like `#sicm/complex "1 + 2i"`. In the
future it might work with a pair of `(real, complex)`, like:

    #sicm/complex [1 2]

### Power Serious, Power Serious

The Power Series implementation in `series.cljc` received an overhaul. The
implementation now follows Doug McIlroy's beautiful paper, ["Power Series, Power
Serious"](http://citeseerx.ist.psu.edu/viewdoc/download?doi=10.1.1.333.3156&rep=rep1&type=pdf).
Doug also has a 10-line version in Haskell on [his
website](https://www.cs.dartmouth.edu/~doug/powser.html).

The API now offers two types:

 - `Series`, which represents a generic infinite series of arbitrary values, and
 - `PowerSeries`, a series that represents a power series in a single
   variable; in other words, a series where the nth entry is interpreted as
   the coefficient of $x^n$:

    $$[a b c d ...] == $a + bx + cx^2 + dx^3 + ...$$

`series/series?` responds true to both. `series/power-series?` only responds
true to a `PowerSeries`.

To turn a `PowerSeries` into a `Series`, call it as a function with a single
argument, or pass the series and one argument to `series/value` to evaluate the
series using the above equation.

To turn a `Series` into a `PowerSeries`, call `series/->function`. None of the
functions discussed below can mix series types; you'll have to do the conversion
explicitly.

Each type supports the following generic operations:

- `*`, `+`, `-`, `/` between series and non-series
- `g/negate`, `g/invert`, `g/sqrt`, `g/expt` work as expected.
- `g/add` between series and non-series

`PowerSeries` additionally supports:

- `g/exp`, `g/cos`, `g/sin`, `g/asin`, `g/tan`
- `g/partial-derivative`, so `PowerSeries` works well with `D`

Each of these acts as function composition for the single variable function that
the `PowerSeries` represents. If `s` is a `PowerSeries` that applies as `(s x)`,
`(g/exp s)` returns a series that represents `(g/exp (s x))`.

There are many more new methods (see the namespace for full documentation):

- `starting-with` renamed to `series`
- `power-series`, analogous `series` but generates a `PowerSeries`
- `series*` and `power-series*` let you pass an explicit sequence
- `series/take` removed in favor of `clojure.core/take`, since both series
  objects act as sequences
- `generate` takes an additional optional argument to distinguish between series
  and power series
- `Series` now implements more of `v/Value`
- new `zero`, `one`, `identity` constants
- `constant` returns a constant power series
- `xpow` generates a series representing a bare power of `x`
- `->function` turns a `Series` into a `PowerSeries`
- `value`, `fmap` now handles both `Series` and `PowerSeries`
- `(inflate s n)` expands each term $x^i$ of `s` to $x^{in}$
- `compose` returns the functional composition of two `PowerSeries`
- `revert` returns the functional inverse of two `PowerSeries`
- `integral` returns a series representing the definite integral of the supplied
  `PowerSeries`, 0 => infinity (optionally takes an integration constant)

The namespace also provides many built-in `PowerSeries` instances:

- `exp-series`
- `sin-series`
- `cos-series`
- `tan-series`
- `sec-series`
- `asin-series`
- `acos-series`
- `atan-series`
- `acot-series`
- `sinh-series`
- `cosh-series`
- `tanh-series`
- `asinh-series`
- `atanh-series`
- `log1+x-series`
- `log1-x-series`
- `binomial-series`

And two `Series` (non-power):

- `fib-series`, the fibonacci sequence
- `catalan-series`, the [Catalan
  numbers](https://en.wikipedia.org/wiki/Catalan_number)

### Matrix Generic Operations

`::matrix` gained implementations for `exp`, `cos`, `sin`, `asin`, `tan`,
`acos`, `asin`; these now return taylor series expansions of the operator, where
multiplication is composition as before.

### Operator Generics

`Operator` gained implementations for `cos`, `sin`, `asin`, `tan`, `acos`,
`asin`; these now return taylor series expansions of the operator, where
multiplication is composition as before.

## [v0.21.1]

- Getting Github releases up to parity with the most recent release to Clojars.

## [v0.10.0]

- Did some refactoring and one breaking rename (Struct became Structure, since
  we don't abbreviate other deftypes). This also marks the point of departure
  for working with Functional Differential Geometry.


## [v0.9.8]

- This is the version that was current as of the talk @littleredcomputer gave at
  [Clojure/west 2017](2017.clojurewest.org), entitled "[Physics in
  Clojure](https://www.youtube.com/watch?v=7PoajCqNKpg)."<|MERGE_RESOLUTION|>--- conflicted
+++ resolved
@@ -2,7 +2,6 @@
 
 ## [unreleased]
 
-<<<<<<< HEAD
   - moved `sicmutils.numerical.elliptic` to `sicmutils.special.elliptic`.
 
   - new `sicmutils.special.factorial` with `factorial` and list other friends
@@ -17,7 +16,7 @@
     `falling-factorial`
 
   - sci bindings for`sicmutils.special.factorial`, `sicmutils.util.permute`.
-=======
+
 - #451:
 
   - new `sicmutils.algebra.fold` namespace:
@@ -106,7 +105,6 @@
   - `sicmutils.util.stream/scan` deleted in favor of
     `sicmutils.util.aggregate/scan` with a dynamic binding for `*fold*` to
     customize.
->>>>>>> 88bcd4c8
 
 - #448:
 
