# Changelog

## [Unreleased]

<<<<<<< HEAD
- #279: Function aliases in `sicmutils.env` now properly mirror over docstrings
  and other `Var` metadata, thanks to
  [Potemkin](https://github.com/clj-commons/potemkin)'s `import-def`. This
  doesn't quite work in Clojurescript since we can't use `resolve` inside of a
  macro (special form!).
=======
- `Series`, `PowerSeries` and `Operator` can hold metadata and respond properly
  to `meta` and `with-meta` (#265). `sicmutils.series/{->Series, ->PowerSeries}`
  and `sicmutils.operator/->Operator` all take a new arity for metadata.

- #149 adds a `sicmutils.modint/modint?` predicate, and
  `sicmutils.modint/chinese-remainder`. The latter efficiently performs the
  [Chinese Remainder
  algorithm](https://en.wikipedia.org/wiki/Chinese_remainder_theorem) for
  solving systems of linear congruences.
>>>>>>> db68f038

- Install `sicmutils.generic/{quotient,modulo,remainder,partial-derivative}`
  into `sicmutils.env` (#273). Thanks to @pangloss for pointing out that these
  were missing!

- Add a proper namespace to `demo.clj`, to make it easier to use outside of
  `lein repl` (#264).

## 0.15.0

(If you have any questions about how to use any of the following, please ask us
at our [Github Discussions](https://github.com/sicmutils/sicmutils/discussions)
page!)

This release was focused on a small number of themes:

**Automatic differentiation**:

The goal for this cycle's automatic differentiation (AD) work was to expand the
set of functions and types that can play with AD. AD now works on functions that
return all Clojure sequences, maps, and vectors, in addition to SICMUtils types
like `Operator`, `Series`, `PowerSeries` and `Structure`. The system is now
fully extensible, so if you want to differentiate functions that return custom
records or Java collections, it's now no problem.

SICMUtils can now differentiate functions in Clojurescript that use comparison
operations like `<`, `=`, `<=` and friends. Clojure can't quite do this yet, but
you can differentiate through `v/compare` and `v/=` calls.

We can also differentiate functions that return other functions with no trouble;
only a few libraries can do this, and the behavior is subtle. Hold tight for
comprehensive docs describing this behavior.

New `Div`, `Grad`, `Curl` and `Lap` operators build on this foundation.

**SCI Integration**

To support safe execution inside of a browser-based Notebook or REPL
environment, SICMUtils now has full support for @borkdude's
[SCI](https://github.com/borkdude/sci), the Small Clojure Interpreter, via the
[sicmutils.sci](https://github.com/sicmutils/sicmutils/blob/master/src/sicmutils/env/sci.cljc)
namespace. Every function and macro in the library now works in SCI. (Thanks for
@borkdude and @mk for your help and contributions.

**Rendering**

@hcarvalhoalves made a number of contributions to the LaTeX and infix renderers;
`PowerSeries` and `Series` now render beautifully, as well as `=` and the
various inequality symbols. Expect a lot more action here as we move into more
browser-based notebook environments.

There's a lot more that went into this release; give the detailed notes below a
look for more details.

**What's coming next?**

The next release will focus on getting SICMUtils integrated with 2D and 3D
rendering libraries like [three.js](https://threejs.org),
[babylon.js](https://www.babylonjs.com) and
[Quil](https://github.com/quil/quil). The long-term goal is for SICMUtils to
support the sort of workflow I described in ["The Dynamic
Notebook"](https://roadtoreality.substack.com/p/the-dynamic-notebook). This will
require a big push on generic, pluggable representations for the various types
and expressions in the library.

Thanks again to @hcarvalhoalves and @mk for their contributions, and to @borkdude for
his help with SCI!

On to the detailed release notes:

### Automatic Differentiation

- New, literate `Differential` implementation lives at at
  `sicmutils.differential` (#221) (see [this
  page](https://samritchie.io/dual-numbers-and-automatic-differentiation/) for a
  readable version.) Notable changes to the original impl at
  `sicmutils.calculus.derivative` include:

  - We've changed our terminology from GJS's `finite-part`,
    `infinitesimal-part`, `make-x+dx` to the more modern `primal-part`,
    `tangent-part`, `bundle-element` that the Automatic Differentiation
    community has adopted. His comment is that he doesn't take terms from
    mathematics unless he's _sure_ that he's using it in the correct way; the
    safer way is to stick with his terms, but we go boldly forth with the
    masses.

  - A new `sicmutils.differential.IPerturbed` protocol makes it possible to
    extend the Automatic Differentiation (AD) system to be able to handle
    different Functor-shaped return values, like Java or JS lists and objects.
    See the [cljdoc page on Automatic
    Differentiation](https://cljdoc.org/d/sicmutils/sicmutils/CURRENT/doc/calculus/automatic-differentiation)
    for more detail.

    - #222 implements `d/IPerturbed` for Clojure maps, vectors and sequences;
      all are now valid return types for functions you pass to `D`.

    - #222 also implements `d/IPerturbed` for SICMUtils `Matrix`, `Structure`,
      `Series`, `PowerSeries` and `Operator`.

    - #223 implements `d/IPerturbed` for Clojure functions and multimethods,
      handling the attendant subtlety that fixes "Alexey's Amazing Bug".

  - `sicmutils.differential/{lift-1,lift-2,lift-n}` allow you to make custom
    operations differentiable, provided you can supply a derivative.

  - `Differential` implements `sicmutils.function/arity`, `IFn`, and can be
    applied to arguments if its coefficients are function values. `Differential`
    instances also `v/freeze` and `g/simplify` properly (by pushing these
    actions into their coefficients).

  - New `compare` and `equiv` implementations allow `Differential` instances to
    compare themselves with other objects using only their primal parts; this
    makes it possible to use functions like `<=`, `>`, `=` to do control flow
    during automatic differentiation. (Use `compare-full` and `eq` if you want
    to do full equality comparisons on primal and tangent components.)

  - related, `g/abs` is now implemented for `Differential` instances, making
    this function available in functions passed to `D`.

  - proper `numerical?`, `one?` and `identity?` implementations. The latter two
    only respond `true` if there are NO tangent components; This means that
    `one?` and `(= % 1)` will not agree.

  - The new implementation fixes a subtle bug with nested, higher order
    automatic differentiation - it's too subtle for the CHANGELOG, so please the
    "amazing" bug sections in `sicmutils.calculus.derivative-test` for proper
    exposition.

- #223 converts the implementation of `sicmutils.calculus.derivative/D` to use
  the new `Differential` type; this fixes "Alexey's Amazing Bug" and allows `D`
  to operate on higher order functions. For some function `f` that returns
  another function, `((D f) x)` will return a function that keeps `x` "alive"
  for the purposes of differentiation inside its body. See
  `sicmutils.calculus.derivative-test/amazing-bug` for an extended example.

- `sicmutils.generic/partial-derivative` gains a `Keyword` extension, so it can
  respond properly to `:name` and `:arity` calls (#221).

- `D` (or `sicmutils.generic/partial-derivative`) applied to a matrix of
  functions now takes the elementwise partials of every function in the matrix.
  (#218)

- #253 moves the derivative implementations (where relevant) onto the metadata
  of generic functions. You can access these by calling `(<generic-function>
  :dfdx)` or `(<generic-function> :dfdy)`, depending on whether the generic is
  unary or binary. #253 also changes the name of macro
  `sicmutils.generic/def-generic-function` to `sicmutils.generic/defgeneric`.

### Rendering

- `sicmutils.expression/Literal` instances now use `pr-str` to generate a string
  representation; this allows this type to wrap lazy-sequence expressions such
  as those returned from `g/simplify` (#259)

- `sicmutils.expression.render/->infix` and `sicmutils.expression.render/->TeX`
  now handle equality/inequality symbols (`=`, `>=`, `>`, ...) as infix (#257).

- `sicmutils.expression.render/*TeX-sans-serif-symbols*` binding to control if
  symbols longer than 1 char should have `\mathsf` applied (#258).

- `->infix`, `->TeX` and `->JavaScript` in `sicmutils.expression.render` can now
  accept unfrozen and unsimplified `Expression` instances (#241). This makes it
  a bit more convenient to use `->infix` and `->TeX` at the REPL, or in a
  Notebook environment. Additionally, the return values of renderers are always
  coerced to strings. (Previously, `(->infix 10)` would return a number
  directly.)

- `up` and `down` tuples from `sicmutils.structure` gain a proper `print-method`
  implementation (#229); these now render as `(up 1 2 3)` and `(down 1 2 3)`,
  instead of the former more verbose representation (when using `pr`.)

- `sicmutils.render/->infix` and `sicmutils.render/->TeX` will render `Series`
  and `PowerSeries` as an infinite sum (showing the first four terms).
  In the case of unnaplied `PowerSeries`, it will represent the unbound
  variable as `_` (#260).

### Performance Improvements

- `sicmutils.modint` gains more efficient implementations for `inverse`,
  `quotient`, `exact-divide` and `expt` on the JVM (#251).

### Comparison / Native Type Integration

- beefed up the Javascript numeric tower to allow objects like
  `sicmutils.differential/Differential`, `sicmutils.expression/Expression` and
  friends that WRAP numbers to compare properly using cljs-native `<`, `<=`,
  `=`, `>=` and `>` (#236)

- new `sicmutils.value/compare` function exposed in `sicmutils.env` returns a
  valid comparison bit between native numbers and numbers wrapped in
  `Differential` or `Expression` in both JVM Clojure and Clojurescript (#236).
  The behavior matches `clojure.core/compare` for all reals on the JVM; it
  doesn't in Clojurescript because native `compare` can't handle
  `goog.math.{Long,Integer}` or `js/BigInt`.

### Operator

- #219 introduces a number of changes to `Operator`'s behavior:

  - `Operator` is now a `deftype` (not a `defrecord`); the keyword lookup for
    its `:name`, `:arity`, `:context` and `:o` fields have been replaced by,
    respectively, `o/name`, `sicmutils.function/arity`, `o/context` and
    `o/procedure` functions. This change happened to allow `Operator` to
    implement protocols like `ILookup`.

  - Native `get` and `get-in` now act on `Operator`. Given an operator function
    `f`, `get` and `get-in` compose `#(get % k)`, or similar with `f`. This
    deferred action matches the effect of all sicmutils generics on functions.

  - Combining an operator and a non-operator via `+` and `-`, the non-operator
    was previously lifted into an operator that multiplied itself by the new
    operator's argument. As of #219, this "multiplication" uses the operator
    definition of multiplication - meaning, the new operator composes the
    non-operator with its argument. Where does this matter?

    Previously adding the non-operator `sicmutils.function/I` to the identity
    operator `I` would act like this:

    ```clojure
    (((g/+ o/identity f/I) f/I) 10)
    ;; => 110 == (+ 10 (* 10 10))
    ```

    Because `f/I` multiplied itself by its argument... resulting in `(* f/I f/I)
    == g/square`.

    After the change, you see this:

    ```clojure
    (((g/+ o/identity f/I) f/I) 10)
    ;; => 20
    ```

    because `f/I` composes with its argument.

  - `sicmutils.operator/identity-operator` has been renamed to
    `sicmutils.operator/identity`

  - `o/make-operator` now takes an explicit `context` map, instead of a
    multi-arity implementation with key-value pairs.

  - `Operator` now implements `g/negate`.

  - `g/cross-product` is no longer implemented for `Operator`. operators were
    introduced by GJS to act like "differential operators", can only add, negate
    and multiply (defined as composition). We will probably relax this in the
    future, and add more functions like `g/cross-product` that compose with the
    operator's output; but for now we're cleaning house, since this function
    isn't used anywhere.

  - In this same spirit, `Operator` instances can now only be divided by scalars
    (not functions anymore), reflecting the ring structure of a differential
    operator.

### Additions

- #224 adds new `Div`, `Grad`, `Curl` and `Lap` operators in
  `sicmutils.calculus.derivative` and installs them into `sicmutils.env`. #224
  also removes the `g/transpose` implementation for `Operator` instances, and
  exposes `sicmutils.calculus.derivative/taylor-series` to `sicmutils.env`.

- #222 adds `v/Value` implementations for Clojure sequences and maps. Maps and
  vectors implement `f/Arity` and return `[:between 1 2]. `zero?` and
  `zero-like` work on sequence entries and map values. Maps can specify their
  `v/kind` return value with a `:type` key, and some of the calculus
  implementations do already make use of this feature. `g/partial-derivative` on
  a Clojure Map passes through to its values.

- As of #232, `sicmutils.expression.compile/compile-univariate-fn` is now
  `compile-fn` (same change for the non-cached `compile-fn*` in the same
  namespace). The new implementation can compile arguments of any arity, not
  just arity == 1. The new version takes an arity parameter `n` that defaults to
  `(sicmutils.function/arity f)`.

- `sicmutils.function/arity` is now a protocol method, under the
  `sicmutils.function/IArity` protocol (#218). In addition to functions, `arity`
  now correctly responds to:

    - `sicmutils.matrix/Matrix`: calling `arity` on a matrix assumes that the
      matrix has function elements; the returned arity is the most general arity
      that all functions will respond to.
    - `sicmutils.operator/Operator`: returns the arity of the operator's wrapped
      function.
    - `sicmutils.series/Series`: `arity` on a `Series` assumes that the series
      contains functions as entries, and returns, conservatively, the arity of
      the first element of the series.
   - `sicmutils.series/PowerSeries`: `arity` returns `[:exactly 1]`, since
     `PowerSeries` are currently single variable.
   - vectors, and `sicmutils.structure/Structure`: `arity` on these collections
     assumes that the collection contains functions as entries, and returns the
     most general arity that is compatible with all of the function elements.

- New single-arity case for `sicmutils.structure/opposite` returns an identical
  structure with flipped orientation (#220). acts as `identity` for
  non-structures.

- Added missing `identity?`, `identity-like` for complex and rational numbers
  (#236)

- `sicmutils.env/ref` now accepts function and operators (#219). `(ref f 0 1)`,
  as an example, returns a new function `g` that acts like `f` but calls `(ref
  result 0 1)` on the result.

- The slightly more general `sicmutils.env/component` replaces
  `sicmutils.structure/component` in the `sicmutils.env` namespace (#219).
  `((component 0 1) x) == (ref x 0 1)`.

- New functions `sicmutils.function/{get,get-in}` added that act like the
  `clojure.core` versions; but given a function `f`, they compose `#(get % k)`,
  or similar with `f`. This deferred action matches the effect of all sicmutils
  generics on functions. (#218)

- `sicmutils.function/I` aliases `clojure.core/identity` (#218). #219 exposes
  `I` in `sicmutils.env`.

- `sicmutils.env.sci` contains an SCI context and namespace mapping sufficient
  to evaluate all of sicmutils, macros and all, inside of an
  [SCI](https://github.com/borkdude/sci) environment (#216). Huge thanks to
  @borkdude for support and @mk for implementing this!

- `sicmutils.numerical.elliptic` gains a full complement of elliptic integral
  utilities (#211):

  - Carlson symmetric forms of the elliptic integrals: `carlson-rd`,
    `carlson-rc`, `carlson-rj` (`carlson-rf` was already present)
  - Legendre elliptic integrals of the second and third forms, as the two-arity
    forms of `elliptic-e` and `elliptic-pi` (`elliptic-f` already existed)
  - the complete elliptic integrals via `elliptic-k` (first kind) and the
    single-arity forms of `elliptic-e` and `elliptic-pi`
  - `k-and-deriv` returns a pair of the complete elliptical integral of the first form,
    `elliptic-k`, and its derivative with respect to `k`.
  - `jacobi-elliptic-functions` ported from `scmutils` and Press's Numerical
    Recipes

### Fixes / Misc

- The operator returned by `sicmutils.calculus.derivative/partial` now has a
  proper name field like `(partial 0)`, instead of `:partial-derivative` (#223).

- #223 fixes a problem where `(operator * structure)` would return a structure
  of operators instead of an operator that closed over the multiplication.
  `::s/structure` is now properly a `::o/co-operator`, matching its status as a
  `::f/cofunction`.

- Fix a bug where `f/arity` would throw an exception with multiple-arity
  functions on the JVM (#240). It now responds properly with `[:between
  min-arity max-arity]`, or `[:at-least n]` if there is a variadic case too.

- #238 converts `sicmutils.abstract.function/Function` from a `defrecord` to a
  `deftype`, fixing a subtle bug where (empty f) was getting called in a nested
  derivative test.

- fixed bug with `g/dimension` for row and column matrices (#214). previously
  they returned `1` in both cases; now they return the total number of entries.

- #253 adds proper `:arglists` metadata for all generic functions.

## 0.14.0

- After the work below, `v/nullity?` renamed to `v/zero?`, and `v/unity?`
  renamed to `v/one?`
  ([#180](https://github.com/sicmutils/sicmutils/pull/180)). This
  affects the names listed in the CHANGELOG entries below.

### Miscellaneous

- expose `bootstrap-repl!` to Clojurescript, so that this is available in
  self-hosted CLJS (https://github.com/sicmutils/sicmutils/pull/157)

- modified `infix.cljc` to wrap forms in `displaystyle` and add proper carriage
  returns inside structures
  (https://github.com/sicmutils/sicmutils/pull/157)

- add `multidimensional-minimize` to the `sicmutils.env` namespace
  (https://github.com/sicmutils/sicmutils/pull/157)

- add more `sqrt` simplification rules to allow square roots to cancel out
  across a division boundary, with or without products in the numerator and
  denominator (https://github.com/sicmutils/sicmutils/pull/160)

- fix NPE bug that appears in nelder-mead, when callback isn't supplied
  (https://github.com/sicmutils/sicmutils/pull/162)

- Add `sqrt-expand` and `sqrt-contract`, to allow simplifications to push inside
  of square roots (https://github.com/sicmutils/sicmutils/pull/163)

- speed up power series multiplication by skipping work when either head term is
  zero (https://github.com/sicmutils/sicmutils/pull/166)

- File moves:
  - `sicmutils.polynomial-gcd`    => `sicmutils.polynomial.gcd`
  - `sicmutils.polynomial-factor` => `sicmutils.polynomial.factor`
  - `sicmutils.rules`             => `sicmutils.simplify.rules`
  - `sicmutils.analyze`           => `sicmutils.expression.analyze`
  - `sicmutils.infix`             => `sicmutils.expression.render`
  - `sicmutils.numerical.compile` => `sicmutils.expression.compile`

- `sicmutils.env/one?` now exposes/aliases `sicmutils.value/unity?`
  [#154](https://github.com/sicmutils/sicmutils/pull/154)

- Fixed [#93](https://github.com/sicmutils/sicmutils/issues/93) by
  adding an explicit `g/invert` implementation for polynomials in the rational
  fn namespace. The fix lives in
  [#169](https://github.com/sicmutils/sicmutils/pull/169).

- added `sicmutils.value/sqrt-machine-epsilon`
  ([#170](https://github.com/sicmutils/sicmutils/pull/170))

- fixed issues in `function.cljc` and `operator.cljc` where the Clojurescript
  `IFn` `-invoke` arguments shadowed either the `this` operator, or some
  parameter name in the deftype
  ([#169](https://github.com/sicmutils/sicmutils/pull/169))

- `g/sqrt` now maintains precision with Clojurescript's rational numbers.
  `(g/sqrt #sicm/ratio 9/4)` for example returns `#sicm/ratio 3/2`.
  ([#168](https://github.com/sicmutils/sicmutils/pull/168))

- `g/determinant` and `g/transpose` now act as identity for everything in the
  numeric tower, plus symbolic expressions
  ([#168](https://github.com/sicmutils/sicmutils/pull/168))

- `sicmutils.expression.Expression` is now `sicmutils.expression.Literal`; it
  has a new `meta` field, and is a `deftype` instead of a `defrecord`.
  ([#168](https://github.com/sicmutils/sicmutils/pull/168))
  - To get the internal expression, use `x/expression-of` instead of
    `:expression`.
  - to access the `type` field, use `x/literal-type` instead of `:type`

- 2-arity `g/atan`, `g/cross-product` and `g/gcd` now work for functions
  ([#168](https://github.com/sicmutils/sicmutils/pull/168))

- `Literal` now responds appropriately to `v/unity?` and `v/nullity?` if it
  wraps a numerical "0" or "1". `v/exact?` now returns true if the literal wraps
  an exact number ([#168](https://github.com/sicmutils/sicmutils/pull/168))

- `x/variables-in` now works with wrapped expressions; no more need to
  explicitly unwrap
  ([#168](https://github.com/sicmutils/sicmutils/pull/168))

- `x/walk-expression` renamed `x/evaluate`
  ([#168](https://github.com/sicmutils/sicmutils/pull/168))

- The new `x/substitute` performs substitutions on an _unwrapped_ expression
  ([#168](https://github.com/sicmutils/sicmutils/pull/168))

-  `x/compare` returns a comparator that works with unwrapped symbolic
   expression trees
   ([#168](https://github.com/sicmutils/sicmutils/pull/168)). The rules
   are that that types have the following ordering:
  - empty sequence is < anything (except another empty seq)
  - real < symbol < string < sequence
  - sequences compare element-by-element
  - Any types NOT in this list compare using hashes

- `g/transpose` now works properly for functions that act as linear maps. The
  defining relation is:

```clojure
(= (((transpose f) g) 'x)
   (g (f x)))
```

- added `g/determinant` implementation to functions
  ([#171](https://github.com/sicmutils/sicmutils/pull/171))

- Moved all `literal-function` machinery and definitions to
  `sicmutils.abstract.function`
  ([#171](https://github.com/sicmutils/sicmutils/pull/171)).
  `sicmutils.function` now contains only the generic method implementations for
  clojure functions and multimethods.

- Switched inheritance order for functions;
  `:sicmutils.abstract.function/function` (used to be
  `:sicmutils.function/function`) now inherits from `::v/function` instead of
  the other way around.
  ([#171](https://github.com/sicmutils/sicmutils/pull/171))

- Enhanced the `g/simplify` behavior for core functions that overlap with
  generic functions (`+`, `-`, `*`, `/`, `mod`, `quot`, `rem`, `neg?`). These
  now freeze to the same symbols as their generic counterparts.
  ([#173](https://github.com/sicmutils/sicmutils/pull/173))

- Add support for the hyperbolic trig functions `sinh`, `cosh`, `tanh`, `atanh`,
  `asinh` and `acosh` to `sicmutils.expression.render/->Javascript`.
  ([#174](https://github.com/sicmutils/sicmutils/pull/174))

- Add support for the hyperbolic trig functions `atanh`, `asinh` and `acosh` to
  `sicmutils.expression.compile`.
  ([#175](https://github.com/sicmutils/sicmutils/pull/175))

- `matrix.cljc` gains `m/nth-col` and `m/diagonal`
  ([#178](https://github.com/sicmutils/sicmutils/pull/178) introduces:)

- As of [#178](https://github.com/sicmutils/sicmutils/pull/178)
  introduces:, we have three new kinds for matrices. Square matrices return
  `::m/square-matrix`, and columns and rows return `::m/column-matrix` and
  `::row-matrix` respectively. These all derive from `::m/matrix`. This makes it
  easier to register methods or test specifically for these cases. We've also
  added `m/column?` and `m/row?` predicates to check for these cases.

- [#185](https://github.com/sicmutils/sicmutils/pull/185) specializes
  all matrix operations that return power series (trig operations and `g/exp` to
  `::square-matrix`).

- [#184](https://github.com/sicmutils/sicmutils/pull/184) modifies
  `v/exact?` on functions; `((v/exact? f) x) == (v/exact? (f x))` now, instead
  of false as before. `literal-function` forms now have a correct `v/one-like`
  implementation.

- clojure Vars now respond to function algebra
  ([#184](https://github.com/sicmutils/sicmutils/pull/184)). All
  functions implement `g/negative?`, `g/abs`, `g/quotient`, `g/remainder`,
  `g/modulo`, `g/dimension` and `g/exact-divide`, responding to the appropriate
  arities.

- `sicmutils.complex/complex` can now take any real type in its constructor, vs
  only numbers
  ([#184](https://github.com/sicmutils/sicmutils/pull/184)).

- `modint` instances now implement `v/freeze?`: `(sicmutils.modint/make 1 2)`
  freezes to that `(modint 1 2)`.
  ([#185](https://github.com/sicmutils/sicmutils/pull/185)).

- `v/eq` renamed to `v/=`.
  ([#186](https://github.com/sicmutils/sicmutils/pull/186)).

- `v/zero-like` on matrices now fills entries with appropriate `v/zero-like`
  versions of their existing types
  ([#188](https://github.com/sicmutils/sicmutils/pull/188))

- `v/Value` gains `identity-like` and `identity`
  ([#188](https://github.com/sicmutils/sicmutils/pull/188)). These are
  aliased into `sicmutils.env`. Implementations are installed on:

  - all numeric types, symbolic expressions, `Differential` (they return 1 of the appropriate type)
  - native and abstract functions, vars (they return an identity function)
  - operators (return an identity operator, same as `one-like`)
  - matrices (identity matrix, only works with `::m/square-matrix`)
  - `Polynomial` (only works on monomials for now, returns an identity polynomial)
  - `RationalFunction` (returns the identity poly divided by unit poly, so only
    works on monomials by extension)
  - `ModInt` (returns the same as `one-like`)
  - `Series` and `PowerSeries` (returns `[0 1 0 0 0 0...]`). This is slightly
    suspect in the case of `Series`, since `Series`, unlike `PowerSeries`, are
    general infinite sequences and not necessarily interpreted as polynomials.
    This decision follows `scmutils` convention.

- `sicmutils.complex/I` aliases `i`
  ([#189](https://github.com/sicmutils/sicmutils/pull/189))

- `matrix.cljc` has a new `by-cols` (analogous to `m/by-rows`), and `row` to
  generate a row matrix (analagous to `column`).
  [#197](https://github.com/sicmutils/sicmutils/pull/197) Also in
  `matrix.cljc`:

  - `num-rows`, `num-cols` access the row or column number without inspecting
    the deftype variables directly
  - `fmap-indexed`, like `fmap` but receives `i` and `j` indices as second and
    third arguments.
  -
  - `with-substituted-row`, for swapping out a single row in a matrix
  - `submatrix` generates a submatrix from low and high row and cols
  - `matrix-some` renamed to `some`: make sure to use a namespace prefix to
    avoid clashing with `clojure.core/some`.
  - new-matrix constructor `by-cols` (analogous to `by-rows`, takes a sequence
    of columns)
  - `row` constructor takes a sequence of values and returns a row matrix.
  - `by-rows*`, `by-cols*`, `row*` and `column*` are non-variadic versions of
    those functions. If you already have a sequence of rows, columns or
    elements, prefer these.
  - `up->row-matrix` => `down->row-matrix` and `row-matrix->up` =>
    `row-matrix->down`. A row is analogous to a `down`, so we make a change to
    reflect this.
  - `g/cross-product` between two `down` structures now returns a `down`.
  - `make-zero` generates a zero-valued matrix of the supplied dimensions.
  - `make-diagonal` generates a diagonal matrix containing the values of the
    supplied sequence.
  - `m/identity-like` returns an identity matrix (given a square matrix) with
    entries of identical type, but set appropriately to zero or one. This is
    installed as `v/one-like` and `v/identity-like`.
  - `v/identity?` now returns true for identity matrices, false otherwise.
    `v/one?` returns `false` for identity matrices! If it didn't, `(* 2 (I 10))`
    would return `2`, since `one?` signals multiplicative identity.

- `sicmutils.structure/up` and `sicmutils.structure/down` now have analogous
  `s/up*` and `s/down*` functions. These behave identically, but are
  non-variadic. If you already have a sequence you'd like to transform, prefer
  these ([#197](https://github.com/sicmutils/sicmutils/pull/197)).

- `sicmutils.value/kind-predicate` takes some item and returns a predicate that
  returns true if its argument has the same type (or inherits from it)
  ([#197](https://github.com/sicmutils/sicmutils/pull/197)).

- `sicmutils.function/arg-shift` and `sicmutils.function/arg-scale` take
  functions and return new functions that shift and scale their arguments
  (respectively) by the originally supplied shifts
  ([#197](https://github.com/sicmutils/sicmutils/pull/197)).

- `sicmutils.generic/factorial` computes the factorial of the supplied integer
  `n`.
  ([#197](https://github.com/sicmutils/sicmutils/pull/197)).

- Many new functions and constants exposed in `sicmutils.env` via
  [#197](https://github.com/sicmutils/sicmutils/pull/197):

  - `-pi` joins `pi` as a constant
  - `s:generate`, `m:generate`, `vector:generate` to generate matrices,
    structures and vectors
  - `constant-series`, from `series/constant`
  - `seq:print` and `seq:pprint`
  - `matrix-by-cols`, `row-matrix`, `v:make-basis-unit`
  - aliases for `sicmutils.function`'s `arity`, `arg-shift`, `arg-scale`
  - `dimension`, `factorial` aliased from `sicmutils.generic`
  - `derivative` aliased from `sicmutils.calculus.derivative`
  - `submatrix`, `up->column-matrix`, `down->row-matrix`,
    `row-matrix->{down,vector}`, `column-matrix->{up,vector}` aliased from
    `sicmutils.matrix`
  - `D-numeric` from `sicmutils.numerical.derivative`
  - `brent-min`, `brent-max`, `golden-section-min`, `golden-section-max`
  - `nelder-mead`
  - `sum` from `sicmutils.util.aggregate
  - `kind-predicate` from `sicmutils.value`

- Structures and matrices both gain the ability to do native `get-in`,
  `assoc-in` and `empty`. These work as expected, like a potentially nested
  vector. ([#193](https://github.com/sicmutils/sicmutils/pull/193))

- `matrix.cljc` gains `up->row-matrix`, `up->column-matrix`, `row-matrix->up`,
  `column-matrix->up`
  ([#193](https://github.com/sicmutils/sicmutils/pull/193))

- `structure.cljc` gains many features in
  ([#193](https://github.com/sicmutils/sicmutils/pull/193)):

  - `kronecker` and `basis-unit` for generating potentially infinite basis
    sequences
  - the ability to conj new items onto a structure: `(conj (up 1 2) 3) => (up 1
    2 3)`
  - The structure-preserving `map-chain` takes a 2-arg function and presents it
    with each element of a deeply nested structure, along with a vector of its
    "chain", the path into its location. The fn's return becomes the new item at
    that location.
  - `structure->prototype` generates a same-shape structure as its argument,
    with symbolic entries that display their location (preserving orientation).
  - `typical-object` returns a structure of the same shape and orientation as
    `s`, generated by substituting gensymmed symbols in for each entry.
  - `compatible-zero` returns a structure compatible for multiplication with `s`
    down to 0.
  - `transpose-outer` returns a new structure with the same orientation as the
    first element of `s`, filled with elements of the same orientation as `s`.
    Each element is generating by taking the first element of each entry in `s`,
    the the second, etc... In that sense this is similar to a traditional matrix
    transpose.
  - `dot-product` takes the dot product of two structures. They must be the same
    top-level orientation and dimension; beyond that, their entries are
    pairwise-multiplied and summed.
  - `inner-product` is the same, but the left structure is conjugated first.
  - `outer-product` now works multiple levels deep.
  - `vector-outer-product` and `vector-inner-product` are similar, but only
    enforce the top-level length; all internal structures are NOT flattened and
    must be compatible for `g/*`.
  - `compatible-for-contraction?` now searches recursively down into a
    structure; previously it only checked the top level.
  - The new `*allow-incompatible-multiplication*` dynamic variable is set to
    `true` by default. Set it false to force a setting where, when you multiply
    structures, they must be:
    - opposite orientation
    - every element of the right entry must be compatible for contraction with
      the left
  - structure multiplication with scalars, etc now respects ordering, just in
    case any multiplication is not commutative.
  - `sicmutils.generators` now holds generators for `up`, `down`, and
    `structure` generators; these produce potentially deeply nested structures.
    `up1`, `down1` and `structure1` generate only one level deep. Mix and match!
    See `structure_test.cljc` for many examples of how to use these.

### Literals

- `literal-matrix` fn generates a symbolic matrix
  (https://github.com/sicmutils/sicmutils/pull/169)
- `literal`, `literal-up` and `literal-down` generate symbolic structures
  (https://github.com/sicmutils/sicmutils/pull/169)

### Numeric Tower Adjustments

This release (courtesy of
[#168](https://github.com/sicmutils/sicmutils/pull/168)) brings
the numeric tower in line with the scmutils tower. Prior to this release, all
numbers, including complex, descended from `::x/numerical-expression`. Symbolic
expressions _also_ derived from this type! The problem this causes is that all
of generic implementations for the number types default to the symbolic
functions.

If I don't specify a `g/sec` method for numbers, for example, then `(g/sec 12)`
returns a symbolic `(/ 1 (cos 12))`, instead of actually evaluating the
expression.

The fix comes from these changes:

- `::v/number` now means, "the numeric tower ascending from integer -> rational
  -> real -> complex numbers. All of these types now respond `true` to
  `v/number?` (prior to this release, Complex numbers did NOT!)

- `::v/real` now means, "anything in the numeric tower except Complex". These
  all respond true to `v/real?`

- `::x/numeric-expression` has changed to `::x/numeric`, and now means "anything
  that responds to `::"v/number`, plus symbolic expressions, which now clearly
  _represent_ any number in the numeric tower. Query for these with `v/scalar?`

I can now make some comments that clear up my former misunderstandings:

- The `sicmutils.abstract.number` (I'll call this `an` here) namespace is
  responsible for installing generic implementations of all numeric methods for
  symbolic expressions and "literal numbers".

- the `an/literal-number` constructor promotes a number, symbol or symbolic
  expression up to `:xx/numeric`, which means that any operation you perform on
  it will pass it through the symbolic expressions defined in
  `sicmutils.numsymb`. A few notes on these expressions:

  - They will try to preserve exactness, but if they can't - ie, if you do
    something like `(cos (an/literal-number 2.2))` - the system will return
    `-.588`. If you call `(cos (an/literal-number 2))`, you'll get the
    expression `(cos 2)`, preserving exactness.

  - Symbols are automatically interpreted as "literal numbers".

  - The only ways to make a proper symbolic expression that works with the
    generics are:

    - Use the explicit `an/literal-number` constructor
    - pass a symbol to any generic arithmetic function
    - perform any unary or binary arithmetic operation on an existing symbolic
      expression.

  - `an/abstract-number?` returns true for symbolic expressions, anything
    wrapped in `literal-number` or symbols.

  - `literal-number?` only returns true for explicitly wrapped things and
    symbolic expressions, not symbols.

  - use `v/real?`, `v/number?` and `v/scalar?` to query the numeric tower.


- If you want to compare literal numbers and an expression like
  `(an/literal-number 12)`, use `v/=`. In Clojurescript, this will work with
  the built in `=` as well, since equality is implemented with a protocol that
  we can extend. For example:

```clojure
(v/= 12 (literal-number 12))
;;=> true

(= 12 (literal-number 12))
;; true in cljs, false in clj
```

If you keep the literal on the left side of `=`, this will work in both systems,
since we've overridden the `=` implementation for literals:

```clojure
(= (literal-number 12) 12)
;;=> true in both languages
```

This paves the way for the other abstract types that exist in `scmutils`, like
matrices, up and down tuples.

### New Generic Functions

This release brings us closer to the interface provided by `scmutils`.

PR [#193](https://github.com/sicmutils/sicmutils/pull/193) brings:

- `g/dot-product`, for scalars, differentials, structures, functions and
  row/column matrices
- `g/inner-product` for scalars, structures, functions and row/column matrices
- `g/outer-product` for functions, structures of length 3 and matrices, between
  a row and a column only
- `g/cross-product` now works for row/column matrices in addition to structures
  (and functions that accept these)

PR https://github.com/sicmutils/sicmutils/pull/169 brings:

- `g/exp2`, `g/exp10` for exponents with base 2 and 10
- `g/log2`, for base 2 logarithms
- `g/log10` for base 10 logs
- `g/gcd` and `g/lcm` are now exposed in `sicmutils.env`

[#178](https://github.com/sicmutils/sicmutils/pull/178) introduces:

- `g/dimension` for scalars (always 1), structures and matrices (square, column
  and row)
- `g/trace` returns the trace for square matrices and square structures

We now expose the following additional trigonometric functions in
`sicmutils.generic` (courtesy of
https://github.com/sicmutils/sicmutils/pull/154):

- `cosh`: hyperbolic cosine
- `sinh`: hyperbolic sine
- `tanh`: hyperbolic tangent, ie sinh/cosh
- `sech`: hyperbolic secant, ie 1/cosh
- `csch`: hyperbolic secant, ie 1/sinh
- `acosh`: inverse hyperbolic cosine, ie, `(= x (cosh (acosh x)))`
- `asinh`: inverse hyperbolic sine, ie, `(= x (sinh (asinh x)))`
- `atanh`: inverse hyperbolic tangent, ie, `(= x (tanh (atanh x)))`

These three methods existed in `sicmutils.env`, but not as extensible generics.
Now they're fully extensible:

- `cot`: cotangent, ie 1/tan
- `sec`: secant, ie 1/cos
- `csc`: cosecant, ie 1/sin

These all work with:

- real and complex numbers
- power series (missing a few implementations, operators and matrices are
  missing the same ones for this reason)
- matrices (square matrices return their power series expansions)
- operators (power series expansion of the operator)
- functions (where they create composition)
- symbolic expressions
- Derivatives and dual numbers! The new functions all work with `D`, the
  forward-mode automatic differentiation operator.

Additionally, four methods that lived in `sicmutils.generic` are now exposed as
generics:

- `real-part`
- `imag-part`
- `angle`
- `conjugate`

These now work on:

- _all_ numeric types, including symbolic expressions.
- functions
- structures (only `magnitude` and `conjugate`)
  - `magnitude` formerly didn't handle structures containing complex numbers by
    taking a proper inner product. This is fixed as of
    [#168](https://github.com/sicmutils/sicmutils/pull/168)

- PR [#189](https://github.com/sicmutils/sicmutils/pull/189) introduces:

  - `g/make-rectangular`, (build a complex number from real and imaginary parts)
  - `g/make-polar` (build a complex number from radius and angle)
  - note that these work with real numbers, symbolic numbers, functions and any
    combination of these.

These work with functions, real numbers and symbolic expressions (and any mix of
the three).

## 0.13.0

The main announcement for this release is _Clojurescript Support!_. Implementing
this resulted in a few upgrades along the way:

- more powerful numerics, specifically `definite-integral` and native
  minimization routines
- a generic numeric tower for Clojurescript
- Many more tests! The test coverage was great before, and it's stayed high as
  we've added new implementations.
- added explicit code coverage metrics via Codecov: [![Codecov branch](https://img.shields.io/codecov/c/github/littleredcomputer/sicmutils/master.svg?maxAge=3600)](https://codecov.io/github/littleredcomputer/sicmutils)

Here are more explicit details on the release.

### Misc

`generic.cljc` now includes a default implementation of:

- `expt` given a valid `mul`
- default `sub`, given a valid `add` and `negate`
- default `div`, given a valid `mul` and `invert`
- `Expression` and `Operator` both have better `print-method` implementations,
  so the repl experience feels more like `scmutils`
- `Operator` now has an `expn` method, which acts like `g/exp` on an operator
  but expands each term in order `n`.
- many, many more tests!

### Clojurescript Support

Full conversion of SICMUtils to Clojurescript. All functionality from v0.12.1
now works in both Clojure and Clojurescript!

Most of the conversion was straightforward. The major missing piece was a
numeric tower implementation for Clojurescript (complex numbers, ratios) that
bring it up to parity with Clojure:

- Add the `bigfraction` implementation from
  [fraction.js](https://www.npmjs.com/package/fraction.js) sicmutils.ratio for
  cross-platform ratio support (#99)
- Adds CLJS complex number support through [complex.js](https://github.com/infusion/Complex.js) (#41)
- `js/BigInt`, `goog.math.Long` and `goog.math.Integer` implementations round
  out the numeric tower (#45)

### Numerical Routines

The numerical routines in SICMUtils depend heavily on Apache Commons, which of
course only exists in Java. We had to implement much of the numerics code in
native Clojure. It's fast, efficient and functional. Give it a read if you're
curious about how these algorithms work.

- New, native minimization routines have replaced the Apache Commons implementations:

  - **Univariate Minimizers**
    - Port scipy's auto-bracketing + scmutils version (#104)
    - Port golden section search from scipy (#105)
    - Implement Brent's method for fn minimization in native clj (#106)

  - **Multivariate**
    - pure Clojure implementation of Nelder-Mead (#102)

- Native `definite-integral` numerics implementation, written as a series of
  computational essays:

  - **Basics**:
    - [Riemann Sums](https://github.com/littleredcomputer/sicmutils/blob/master/src/sicmutils/numerical/quadrature/riemann.cljc), all the way up through efficient, incremental, "accelerated" versions of these easy-to-understand methods:
    - [Midpoint method](https://github.com/littleredcomputer/sicmutils/blob/master/src/sicmutils/numerical/quadrature/midpoint.cljc), same development but shorter since it reuses functional abstractions. Also incremental, efficient, accelerated
    - [Trapezoid Method](https://github.com/littleredcomputer/sicmutils/blob/master/src/sicmutils/numerical/quadrature/trapezoid.cljc), same idea but for closed intervals.

  - **Sequence Acceleration / Extrapolation Methods**
    - [Polynomial interpolation](https://github.com/littleredcomputer/sicmutils/blob/master/src/sicmutils/numerical/interpolate/polynomial.cljc): the general thing that "richardson extrapolation" is doing below. Historically cool and used to accelerate arbitrary integration sequences
    - [Rational Function extrapolation](https://github.com/littleredcomputer/sicmutils/blob/master/src/sicmutils/numerical/interpolate/rational.cljc): used in bulirsch-stoer integration and ODE solving.
    - "[Richardson extrapolation](https://github.com/littleredcomputer/sicmutils/blob/master/src/sicmutils/numerical/interpolate/richardson.cljc)" is a special case, where we get more efficient by assuming that the x values for the polynomial interpolation go 1, 1/2, 1/4... and that we're extrapolating to 0.

  - **Higher-order Calculus:**
    - [Numerical derivatives](https://github.com/littleredcomputer/sicmutils/blob/master/src/sicmutils/numerical/derivative.cljc): derivatives using three kinds of central difference formulas... accelerated using Richardson extrapolation, with a nice technique for guarding against underflow.
    - [Simpson's Method](https://github.com/littleredcomputer/sicmutils/blob/master/src/sicmutils/numerical/quadrature/simpson.cljc)... fit a parabola to every slice. OR, "accelerate" the trapezoid method with one step of Richarsdson extrapolation!
    - [Simpson's 3/8 Method](https://github.com/littleredcomputer/sicmutils/blob/master/src/sicmutils/numerical/quadrature/simpson38.cljc): Same idea, but accelerate a sequence that triples its slices every iteration.
    - [Boole's Rule](https://github.com/littleredcomputer/sicmutils/blob/master/src/sicmutils/numerical/quadrature/boole.cljc): trapezoid method plus two steps of Richardson extrapolation. (Are you starting to see the pattern??)
    - [Romberg Integration](https://github.com/littleredcomputer/sicmutils/blob/master/src/sicmutils/numerical/quadrature/romberg.cljc): midpoint OR trapezoid, with as many steps of Richardson extrapolation as we can take!
    - [Milne's Rule](https://github.com/littleredcomputer/sicmutils/blob/master/src/sicmutils/numerical/quadrature/milne.cljc), MIDPOINT method, one step of extrapolation!
    - [Bulirsch-Stoer integration](https://github.com/littleredcomputer/sicmutils/blob/master/src/sicmutils/numerical/quadrature/bulirsch_stoer.cljc)... midpoint or trapezoid, with rational function extrapolation, as many steps as we can handle AND some custom step sizes.

  - **Combinators**:
    - [Variable Substitutions](https://github.com/littleredcomputer/sicmutils/blob/master/src/sicmutils/numerical/quadrature/substitute.cljc): implemented as functional wrappers that take an integrator and return a modified integrator.
    - [Improper Integrals](https://github.com/littleredcomputer/sicmutils/blob/master/src/sicmutils/numerical/quadrature/infinite.cljc): a template for a combinator that enables infinite endpoints on any integrator, using variable substitution on an appropriate, tunable range.
    - [Adaptive Integration](https://github.com/littleredcomputer/sicmutils/blob/master/src/sicmutils/numerical/quadrature/adaptive.cljc): a combinator that turns any of the integrators above into an "adaptive" integrator that's able to focus in on difficult regions.
  - And finally, "[Numerical Quadrature](https://github.com/littleredcomputer/sicmutils/blob/master/src/sicmutils/numerical/quadrature.cljc)", the namespace/essay that ties it all together.

- `sicmutils.numerical.compile` uses [SCI](https://github.com/borkdude/sci), the
  Small Clojure Interpreter, to generate compiled numerical code (#133)

- Implemented ODE solving using @littleredcomputer's
  [odex-js](https://github.com/littleredcomputer/odex-js) library (#135)

### Reader Literals

[data_readers.cljc](https://github.com/littleredcomputer/sicmutils/blob/master/src/data_readers.cljc)
provides 3 new data reader literals:

- `#sicm/ratio`

Use this with a ratio literal, like `#sicm/ratio 1/2`, or with a string like
`#sicm/ratio "1/4"`. If the denominator is `1` this literal will return a
`js/BigInt` in Clojurescript, or a Long in Clojure.

- `#sicm/bigint`

Use with a number literal, like, `#sicm/bigint 10`, or a string like
`#sicm/bigint "10000012"` to generate a `js/BigInt` in Clojurescript, or a
`clojure.lang.BigInt` in Clojure.

- `#sicm/complex`

Currently this only works with a string like `#sicm/complex "1 + 2i"`. In the
future it might work with a pair of `(real, complex)`, like:

    #sicm/complex [1 2]

### Power Serious, Power Serious

The Power Series implementation in `series.cljc` received an overhaul. The
implementation now follows Doug McIlroy's beautiful paper, ["Power Series, Power
Serious"](http://citeseerx.ist.psu.edu/viewdoc/download?doi=10.1.1.333.3156&rep=rep1&type=pdf).
Doug also has a 10-line version in Haskell on [his
website](https://www.cs.dartmouth.edu/~doug/powser.html).

The API now offers two types:

 - `Series`, which represents a generic infinite series of arbitrary values, and
 - `PowerSeries`, a series that represents a power series in a single
   variable; in other words, a series where the nth entry is interpreted as
   the coefficient of $x^n$:

    $$[a b c d ...] == $a + bx + cx^2 + dx^3 + ...$$

`series/series?` responds true to both. `series/power-series?` only responds
true to a `PowerSeries`.

To turn a `PowerSeries` into a `Series`, call it as a function with a single
argument, or pass the series and one argument to `series/value` to evaluate the
series using the above equation.

To turn a `Series` into a `PowerSeries`, call `series/->function`. None of the
functions discussed below can mix series types; you'll have to do the conversion
explicitly.

Each type supports the following generic operations:

- `*`, `+`, `-`, `/` between series and non-series
- `g/negate`, `g/invert`, `g/sqrt`, `g/expt` work as expected.
- `g/add` between series and non-series

`PowerSeries` additionally supports:

- `g/exp`, `g/cos`, `g/sin`, `g/asin`, `g/tan`
- `g/partial-derivative`, so `PowerSeries` works well with `D`

Each of these acts as function composition for the single variable function that
the `PowerSeries` represents. If `s` is a `PowerSeries` that applies as `(s x)`,
`(g/exp s)` returns a series that represents `(g/exp (s x))`.

There are many more new methods (see the namespace for full documentation):

- `starting-with` renamed to `series`
- `power-series`, analogous `series` but generates a `PowerSeries`
- `series*` and `power-series*` let you pass an explicit sequence
- `series/take` removed in favor of `clojure.core/take`, since both series
  objects act as sequences
- `generate` takes an additional optional argument to distinguish between series
  and power series
- `Series` now implements more of `v/Value`
- new `zero`, `one`, `identity` constants
- `constant` returns a constant power series
- `xpow` generates a series representing a bare power of `x`
- `->function` turns a `Series` into a `PowerSeries`
- `value`, `fmap` now handles both `Series` and `PowerSeries`
- `(inflate s n)` expands each term $x^i$ of `s` to $x^{in}$
- `compose` returns the functional composition of two `PowerSeries`
- `revert` returns the functional inverse of two `PowerSeries`
- `integral` returns a series representing the definite integral of the supplied
  `PowerSeries`, 0 => infinity (optionally takes an integration constant)

The namespace also provides many built-in `PowerSeries` instances:

- `exp-series`
- `sin-series`
- `cos-series`
- `tan-series`
- `sec-series`
- `asin-series`
- `acos-series`
- `atan-series`
- `acot-series`
- `sinh-series`
- `cosh-series`
- `tanh-series`
- `asinh-series`
- `atanh-series`
- `log1+x-series`
- `log1-x-series`
- `binomial-series`

And two `Series` (non-power):

- `fib-series`, the fibonacci sequence
- `catalan-series`, the [Catalan
  numbers](https://en.wikipedia.org/wiki/Catalan_number)

### Matrix Generic Operations

`::matrix` gained implementations for `exp`, `cos`, `sin`, `asin`, `tan`,
`acos`, `asin`; these now return taylor series expansions of the operator, where
multiplication is composition as before.

### Operator Generics

`Operator` gained implementations for `cos`, `sin`, `asin`, `tan`, `acos`,
`asin`; these now return taylor series expansions of the operator, where
multiplication is composition as before.

## [v0.21.1]

- Getting Github releases up to parity with the most recent release to Clojars.

## [v0.10.0]

- Did some refactoring and one breaking rename (Struct became Structure, since
  we don't abbreviate other deftypes). This also marks the point of departure
  for working with Functional Differential Geometry.


## [v0.9.8]

- This is the version that was current as of the talk @littleredcomputer gave at
  [Clojure/west 2017](2017.clojurewest.org), entitled "[Physics in
  Clojure](https://www.youtube.com/watch?v=7PoajCqNKpg)."<|MERGE_RESOLUTION|>--- conflicted
+++ resolved
@@ -2,13 +2,12 @@
 
 ## [Unreleased]
 
-<<<<<<< HEAD
 - #279: Function aliases in `sicmutils.env` now properly mirror over docstrings
   and other `Var` metadata, thanks to
   [Potemkin](https://github.com/clj-commons/potemkin)'s `import-def`. This
   doesn't quite work in Clojurescript since we can't use `resolve` inside of a
   macro (special form!).
-=======
+
 - `Series`, `PowerSeries` and `Operator` can hold metadata and respond properly
   to `meta` and `with-meta` (#265). `sicmutils.series/{->Series, ->PowerSeries}`
   and `sicmutils.operator/->Operator` all take a new arity for metadata.
@@ -18,7 +17,6 @@
   [Chinese Remainder
   algorithm](https://en.wikipedia.org/wiki/Chinese_remainder_theorem) for
   solving systems of linear congruences.
->>>>>>> db68f038
 
 - Install `sicmutils.generic/{quotient,modulo,remainder,partial-derivative}`
   into `sicmutils.env` (#273). Thanks to @pangloss for pointing out that these
