--- conflicted
+++ resolved
@@ -2,17 +2,15 @@
 
 ## [Unreleased]
 
-<<<<<<< HEAD
 - As of #232, `sicmutils.expression.compile/compile-univariate-fn` is now
   `compile-fn` (same change for the non-cached `compile-fn*` in the same
   namespace). The new implementation can compile arguments of any arity, not
   just arity == 1. The new version takes an arity parameter `n` that defaults to
   `(sicmutils.function/arity f)`.
-=======
+
 - #238 converts `sicmutils.abstract.function/Function` from a `defrecord` to a
   `deftype`, fixing a subtle bug where (empty f) was getting called in a nested
   derivative test.
->>>>>>> a690c58a
 
 - #224 adds new `Div`, `Grad`, `Curl` and `Lap` operators in
   `sicmutils.calculus.derivative` and installs them into `sicmutils.env`. #224
