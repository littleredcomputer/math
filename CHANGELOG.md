--- conflicted
+++ resolved
@@ -2,7 +2,6 @@
 
 ## [unreleased]
 
-<<<<<<< HEAD
   - moved `sicmutils.numerical.elliptic` to `sicmutils.special.elliptic`.
 
   - new `sicmutils.special.factorial` with `factorial` and list other friends
@@ -17,7 +16,7 @@
     `falling-factorial`
 
   - sci bindings for`sicmutils.special.factorial`, `sicmutils.util.permute`.
-=======
+
 - #456:
 
   - `sicmutils.mechanics.lagrange/{Γ,Γ-bar}` are removed in favor of the
@@ -42,7 +41,6 @@
   - Adds `sicmutils.polynomial/from-points` and
     `sicmutils.rational-function/from-points` for generating `Polynomial` and
     `RationalFunction` instances from sequences of points.
->>>>>>> 744f96ca
 
 - #451:
 
