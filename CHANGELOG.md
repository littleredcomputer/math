--- conflicted
+++ resolved
@@ -2,11 +2,10 @@
 
 ## [unreleased]
 
-<<<<<<< HEAD
 - #463 adds a new 1-arity to `sicmutils.matrix/characteristic-polynomial` that
   returns an actual polynomial instance. Creating this polynomial once and
   calling it many times is much more efficient. Closes #209.
-=======
+
   - `expt` called with a negative base and non-integral power now properly
     returns a complex number instead of `##NaN`.
 
@@ -17,7 +16,6 @@
 
   - adds `sicmutils.series/function->`, for generating a Maclaurin series from a
     function.
->>>>>>> a43dffe8
 
 - #449:
 
