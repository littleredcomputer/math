--- conflicted
+++ resolved
@@ -2,11 +2,10 @@
 
 ## [unreleased]
 
-<<<<<<< HEAD
   - new `sinc`, `tanc`, `sinhc`, `tanhc` functions! These work generically and
     have specialized implementations for... TODO fill in. We can differentiate
     through these too.
-=======
+
 - #450:
 
   - Adds `sicmutils.series/harmonic-series`, the infinite series of [harmonic
@@ -161,7 +160,6 @@
   - `sicmutils.util.stream/scan` deleted in favor of
     `sicmutils.util.aggregate/scan` with a dynamic binding for `*fold*` to
     customize.
->>>>>>> 94e989a5
 
 - #448:
 
