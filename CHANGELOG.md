--- conflicted
+++ resolved
@@ -2,14 +2,13 @@
 
 ## [unreleased]
 
-<<<<<<< HEAD
 - #361 - quaternions!
 
   - support reversible? and reduce-kv for structures
 
   - quaternions are implemented like vectors of length 4, and implement all
     appropriate Clojure protocols.
-=======
+
 - #443:
 
   - Implements `IKVReduce` and `Reversible` for structures. This enables `rseq`
@@ -25,7 +24,6 @@
     argument for positive and negative `x` argument, respectively, and symbolic
     `(/ pi 2)` or `(- (/ pi 2))` for a 0 `x` argument and respective positive or
     negative `y` argument.
->>>>>>> 75cb361e
 
 - #442 fixes #441 by upgrading the implementations of
   `sicmutils.util.permute/{factorial,number-of-combinations}` to be able to
