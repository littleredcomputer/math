# Changelog

## [Unreleased]

<<<<<<< HEAD
- `sicmutils.numerical.elliptic` gains a full complement of elliptic integral
  utilities (#211):

  - Carlson symmetric forms of the elliptic integrals: `carlson-rd`,
    `carlson-rc`, `carlson-rj` (`carlson-rf` was already present)
  - Legendre elliptic integrals of the second and third forms: `elliptic-e` and
    `elliptic-pi` (`elliptic-f` already existed)
  - the complete elliptic integrals via `complete-elliptic-integral-{K,E,PI}`
    for all three forms
  - `K-and-deriv` returns the complete elliptical integral of the first form,
    `K`, and its derivative with respect to `k`
  - `jacobi-elliptic-functions` ported from `scmutils`, Press's Numerical
    Recipes
=======
- fixed bug with `g/dimension` for row and column matrices. previously they
  returned `1` in both cases; now they return the total number of entries.
>>>>>>> f9f956dc

## 0.14.0

- After the work below, `v/nullity?` renamed to `v/zero?`, and `v/unity?`
  renamed to `v/one?`
  ([#180](https://github.com/sicmutils/sicmutils/pull/180)). This
  affects the names listed in the CHANGELOG entries below.

### Miscellaneous

- expose `bootstrap-repl!` to Clojurescript, so that this is available in
  self-hosted CLJS (https://github.com/sicmutils/sicmutils/pull/157)

- modified `infix.cljc` to wrap forms in `displaystyle` and add proper carriage
  returns inside structures
  (https://github.com/sicmutils/sicmutils/pull/157)

- add `multidimensional-minimize` to the `sicmutils.env` namespace
  (https://github.com/sicmutils/sicmutils/pull/157)

- add more `sqrt` simplification rules to allow square roots to cancel out
  across a division boundary, with or without products in the numerator and
  denominator (https://github.com/sicmutils/sicmutils/pull/160)

- fix NPE bug that appears in nelder-mead, when callback isn't supplied
  (https://github.com/sicmutils/sicmutils/pull/162)

- Add `sqrt-expand` and `sqrt-contract`, to allow simplifications to push inside
  of square roots (https://github.com/sicmutils/sicmutils/pull/163)

- speed up power series multiplication by skipping work when either head term is
  zero (https://github.com/sicmutils/sicmutils/pull/166)

- File moves:
  - `sicmutils.polynomial-gcd`    => `sicmutils.polynomial.gcd`
  - `sicmutils.polynomial-factor` => `sicmutils.polynomial.factor`
  - `sicmutils.rules`             => `sicmutils.simplify.rules`
  - `sicmutils.analyze`           => `sicmutils.expression.analyze`
  - `sicmutils.infix`             => `sicmutils.expression.render`
  - `sicmutils.numerical.compile` => `sicmutils.expression.compile`

- `sicmutils.env/one?` now exposes/aliases `sicmutils.value/unity?`
  [#154](https://github.com/sicmutils/sicmutils/pull/154)

- Fixed [#93](https://github.com/sicmutils/sicmutils/issues/93) by
  adding an explicit `g/invert` implementation for polynomials in the rational
  fn namespace. The fix lives in
  [#169](https://github.com/sicmutils/sicmutils/pull/169).

- added `sicmutils.value/sqrt-machine-epsilon`
  ([#170](https://github.com/sicmutils/sicmutils/pull/170))

- fixed issues in `function.cljc` and `operator.cljc` where the Clojurescript
  `IFn` `-invoke` arguments shadowed either the `this` operator, or some
  parameter name in the deftype
  ([#169](https://github.com/sicmutils/sicmutils/pull/169))

- `g/sqrt` now maintains precision with Clojurescript's rational numbers.
  `(g/sqrt #sicm/ratio 9/4)` for example returns `#sicm/ratio 3/2`.
  ([#168](https://github.com/sicmutils/sicmutils/pull/168))

- `g/determinant` and `g/transpose` now act as identity for everything in the
  numeric tower, plus symbolic expressions
  ([#168](https://github.com/sicmutils/sicmutils/pull/168))

- `sicmutils.expression.Expression` is now `sicmutils.expression.Literal`; it
  has a new `meta` field, and is a `deftype` instead of a `defrecord`.
  ([#168](https://github.com/sicmutils/sicmutils/pull/168))
  - To get the internal expression, use `x/expression-of` instead of
    `:expression`.
  - to access the `type` field, use `x/literal-type` instead of `:type`

- 2-arity `g/atan`, `g/cross-product` and `g/gcd` now work for functions
  ([#168](https://github.com/sicmutils/sicmutils/pull/168))

- `Literal` now responds appropriately to `v/unity?` and `v/nullity?` if it
  wraps a numerical "0" or "1". `v/exact?` now returns true if the literal wraps
  an exact number ([#168](https://github.com/sicmutils/sicmutils/pull/168))

- `x/variables-in` now works with wrapped expressions; no more need to
  explicitly unwrap
  ([#168](https://github.com/sicmutils/sicmutils/pull/168))

- `x/walk-expression` renamed `x/evaluate`
  ([#168](https://github.com/sicmutils/sicmutils/pull/168))

- The new `x/substitute` performs substitutions on an _unwrapped_ expression
  ([#168](https://github.com/sicmutils/sicmutils/pull/168))

-  `x/compare` returns a comparator that works with unwrapped symbolic
   expression trees
   ([#168](https://github.com/sicmutils/sicmutils/pull/168)). The rules
   are that that types have the following ordering:
  - empty sequence is < anything (except another empty seq)
  - real < symbol < string < sequence
  - sequences compare element-by-element
  - Any types NOT in this list compare using hashes

- `g/transpose` now works properly for functions that act as linear maps. The
  defining relation is:

```clojure
(= (((transpose f) g) 'x)
   (g (f x)))
```

- added `g/determinant` implementation to functions
  ([#171](https://github.com/sicmutils/sicmutils/pull/171))

- Moved all `literal-function` machinery and definitions to
  `sicmutils.abstract.function`
  ([#171](https://github.com/sicmutils/sicmutils/pull/171)).
  `sicmutils.function` now contains only the generic method implementations for
  clojure functions and multimethods.

- Switched inheritance order for functions;
  `:sicmutils.abstract.function/function` (used to be
  `:sicmutils.function/function`) now inherits from `::v/function` instead of
  the other way around.
  ([#171](https://github.com/sicmutils/sicmutils/pull/171))

- Enhanced the `g/simplify` behavior for core functions that overlap with
  generic functions (`+`, `-`, `*`, `/`, `mod`, `quot`, `rem`, `neg?`). These
  now freeze to the same symbols as their generic counterparts.
  ([#173](https://github.com/sicmutils/sicmutils/pull/173))

- Add support for the hyperbolic trig functions `sinh`, `cosh`, `tanh`, `atanh`,
  `asinh` and `acosh` to `sicmutils.expression.render/->Javascript`.
  ([#174](https://github.com/sicmutils/sicmutils/pull/174))

- Add support for the hyperbolic trig functions `atanh`, `asinh` and `acosh` to
  `sicmutils.expression.compile`.
  ([#175](https://github.com/sicmutils/sicmutils/pull/175))

- `matrix.cljc` gains `m/nth-col` and `m/diagonal`
  ([#178](https://github.com/sicmutils/sicmutils/pull/178) introduces:)

- As of [#178](https://github.com/sicmutils/sicmutils/pull/178)
  introduces:, we have three new kinds for matrices. Square matrices return
  `::m/square-matrix`, and columns and rows return `::m/column-matrix` and
  `::row-matrix` respectively. These all derive from `::m/matrix`. This makes it
  easier to register methods or test specifically for these cases. We've also
  added `m/column?` and `m/row?` predicates to check for these cases.

- [#185](https://github.com/sicmutils/sicmutils/pull/185) specializes
  all matrix operations that return power series (trig operations and `g/exp` to
  `::square-matrix`).

- [#184](https://github.com/sicmutils/sicmutils/pull/184) modifies
  `v/exact?` on functions; `((v/exact? f) x) == (v/exact? (f x))` now, instead
  of false as before. `literal-function` forms now have a correct `v/one-like`
  implementation.

- clojure Vars now respond to function algebra
  ([#184](https://github.com/sicmutils/sicmutils/pull/184)). All
  functions implement `g/negative?`, `g/abs`, `g/quotient`, `g/remainder`,
  `g/modulo`, `g/dimension` and `g/exact-divide`, responding to the appropriate
  arities.

- `sicmutils.complex/complex` can now take any real type in its constructor, vs
  only numbers
  ([#184](https://github.com/sicmutils/sicmutils/pull/184)).

- `modint` instances now implement `v/freeze?`: `(sicmutils.modint/make 1 2)`
  freezes to that `(modint 1 2)`.
  ([#185](https://github.com/sicmutils/sicmutils/pull/185)).

- `v/eq` renamed to `v/=`.
  ([#186](https://github.com/sicmutils/sicmutils/pull/186)).

- `v/zero-like` on matrices now fills entries with appropriate `v/zero-like`
  versions of their existing types
  ([#188](https://github.com/sicmutils/sicmutils/pull/188))

- `v/Value` gains `identity-like` and `identity`
  ([#188](https://github.com/sicmutils/sicmutils/pull/188)). These are
  aliased into `sicmutils.env`. Implementations are installed on:

  - all numeric types, symbolic expressions, `Differential` (they return 1 of the appropriate type)
  - native and abstract functions, vars (they return an identity function)
  - operators (return an identity operator, same as `one-like`)
  - matrices (identity matrix, only works with `::m/square-matrix`)
  - `Polynomial` (only works on monomials for now, returns an identity polynomial)
  - `RationalFunction` (returns the identity poly divided by unit poly, so only
    works on monomials by extension)
  - `ModInt` (returns the same as `one-like`)
  - `Series` and `PowerSeries` (returns `[0 1 0 0 0 0...]`). This is slightly
    suspect in the case of `Series`, since `Series`, unlike `PowerSeries`, are
    general infinite sequences and not necessarily interpreted as polynomials.
    This decision follows `scmutils` convention.

- `sicmutils.complex/I` aliases `i`
  ([#189](https://github.com/sicmutils/sicmutils/pull/189))

- `matrix.cljc` has a new `by-cols` (analogous to `m/by-rows`), and `row` to
  generate a row matrix (analagous to `column`).
  [#197](https://github.com/sicmutils/sicmutils/pull/197) Also in
  `matrix.cljc`:

  - `num-rows`, `num-cols` access the row or column number without inspecting
    the deftype variables directly
  - `fmap-indexed`, like `fmap` but receives `i` and `j` indices as second and
    third arguments.
  -
  - `with-substituted-row`, for swapping out a single row in a matrix
  - `submatrix` generates a submatrix from low and high row and cols
  - `matrix-some` renamed to `some`: make sure to use a namespace prefix to
    avoid clashing with `clojure.core/some`.
  - new-matrix constructor `by-cols` (analogous to `by-rows`, takes a sequence
    of columns)
  - `row` constructor takes a sequence of values and returns a row matrix.
  - `by-rows*`, `by-cols*`, `row*` and `column*` are non-variadic versions of
    those functions. If you already have a sequence of rows, columns or
    elements, prefer these.
  - `up->row-matrix` => `down->row-matrix` and `row-matrix->up` =>
    `row-matrix->down`. A row is analogous to a `down`, so we make a change to
    reflect this.
  - `g/cross-product` between two `down` structures now returns a `down`.
  - `make-zero` generates a zero-valued matrix of the supplied dimensions.
  - `make-diagonal` generates a diagonal matrix containing the values of the
    supplied sequence.
  - `m/identity-like` returns an identity matrix (given a square matrix) with
    entries of identical type, but set appropriately to zero or one. This is
    installed as `v/one-like` and `v/identity-like`.
  - `v/identity?` now returns true for identity matrices, false otherwise.
    `v/one?` returns `false` for identity matrices! If it didn't, `(* 2 (I 10))`
    would return `2`, since `one?` signals multiplicative identity.

- `sicmutils.structure/up` and `sicmutils.structure/down` now have analogous
  `s/up*` and `s/down*` functions. These behave identically, but are
  non-variadic. If you already have a sequence you'd like to transform, prefer
  these ([#197](https://github.com/sicmutils/sicmutils/pull/197)).

- `sicmutils.value/kind-predicate` takes some item and returns a predicate that
  returns true if its argument has the same type (or inherits from it)
  ([#197](https://github.com/sicmutils/sicmutils/pull/197)).

- `sicmutils.function/arg-shift` and `sicmutils.function/arg-scale` take
  functions and return new functions that shift and scale their arguments
  (respectively) by the originally supplied shifts
  ([#197](https://github.com/sicmutils/sicmutils/pull/197)).

- `sicmutils.generic/factorial` computes the factorial of the supplied integer
  `n`.
  ([#197](https://github.com/sicmutils/sicmutils/pull/197)).

- Many new functions and constants exposed in `sicmutils.env` via
  [#197](https://github.com/sicmutils/sicmutils/pull/197):

  - `-pi` joins `pi` as a constant
  - `s:generate`, `m:generate`, `vector:generate` to generate matrices,
    structures and vectors
  - `constant-series`, from `series/constant`
  - `seq:print` and `seq:pprint`
  - `matrix-by-cols`, `row-matrix`, `v:make-basis-unit`
  - aliases for `sicmutils.function`'s `arity`, `arg-shift`, `arg-scale`
  - `dimension`, `factorial` aliased from `sicmutils.generic`
  - `derivative` aliased from `sicmutils.calculus.derivative`
  - `submatrix`, `up->column-matrix`, `down->row-matrix`,
    `row-matrix->{down,vector}`, `column-matrix->{up,vector}` aliased from
    `sicmutils.matrix`
  - `D-numeric` from `sicmutils.numerical.derivative`
  - `brent-min`, `brent-max`, `golden-section-min`, `golden-section-max`
  - `nelder-mead`
  - `sum` from `sicmutils.util.aggregate
  - `kind-predicate` from `sicmutils.value`

- Structures and matrices both gain the ability to do native `get-in`,
  `assoc-in` and `empty`. These work as expected, like a potentially nested
  vector. ([#193](https://github.com/sicmutils/sicmutils/pull/193))

- `matrix.cljc` gains `up->row-matrix`, `up->column-matrix`, `row-matrix->up`,
  `column-matrix->up`
  ([#193](https://github.com/sicmutils/sicmutils/pull/193))

- `structure.cljc` gains many features in
  ([#193](https://github.com/sicmutils/sicmutils/pull/193)):

  - `kronecker` and `basis-unit` for generating potentially infinite basis
    sequences
  - the ability to conj new items onto a structure: `(conj (up 1 2) 3) => (up 1
    2 3)`
  - The structure-preserving `map-chain` takes a 2-arg function and presents it
    with each element of a deeply nested structure, along with a vector of its
    "chain", the path into its location. The fn's return becomes the new item at
    that location.
  - `structure->prototype` generates a same-shape structure as its argument,
    with symbolic entries that display their location (preserving orientation).
  - `typical-object` returns a structure of the same shape and orientation as
    `s`, generated by substituting gensymmed symbols in for each entry.
  - `compatible-zero` returns a structure compatible for multiplication with `s`
    down to 0.
  - `transpose-outer` returns a new structure with the same orientation as the
    first element of `s`, filled with elements of the same orientation as `s`.
    Each element is generating by taking the first element of each entry in `s`,
    the the second, etc... In that sense this is similar to a traditional matrix
    transpose.
  - `dot-product` takes the dot product of two structures. They must be the same
    top-level orientation and dimension; beyond that, their entries are
    pairwise-multiplied and summed.
  - `inner-product` is the same, but the left structure is conjugated first.
  - `outer-product` now works multiple levels deep.
  - `vector-outer-product` and `vector-inner-product` are similar, but only
    enforce the top-level length; all internal structures are NOT flattened and
    must be compatible for `g/*`.
  - `compatible-for-contraction?` now searches recursively down into a
    structure; previously it only checked the top level.
  - The new `*allow-incompatible-multiplication*` dynamic variable is set to
    `true` by default. Set it false to force a setting where, when you multiply
    structures, they must be:
    - opposite orientation
    - every element of the right entry must be compatible for contraction with
      the left
  - structure multiplication with scalars, etc now respects ordering, just in
    case any multiplication is not commutative.
  - `sicmutils.generators` now holds generators for `up`, `down`, and
    `structure` generators; these produce potentially deeply nested structures.
    `up1`, `down1` and `structure1` generate only one level deep. Mix and match!
    See `structure_test.cljc` for many examples of how to use these.

### Literals

- `literal-matrix` fn generates a symbolic matrix
  (https://github.com/sicmutils/sicmutils/pull/169)
- `literal`, `literal-up` and `literal-down` generate symbolic structures
  (https://github.com/sicmutils/sicmutils/pull/169)

### Numeric Tower Adjustments

This release (courtesy of
[#168](https://github.com/sicmutils/sicmutils/pull/168)) brings
the numeric tower in line with the scmutils tower. Prior to this release, all
numbers, including complex, descended from `::x/numerical-expression`. Symbolic
expressions _also_ derived from this type! The problem this causes is that all
of generic implementations for the number types default to the symbolic
functions.

If I don't specify a `g/sec` method for numbers, for example, then `(g/sec 12)`
returns a symbolic `(/ 1 (cos 12))`, instead of actually evaluating the
expression.

The fix comes from these changes:

- `::v/number` now means, "the numeric tower ascending from integer -> rational
  -> real -> complex numbers. All of these types now respond `true` to
  `v/number?` (prior to this release, Complex numbers did NOT!)

- `::v/real` now means, "anything in the numeric tower except Complex". These
  all respond true to `v/real?`

- `::x/numeric-expression` has changed to `::x/numeric`, and now means "anything
  that responds to `::"v/number`, plus symbolic expressions, which now clearly
  _represent_ any number in the numeric tower. Query for these with `v/scalar?`

I can now make some comments that clear up my former misunderstandings:

- The `sicmutils.abstract.number` (I'll call this `an` here) namespace is
  responsible for installing generic implementations of all numeric methods for
  symbolic expressions and "literal numbers".

- the `an/literal-number` constructor promotes a number, symbol or symbolic
  expression up to `:xx/numeric`, which means that any operation you perform on
  it will pass it through the symbolic expressions defined in
  `sicmutils.numsymb`. A few notes on these expressions:

  - They will try to preserve exactness, but if they can't - ie, if you do
    something like `(cos (an/literal-number 2.2))` - the system will return
    `-.588`. If you call `(cos (an/literal-number 2))`, you'll get the
    expression `(cos 2)`, preserving exactness.

  - Symbols are automatically interpreted as "literal numbers".

  - The only ways to make a proper symbolic expression that works with the
    generics are:

    - Use the explicit `an/literal-number` constructor
    - pass a symbol to any generic arithmetic function
    - perform any unary or binary arithmetic operation on an existing symbolic
      expression.

  - `an/abstract-number?` returns true for symbolic expressions, anything
    wrapped in `literal-number` or symbols.

  - `literal-number?` only returns true for explicitly wrapped things and
    symbolic expressions, not symbols.

  - use `v/real?`, `v/number?` and `v/scalar?` to query the numeric tower.


- If you want to compare literal numbers and an expression like
  `(an/literal-number 12)`, use `v/=`. In Clojurescript, this will work with
  the built in `=` as well, since equality is implemented with a protocol that
  we can extend. For example:

```clojure
(v/= 12 (literal-number 12))
;;=> true

(= 12 (literal-number 12))
;; true in cljs, false in clj
```

If you keep the literal on the left side of `=`, this will work in both systems,
since we've overridden the `=` implementation for literals:

```clojure
(= (literal-number 12) 12)
;;=> true in both languages
```

This paves the way for the other abstract types that exist in `scmutils`, like
matrices, up and down tuples.

### New Generic Functions

This release brings us closer to the interface provided by `scmutils`.

PR [#193](https://github.com/sicmutils/sicmutils/pull/193) brings:

- `g/dot-product`, for scalars, differentials, structures, functions and
  row/column matrices
- `g/inner-product` for scalars, structures, functions and row/column matrices
- `g/outer-product` for functions, structures of length 3 and matrices, between
  a row and a column only
- `g/cross-product` now works for row/column matrices in addition to structures
  (and functions that accept these)

PR https://github.com/sicmutils/sicmutils/pull/169 brings:

- `g/exp2`, `g/exp10` for exponents with base 2 and 10
- `g/log2`, for base 2 logarithms
- `g/log10` for base 10 logs
- `g/gcd` and `g/lcm` are now exposed in `sicmutils.env`

[#178](https://github.com/sicmutils/sicmutils/pull/178) introduces:

- `g/dimension` for scalars (always 1), structures and matrices (square, column
  and row)
- `g/trace` returns the trace for square matrices and square structures

We now expose the following additional trigonometric functions in
`sicmutils.generic` (courtesy of
https://github.com/sicmutils/sicmutils/pull/154):

- `cosh`: hyperbolic cosine
- `sinh`: hyperbolic sine
- `tanh`: hyperbolic tangent, ie sinh/cosh
- `sech`: hyperbolic secant, ie 1/cosh
- `csch`: hyperbolic secant, ie 1/sinh
- `acosh`: inverse hyperbolic cosine, ie, `(= x (cosh (acosh x)))`
- `asinh`: inverse hyperbolic sine, ie, `(= x (sinh (asinh x)))`
- `atanh`: inverse hyperbolic tangent, ie, `(= x (tanh (atanh x)))`

These three methods existed in `sicmutils.env`, but not as extensible generics.
Now they're fully extensible:

- `cot`: cotangent, ie 1/tan
- `sec`: secant, ie 1/cos
- `csc`: cosecant, ie 1/sin

These all work with:

- real and complex numbers
- power series (missing a few implementations, operators and matrices are
  missing the same ones for this reason)
- matrices (square matrices return their power series expansions)
- operators (power series expansion of the operator)
- functions (where they create composition)
- symbolic expressions
- Derivatives and dual numbers! The new functions all work with `D`, the
  forward-mode automatic differentiation operator.

Additionally, four methods that lived in `sicmutils.generic` are now exposed as
generics:

- `real-part`
- `imag-part`
- `angle`
- `conjugate`

These now work on:

- _all_ numeric types, including symbolic expressions.
- functions
- structures (only `magnitude` and `conjugate`)
  - `magnitude` formerly didn't handle structures containing complex numbers by
    taking a proper inner product. This is fixed as of
    [#168](https://github.com/sicmutils/sicmutils/pull/168)

- PR [#189](https://github.com/sicmutils/sicmutils/pull/189) introduces:

  - `g/make-rectangular`, (build a complex number from real and imaginary parts)
  - `g/make-polar` (build a complex number from radius and angle)
  - note that these work with real numbers, symbolic numbers, functions and any
    combination of these.

These work with functions, real numbers and symbolic expressions (and any mix of
the three).

## 0.13.0

The main announcement for this release is _Clojurescript Support!_. Implementing
this resulted in a few upgrades along the way:

- more powerful numerics, specifically `definite-integral` and native
  minimization routines
- a generic numeric tower for Clojurescript
- Many more tests! The test coverage was great before, and it's stayed high as
  we've added new implementations.
- added explicit code coverage metrics via Codecov: [![Codecov branch](https://img.shields.io/codecov/c/github/littleredcomputer/sicmutils/master.svg?maxAge=3600)](https://codecov.io/github/littleredcomputer/sicmutils)

Here are more explicit details on the release.

### Misc

`generic.cljc` now includes a default implementation of:

- `expt` given a valid `mul`
- default `sub`, given a valid `add` and `negate`
- default `div`, given a valid `mul` and `invert`
- `Expression` and `Operator` both have better `print-method` implementations,
  so the repl experience feels more like `scmutils`
- `Operator` now has an `expn` method, which acts like `g/exp` on an operator
  but expands each term in order `n`.
- many, many more tests!

### Clojurescript Support

Full conversion of SICMUtils to Clojurescript. All functionality from v0.12.1
now works in both Clojure and Clojurescript!

Most of the conversion was straightforward. The major missing piece was a
numeric tower implementation for Clojurescript (complex numbers, ratios) that
bring it up to parity with Clojure:

- Add the `bigfraction` implementation from
  [fraction.js](https://www.npmjs.com/package/fraction.js) sicmutils.ratio for
  cross-platform ratio support (#99)
- Adds CLJS complex number support through [complex.js](https://github.com/infusion/Complex.js) (#41)
- `js/BigInt`, `goog.math.Long` and `goog.math.Integer` implementations round
  out the numeric tower (#45)

### Numerical Routines

The numerical routines in SICMUtils depend heavily on Apache Commons, which of
course only exists in Java. We had to implement much of the numerics code in
native Clojure. It's fast, efficient and functional. Give it a read if you're
curious about how these algorithms work.

- New, native minimization routines have replaced the Apache Commons implementations:

  - **Univariate Minimizers**
    - Port scipy's auto-bracketing + scmutils version (#104)
    - Port golden section search from scipy (#105)
    - Implement Brent's method for fn minimization in native clj (#106)

  - **Multivariate**
    - pure Clojure implementation of Nelder-Mead (#102)

- Native `definite-integral` numerics implementation, written as a series of
  computational essays:

  - **Basics**:
    - [Riemann Sums](https://github.com/littleredcomputer/sicmutils/blob/master/src/sicmutils/numerical/quadrature/riemann.cljc), all the way up through efficient, incremental, "accelerated" versions of these easy-to-understand methods:
    - [Midpoint method](https://github.com/littleredcomputer/sicmutils/blob/master/src/sicmutils/numerical/quadrature/midpoint.cljc), same development but shorter since it reuses functional abstractions. Also incremental, efficient, accelerated
    - [Trapezoid Method](https://github.com/littleredcomputer/sicmutils/blob/master/src/sicmutils/numerical/quadrature/trapezoid.cljc), same idea but for closed intervals.

  - **Sequence Acceleration / Extrapolation Methods**
    - [Polynomial interpolation](https://github.com/littleredcomputer/sicmutils/blob/master/src/sicmutils/numerical/interpolate/polynomial.cljc): the general thing that "richardson extrapolation" is doing below. Historically cool and used to accelerate arbitrary integration sequences
    - [Rational Function extrapolation](https://github.com/littleredcomputer/sicmutils/blob/master/src/sicmutils/numerical/interpolate/rational.cljc): used in bulirsch-stoer integration and ODE solving.
    - "[Richardson extrapolation](https://github.com/littleredcomputer/sicmutils/blob/master/src/sicmutils/numerical/interpolate/richardson.cljc)" is a special case, where we get more efficient by assuming that the x values for the polynomial interpolation go 1, 1/2, 1/4... and that we're extrapolating to 0.

  - **Higher-order Calculus:**
    - [Numerical derivatives](https://github.com/littleredcomputer/sicmutils/blob/master/src/sicmutils/numerical/derivative.cljc): derivatives using three kinds of central difference formulas... accelerated using Richardson extrapolation, with a nice technique for guarding against underflow.
    - [Simpson's Method](https://github.com/littleredcomputer/sicmutils/blob/master/src/sicmutils/numerical/quadrature/simpson.cljc)... fit a parabola to every slice. OR, "accelerate" the trapezoid method with one step of Richarsdson extrapolation!
    - [Simpson's 3/8 Method](https://github.com/littleredcomputer/sicmutils/blob/master/src/sicmutils/numerical/quadrature/simpson38.cljc): Same idea, but accelerate a sequence that triples its slices every iteration.
    - [Boole's Rule](https://github.com/littleredcomputer/sicmutils/blob/master/src/sicmutils/numerical/quadrature/boole.cljc): trapezoid method plus two steps of Richardson extrapolation. (Are you starting to see the pattern??)
    - [Romberg Integration](https://github.com/littleredcomputer/sicmutils/blob/master/src/sicmutils/numerical/quadrature/romberg.cljc): midpoint OR trapezoid, with as many steps of Richardson extrapolation as we can take!
    - [Milne's Rule](https://github.com/littleredcomputer/sicmutils/blob/master/src/sicmutils/numerical/quadrature/milne.cljc), MIDPOINT method, one step of extrapolation!
    - [Bulirsch-Stoer integration](https://github.com/littleredcomputer/sicmutils/blob/master/src/sicmutils/numerical/quadrature/bulirsch_stoer.cljc)... midpoint or trapezoid, with rational function extrapolation, as many steps as we can handle AND some custom step sizes.

  - **Combinators**:
    - [Variable Substitutions](https://github.com/littleredcomputer/sicmutils/blob/master/src/sicmutils/numerical/quadrature/substitute.cljc): implemented as functional wrappers that take an integrator and return a modified integrator.
    - [Improper Integrals](https://github.com/littleredcomputer/sicmutils/blob/master/src/sicmutils/numerical/quadrature/infinite.cljc): a template for a combinator that enables infinite endpoints on any integrator, using variable substitution on an appropriate, tunable range.
    - [Adaptive Integration](https://github.com/littleredcomputer/sicmutils/blob/master/src/sicmutils/numerical/quadrature/adaptive.cljc): a combinator that turns any of the integrators above into an "adaptive" integrator that's able to focus in on difficult regions.
  - And finally, "[Numerical Quadrature](https://github.com/littleredcomputer/sicmutils/blob/master/src/sicmutils/numerical/quadrature.cljc)", the namespace/essay that ties it all together.

- `sicmutils.numerical.compile` uses [SCI](https://github.com/borkdude/sci), the
  Small Clojure Interpreter, to generate compiled numerical code (#133)

- Implemented ODE solving using @littleredcomputer's
  [odex-js](https://github.com/littleredcomputer/odex-js) library (#135)

### Reader Literals

[data_readers.cljc](https://github.com/littleredcomputer/sicmutils/blob/master/src/data_readers.cljc)
provides 3 new data reader literals:

- `#sicm/ratio`

Use this with a ratio literal, like `#sicm/ratio 1/2`, or with a string like
`#sicm/ratio "1/4"`. If the denominator is `1` this literal will return a
`js/BigInt` in Clojurescript, or a Long in Clojure.

- `#sicm/bigint`

Use with a number literal, like, `#sicm/bigint 10`, or a string like
`#sicm/bigint "10000012"` to generate a `js/BigInt` in Clojurescript, or a
`clojure.lang.BigInt` in Clojure.

- `#sicm/complex`

Currently this only works with a string like `#sicm/complex "1 + 2i"`. In the
future it might work with a pair of `(real, complex)`, like:

    #sicm/complex [1 2]

### Power Serious, Power Serious

The Power Series implementation in `series.cljc` received an overhaul. The
implementation now follows Doug McIlroy's beautiful paper, ["Power Series, Power
Serious"](http://citeseerx.ist.psu.edu/viewdoc/download?doi=10.1.1.333.3156&rep=rep1&type=pdf).
Doug also has a 10-line version in Haskell on [his
website](https://www.cs.dartmouth.edu/~doug/powser.html).

The API now offers two types:

 - `Series`, which represents a generic infinite series of arbitrary values, and
 - `PowerSeries`, a series that represents a power series in a single
   variable; in other words, a series where the nth entry is interpreted as
   the coefficient of $x^n$:

    $$[a b c d ...] == $a + bx + cx^2 + dx^3 + ...$$

`series/series?` responds true to both. `series/power-series?` only responds
true to a `PowerSeries`.

To turn a `PowerSeries` into a `Series`, call it as a function with a single
argument, or pass the series and one argument to `series/value` to evaluate the
series using the above equation.

To turn a `Series` into a `PowerSeries`, call `series/->function`. None of the
functions discussed below can mix series types; you'll have to do the conversion
explicitly.

Each type supports the following generic operations:

- `*`, `+`, `-`, `/` between series and non-series
- `g/negate`, `g/invert`, `g/sqrt`, `g/expt` work as expected.
- `g/add` between series and non-series

`PowerSeries` additionally supports:

- `g/exp`, `g/cos`, `g/sin`, `g/asin`, `g/tan`
- `g/partial-derivative`, so `PowerSeries` works well with `D`

Each of these acts as function composition for the single variable function that
the `PowerSeries` represents. If `s` is a `PowerSeries` that applies as `(s x)`,
`(g/exp s)` returns a series that represents `(g/exp (s x))`.

There are many more new methods (see the namespace for full documentation):

- `starting-with` renamed to `series`
- `power-series`, analogous `series` but generates a `PowerSeries`
- `series*` and `power-series*` let you pass an explicit sequence
- `series/take` removed in favor of `clojure.core/take`, since both series
  objects act as sequences
- `generate` takes an additional optional argument to distinguish between series
  and power series
- `Series` now implements more of `v/Value`
- new `zero`, `one`, `identity` constants
- `constant` returns a constant power series
- `xpow` generates a series representing a bare power of `x`
- `->function` turns a `Series` into a `PowerSeries`
- `value`, `fmap` now handles both `Series` and `PowerSeries`
- `(inflate s n)` expands each term $x^i$ of `s` to $x^{in}$
- `compose` returns the functional composition of two `PowerSeries`
- `revert` returns the functional inverse of two `PowerSeries`
- `integral` returns a series representing the definite integral of the supplied
  `PowerSeries`, 0 => infinity (optionally takes an integration constant)

The namespace also provides many built-in `PowerSeries` instances:

- `exp-series`
- `sin-series`
- `cos-series`
- `tan-series`
- `sec-series`
- `asin-series`
- `acos-series`
- `atan-series`
- `acot-series`
- `sinh-series`
- `cosh-series`
- `tanh-series`
- `asinh-series`
- `atanh-series`
- `log1+x-series`
- `log1-x-series`
- `binomial-series`

And two `Series` (non-power):

- `fib-series`, the fibonacci sequence
- `catalan-series`, the [Catalan
  numbers](https://en.wikipedia.org/wiki/Catalan_number)

### Matrix Generic Operations

`::matrix` gained implementations for `exp`, `cos`, `sin`, `asin`, `tan`,
`acos`, `asin`; these now return taylor series expansions of the operator, where
multiplication is composition as before.

### Operator Generics

`Operator` gained implementations for `cos`, `sin`, `asin`, `tan`, `acos`,
`asin`; these now return taylor series expansions of the operator, where
multiplication is composition as before.

## [v0.21.1]

- Getting Github releases up to parity with the most recent release to Clojars.

## [v0.10.0]

- Did some refactoring and one breaking rename (Struct became Structure, since
  we don't abbreviate other deftypes). This also marks the point of departure
  for working with Functional Differential Geometry.


## [v0.9.8]

- This is the version that was current as of the talk @littleredcomputer gave at
  [Clojure/west 2017](2017.clojurewest.org), entitled "[Physics in
  Clojure](https://www.youtube.com/watch?v=7PoajCqNKpg)."<|MERGE_RESOLUTION|>--- conflicted
+++ resolved
@@ -2,24 +2,22 @@
 
 ## [Unreleased]
 
-<<<<<<< HEAD
 - `sicmutils.numerical.elliptic` gains a full complement of elliptic integral
   utilities (#211):
 
   - Carlson symmetric forms of the elliptic integrals: `carlson-rd`,
     `carlson-rc`, `carlson-rj` (`carlson-rf` was already present)
-  - Legendre elliptic integrals of the second and third forms: `elliptic-e` and
-    `elliptic-pi` (`elliptic-f` already existed)
-  - the complete elliptic integrals via `complete-elliptic-integral-{K,E,PI}`
-    for all three forms
-  - `K-and-deriv` returns the complete elliptical integral of the first form,
-    `K`, and its derivative with respect to `k`
-  - `jacobi-elliptic-functions` ported from `scmutils`, Press's Numerical
+  - Legendre elliptic integrals of the second and third forms, as the two-arity
+    forms of `elliptic-e` and `elliptic-pi` (`elliptic-f` already existed)
+  - the complete elliptic integrals via `elliptic-k` (first kind) and the
+    single-arity forms of `elliptic-e` and `elliptic-pi`
+  - `k-and-deriv` returns a pair of the complete elliptical integral of the first form,
+    `elliptic-k`, and its derivative with respect to `k`.
+  - `jacobi-elliptic-functions` ported from `scmutils` and Press's Numerical
     Recipes
-=======
-- fixed bug with `g/dimension` for row and column matrices. previously they
-  returned `1` in both cases; now they return the total number of entries.
->>>>>>> f9f956dc
+
+- fixed bug with `g/dimension` for row and column matrices (#214). previously
+  they returned `1` in both cases; now they return the total number of entries.
 
 ## 0.14.0
 
