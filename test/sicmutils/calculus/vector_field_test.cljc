--- conflicted
+++ resolved
@@ -42,11 +42,7 @@
   (comp v/freeze g/simplify))
 
 (deftest vector-field-tests
-<<<<<<< HEAD
-  (testing "v/zero-like, one-like, identity-like"
-=======
   (testing "v/zero-like, v/one-like, v/identity-like"
->>>>>>> 6ddf9844
     (let [vf (vf/literal-vector-field 'b R2-rect)]
       (is (v/zero? (v/zero-like vf)))
       (is (vf/vector-field? (v/zero-like vf)))
@@ -54,11 +50,7 @@
                        (v/zero-like vf))))
 
       (testing "the returned identity keeps its context and `::vf/vector-field`
-<<<<<<< HEAD
-      status."
-=======
        status."
->>>>>>> 6ddf9844
         (is (vf/vector-field? (v/one-like vf)))
         (is (vf/vector-field? (v/identity-like vf))))))
 
