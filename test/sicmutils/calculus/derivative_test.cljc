--- conflicted
+++ resolved
@@ -1174,7 +1174,6 @@
            't)))
       "another test from deriv.scm"))
 
-<<<<<<< HEAD
 (deftest threeD-op-tests
   (testing "symbolic representations of Div, Curl, Grad, Lap are correct"
     (let [F (af/literal-function 'F '(-> (UP Real Real Real) Real))
@@ -1243,7 +1242,7 @@
                        (g/dot-product (d/Grad F)
                                       (d/Grad G))))
                  (s/up 'x 'y 'z))))))))
-=======
+
 #?(:clj
    ;; NOTE these are disabled for cljs because they force themselves into ratio
    ;; arithmetic!
@@ -1281,5 +1280,4 @@
       (is (= 60 ((D (fn [y]
                       ((D (fn [x] (* x (* x y))))
                        (* y 3))))
-                 5))))))
->>>>>>> 6f2c6350
+                 5))))))