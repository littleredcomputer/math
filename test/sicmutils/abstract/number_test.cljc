;;
;; Copyright © 2020 Sam Ritchie.
;; This work is based on the Scmutils system of MIT/GNU Scheme:
;; Copyright © 2002 Massachusetts Institute of Technology
;;
;; This is free software;  you can redistribute it and/or modify
;; it under the terms of the GNU General Public License as published by
;; the Free Software Foundation; either version 3 of the License, or (at
;; your option) any later version.
;;
;; This software is distributed in the hope that it will be useful, but
;; WITHOUT ANY WARRANTY; without even the implied warranty of
;; MERCHANTABILITY or FITNESS FOR A PARTICULAR PURPOSE.  See the GNU
;; General Public License for more details.
;;
;; You should have received a copy of the GNU General Public License
;; along with this code; if not, see <http://www.gnu.org/licenses/>.
;;

(ns sicmutils.abstract.number-test
  (:require [clojure.test :refer [is deftest testing]]
            [clojure.test.check.generators :as gen]
            [com.gfredericks.test.chuck.clojure-test :refer [checking]
             #?@(:cljs [:include-macros true])]
            [same :refer [ish?]]
            [sicmutils.abstract.number :as an]
            [sicmutils.complex :as c]
            [sicmutils.expression :as x]
            [sicmutils.generators :as sg]
            [sicmutils.generic :as g]
            [sicmutils.numsymb :as sym]
            [sicmutils.value :as v]))

(deftest predicate-tests
  (testing "v/eq"
    (doall
     (for [l ['x (an/literal-number 'x)]
           r ['x (an/literal-number 'x)]]
       (is (v/eq l r))))

    (doall
     (for [l [12 (an/literal-number 12)]
           r [12 (an/literal-number 12)]]
       (do (is (v/eq l r))
           #?(:cljs (is (= l r)
                        "cljs overrides equality, and can compare literals with
                        true numbers on the left side."))))))

  (checking "interaction with symbols"
            100
            [x gen/symbol]
            (is (not (an/literal-number? x))
                "symbols are not literal-numbers")

            (is (an/abstract-number? x)
                "Symbols ARE abstract numbers!"))

  (checking "literal-number? behavior with numbers."
            100
            [x gen/small-integer]
            (let [n (an/literal-number x)]
              (is (an/literal-number? n)
                  "Any wrapped number returns true to literal-number?")

              (is (not (an/literal-number? x))
                  "numbers are NOT explicit literal-numbers"))))

(deftest abstract-number-tests
  (checking "literal-number"
            100
            [x gen/small-integer]
            (let [n (an/literal-number x)
                  result (g/+ 1 (g/cos n))]
              (is (= (if (zero? x)
                       2
                       `(~'+ 1 (~'cos ~x)))
                     (v/freeze result))
                  "When literal-number wraps an actual number, it attempts to
        keep the result exact instead of evaluating the fns... UNLESS specific
        values like (cos 0) can be exactly evaluated.")))

  (checking "inexact numbers" 100 [x gen/small-integer]
            (is (=  (+ 1 (Math/cos x))
                    (g/+ 1 (g/cos x)))
                "You get a floating-point inexact result by calling generic fns
    on a number directly, by comparison.")))

;; Generators

(defn inexact-double
  ([] (inexact-double {}))
  ([opts]
   (->> (sg/reasonable-double opts)
        (gen/fmap (fn [x]
                    (if (v/exact? x)
                      (+ x 0.5)
                      x))))))

(deftest literal-number-arithmetic-tests
  (letfn [(check [op l r]
            (let [expected (op l r)
                  others   [[(an/literal-number l) r]
                            [l (an/literal-number r)]
                            [(an/literal-number l) (an/literal-number r)]]]
              (doall
               (for [[x y] others]
                 (is (v/eq expected (op x y)))))))]
    (checking "+, -, *, / fall through to number ops"
              100 [x gen/small-integer
                   y gen/small-integer]
              (check g/* x y)
              (check g/+ x y)
              (check g/- x y)
              (when-not (zero? y)
                (check g// x y))))

  (checking "negate" 100 [x (inexact-double)]
            (is (= (an/literal-number (- x))
                   (g/negate (an/literal-number x)))))

  (checking "invert" 100 [x (inexact-double)]
            (is (= (an/literal-number (g// x))
                   (g/invert (an/literal-number x)))))

  (checking "square" 100 [x (inexact-double)]
            (is (ish? (an/literal-number (g/* x x))
                      (g/square (an/literal-number x)))))

  (checking "cube" 100 [x (sg/reasonable-double {:min -1e3 :max 1e3})]
            (is (= (an/literal-number (g/expt x 3))
                   (g/cube (an/literal-number x)))))

  (checking "expt" 100 [x (inexact-double)
                        e (gen/choose 0 3)]
            (is (= (an/literal-number (g/expt x e))
                   (g/expt (an/literal-number x) e))))

  (checking "abs" 100 [x (inexact-double)]
            (is (= (an/literal-number (Math/abs x))
                   (g/abs (an/literal-number x)))))

  (checking "sqrt" 100 [x (inexact-double)]
            (is (= (an/literal-number (g/sqrt x))
                   (g/sqrt (an/literal-number x)))))

  (checking "log" 100 [x (inexact-double)]
            (is (= (an/literal-number (g/log x))
                   (g/log (an/literal-number x))))

            (is (= (an/literal-number (g/log2 x))
                   (g/log2 (an/literal-number x))))

            (is (= (an/literal-number
                    (if (neg? x)
                      (g/log10 (c/complex x))
                      (/ (g/log x)
                         (g/log 10))))
                   (g/log10 (an/literal-number x)))))

  (checking "exp" 100 [x (inexact-double)]
            (is (= (an/literal-number (Math/exp x))
                   (g/exp (an/literal-number x))))

            (is (= (an/literal-number (g/exp2 x))
                   (g/exp2 (an/literal-number x))))

            (is (= (an/literal-number (g/exp10 x))
                   (g/exp10 (an/literal-number x)))))

  (checking "trace" 100 [z sg/complex]
            (is (= (an/literal-number (g/trace z))
                   (g/trace (an/literal-number z)))))

  (checking "dimension" 100 [z sg/complex]
            (is (v/eq 1 (an/literal-number (g/dimension z))))
            (is (v/eq 1 (g/dimension (an/literal-number z)))))

  (checking "conjugate" 100 [z sg/complex]
            (is (= (an/literal-number (g/conjugate z))
                   (g/conjugate (an/literal-number z)))))

  (checking "real/imag-part" 100 [z sg/complex]
            (is (= (an/literal-number (g/real-part z))
                   (g/real-part (an/literal-number z))))

            (is (= (an/literal-number (g/imag-part z))
                   (g/imag-part (an/literal-number z)))))

  (checking "angle" 100 [z sg/complex]
            (let [z'       (an/literal-number z)
                  result   (g/angle z)
                  expected (cond (and (v/exact? z') (v/exact? result))
                                 (an/literal-number result)

                                 (v/exact? z')
                                 (g/atan (g/imag-part z')
                                         (g/real-part z'))

                                 :else (an/literal-number result))]
              (is (= expected (g/angle z')))))

  (checking "magnitude" 100 [z sg/complex]
            (let [expected (if (v/exact? z)
                             (g/sqrt
                              (an/literal-number
                               (g/* z (g/conjugate z))))
                             (an/literal-number (g/magnitude z)))]
              (is (= expected
                     (g/magnitude (an/literal-number z)))))))

(deftest literal-number-trig-tests
  (checking "inexact literal number trig"
            100
            [x (inexact-double)]
            (testing "cosine"
              (is (ish? (an/literal-number
                         (cond (@#'sym/n:pi-over-2-mod-pi? x) 0
                               (@#'sym/n:zero-mod-2pi? x) 1
                               (@#'sym/n:pi-mod-2pi? x) -1
                               :else (Math/cos x)))
                        (g/cos (an/literal-number x)))))

            (testing "sine"
              (is (ish? (an/literal-number
                         (cond (@#'sym/n:zero-mod-pi? x) 0
                               (@#'sym/n:pi-over-2-mod-2pi? x) 1
                               (@#'sym/n:-pi-over-2-mod-2pi? x) -1
                               :else (Math/sin x)))
                        (g/sin (an/literal-number x)))))

            (testing "tangent"
              (if (and (not (or (@#'sym/n:zero-mod-pi? x)
                                (@#'sym/n:pi-over-4-mod-pi? x)
                                (@#'sym/n:-pi-over-4-mod-pi? x)))
                       (@#'sym/n:pi-over-2-mod-pi? x))
                (is (thrown? #?(:clj IllegalArgumentException :cljs js/Error)
                             (g/tan (an/literal-number x)))
                    "if `x` sits on the vertical axis (ie, the angle minus pi/2
                    is zero, mod pi), then the cosine is 0 and tan is
                    undefined.")

                (is (ish? (an/literal-number
                           (cond (@#'sym/n:zero-mod-pi? x) 0
                                 (@#'sym/n:pi-over-4-mod-pi? x) 1
                                 (@#'sym/n:-pi-over-4-mod-pi? x) -1
                                 :else (Math/tan x)))
                          (g/tan (an/literal-number x)))
                    "Otherwise, test out some mild optimizations, and if these
                    don't work bail out to Math/tan."))))

<<<<<<< HEAD
  (checking "asin" 100 [x double-or-int]
            (is (= (cond (v/zero? x) (v/zero-like x)
=======
  (checking "asin" 100 [x sg/real]
            (is (= (cond (v/nullity? x) (v/zero-like x)
>>>>>>> 294aa97a
                         (v/exact? x)   (list 'asin x)
                         :else          (g/asin x))
                   (x/expression-of
                    (g/asin (an/literal-number x))))))

<<<<<<< HEAD
  (checking "acos" 100 [x double-or-int]
            (is (= (cond (v/one? x) (v/zero-like x)
=======
  (checking "acos" 100 [x sg/real]
            (is (= (cond (v/unity? x) (v/zero-like x)
>>>>>>> 294aa97a
                         (v/exact? x) (list 'acos x)
                         :else        (g/acos x))
                   (x/expression-of
                    (g/acos (an/literal-number x))))))

  (checking "atan, both arities" 100 [x sg/real
                                      y sg/real]
            (is (= (g/atan (an/literal-number x))
                   (g/atan (an/literal-number x) 1)))

            (is (= (cond (v/zero? y) (v/zero-like y)
                         (v/exact? y)   (list 'atan y)
                         :else          (g/atan y))
                   (x/expression-of
                    (g/atan (an/literal-number y))))
                "single arity")

            (let [y-exact? (v/exact? y)
                  x-exact? (v/exact? x)
                  y-zero?  (v/zero? y)
                  x-zero?  (v/zero? x)
                  x-one?   (v/one? x)]
              (is (= (cond (and x-one? y-zero?)            0
                           (and x-one? y-exact?)           (list 'atan y)
                           x-one?                          (g/atan y)
                           (and y-exact? y-zero?)           0
                           (and y-exact? x-exact? x-zero?) (g/atan y x)
                           (and y-exact? x-exact?)         (list 'atan y x)
                           y-exact?                        (g/atan y x)
                           :else                           (g/atan y x))
                     (x/expression-of
                      (g/atan
                       (an/literal-number y)
                       (an/literal-number x))))
                  "double arity")))

<<<<<<< HEAD
  (checking "cosh" 100 [x double-or-int]
            (is (= (cond (v/zero? x) 1
=======
  (checking "cosh" 100 [x sg/real]
            (is (= (cond (v/nullity? x) 1
>>>>>>> 294aa97a
                         (v/exact? x)   (list 'cosh x)
                         :else          (g/cosh x))
                   (x/expression-of
                    (g/cosh (an/literal-number x))))))

<<<<<<< HEAD
  (checking "sinh" 100 [x double-or-int]
            (is (= (cond (v/zero? x) 0
=======
  (checking "sinh" 100 [x sg/real]
            (is (= (cond (v/nullity? x) 0
>>>>>>> 294aa97a
                         (v/exact? x)   (list 'sinh x)
                         :else          (g/sinh x))
                   (x/expression-of
                    (g/sinh (an/literal-number x))))))

<<<<<<< HEAD
  (checking "sec" 100 [x double-or-int]
            (is (= (cond (v/zero? x) 1
=======
  (checking "sec" 100 [x sg/real]
            (is (= (cond (v/nullity? x) 1
>>>>>>> 294aa97a
                         (v/exact? x)   (list '/ 1 (list 'cos x))
                         :else          (g/sec x))
                   (x/expression-of
                    (g/sec (an/literal-number x))))))

  (checking "csc" 100 [x (gen/one-of
                          [gen/small-integer
                           (sg/reasonable-double)])]
            (if (v/zero? x)
              (is (thrown? #?(:clj IllegalArgumentException :cljs js/Error)
                           (g/csc (an/literal-number x))))

              (is (= (if (v/exact? x)
                       (list '/ 1 (list 'sin x))
                       (g/csc x))
                     (x/expression-of
                      (g/csc (an/literal-number x))))))))

(deftest symbolic-arithmetic-tests
  (testing "+ constructor optimizations"
    (is (v/eq 'x (g/add 0 'x)))
    (is (v/eq 'x (g/add 'x 0))))

  (testing "sums fuse together in the constructor"
    (is (= '(+ x y z) (v/freeze (g/add 'x (g/add 'y 'z)))))
    (is (= '(+ 10 y z) (v/freeze (g/add 10 (g/add 'y 'z)))))
    (is (= '(+ y z 10) (v/freeze (g/add (g/add 'y 'z) 10))))
    (is (= '(+ y z a b)
           (v/freeze (g/add (g/add 'y 'z)
                            (g/add 'a 'b))))))

  (testing "sub constructor optimizations"
    (is (= (g/negate 'x) (g/- 0 'x)))
    (is (v/eq 'x (g/- 'x 0)))
    (is (v/eq 0 (g/- 'x 'x))))

  (testing "+/- with symbols"
    (is (= (g/+ 15 'x) (g/+ 10 3 2 'x)))
    (is (= (g/+ 10 'x 3 2) (g/+ 10 'x 3 2)))
    (is (= (g/+ 10 'x 3 2 1) (g/+ 10 'x 3 2 1)))
    (is (= (g/+ 30 'x 3 2 1) (g/+ 10 20 'x 3 2 1)))
    (is (= (g/- 10 (g/+ 5 'x)) (g/- 10 3 2 'x)))
    (is (= (g/- 10 (g/+ 'x 3 2)) (g/- 10 'x 3 2)))
    (is (= (g/- 10 (g/+ 'x 3 2 1)) (g/- 10 'x 3 2 1)))
    (is (= (g/- 10 (g/+ 20 'x 3 2 1)) (g/- 10 20 'x 3 2 1))))

  (testing "mul constructor optimizations"
    (is (v/eq 0 (g/* 0 'x)))
    (is (v/eq 0 (g/* 'x 0)))
    (is (v/eq 'x (g/* 1 'x)))
    (is (v/eq 'x (g/* 'x 1))))

  (testing "products fuse together in the constructor"
    (is (= '(* x y z) (v/freeze (g/mul 'x (g/mul 'y 'z)))))
    (is (= '(* 10 y z) (v/freeze (g/mul 10 (g/mul 'y 'z)))))
    (is (= '(* y z 10) (v/freeze (g/mul (g/mul 'y 'z) 10))))
    (is (= '(* y z a b)
           (v/freeze (g/mul (g/mul 'y 'z)
                            (g/mul 'a 'b))))))

  (testing "* with symbols"
    (is (= (g/* 60 'x) (g/* 10 3 2 'x)))
    (is (= (g/* 10 'x 3 2) (g/* 10 'x 3 2)))
    (is (= (g/* 10 'x 3 2 1) (g/* 10 'x 3 2 1)))
    (is (= (g/* 'x 10 'x 3 2 1) (g/* 'x 10 'x 3 2 1)))
    (is (= (g/* 200 'x 3 2) (g/* 10 20 'x 3 2 1))))

  (testing "div constructor optimizations"
    (is (v/eq 0 (g/divide 0 'x)))
    (is (v/eq 'x (g/divide 'x 1)))
    (is (thrown? #?(:clj ArithmeticException :cljs js/Error)
                 (g/divide 'x 0))))

  (testing "/ with symbols"
    (is (= (g// 'x (g/* 10 'x 3 2))
           (g// 'x 10 'x 3 2 1)))

    (is (= (g// (g/* 200 'x) (g/* 'x 3 2))
           (g// (g/* 10 20 'x) (g/* 'x 3 2 1)))))

  (testing "negate"
    (is (= (g/+ 'x (g/- 'x) (g/+ 'x (g/negate 'x)))))
    (is (= '(+ x (- x)) (v/freeze
                         (g/+ 'x (g/negate 'x))))))

  (testing "invert"
    (is (= (g/div 1 'x) (g/invert 'x)))
    (is (= '(/ 1 x) (v/freeze
                     (g/invert 'x)))))

  (testing "square"
    (is (= (g/expt 'x 2) (g/square 'x))))

  (testing "cube"
    (is (= (g/expt 'x 3) (g/cube 'x))))

  (testing "expt"
    (is (v/eq 1 (g/expt 'x 0)))
    (is (v/eq 'x (g/expt 'x 1))))

  (checking "abs" 100 [x gen/symbol]
            (is (= (an/literal-number
                    (list 'abs x))
                   (g/abs x))
                "You can wrap a symbolic expression in literal-number if you
                like."))

  (checking "sqrt" 100 [x gen/symbol]
            (is (= (list 'sqrt x)
                   (v/freeze (g/sqrt x)))))

  (checking "log" 100 [x gen/symbol]
            (is (= (list 'log x)
                   (v/freeze (g/log x))))
            (is (v/eq (g// (g/log x)
                           (Math/log 2))
                      (g/log2 x))
                "log2 divides by the inexact (log 2).")
            (is (v/eq (g// (g/log x)
                           (Math/log 10))
                      (g/log10 x))
                "log10 divides by the inexact (log 10)."))

  (checking "exp" 100 [x gen/symbol]
            (is (= (list 'exp x)
                   (v/freeze (g/exp x))))
            (is (= (g/expt 2 x) (g/exp2 x)))
            (is (= (g/expt 10 x) (g/exp10 x))))

  (checking "transpose, determinant act as id" 100
            [x (gen/one-of
                [gen/symbol
                 (gen/fmap an/literal-number sg/any-integral)])]
            (is (= x (g/transpose x)))
            (is (= x (g/determinant x))))

  (testing "conjugate"
    (is (= '(conjugate (random x))
           (v/freeze
            (g/conjugate (an/literal-number
                          '(random x))))))
    (doall
     (for [op @#'sym/conjugate-transparent-operators]
       (is (= (v/freeze
               (an/literal-number
                (list op
                      (g/conjugate 'x)
                      (g/conjugate 'y))))
              (v/freeze
               (g/conjugate (an/literal-number
                             (list op 'x 'y)))))
           "This is a little busted, since we don't check for the proper number
           of inputs... but conjugates move inside these operators."))))

  (checking "real-part" 100 [z gen/symbol]
            (is (= (g/* (g// 1 2)
                        (g/+ z (g/conjugate z)))
                   (g/real-part z))))

  (checking "imag-part" 100 [z gen/symbol]
            (is (= (g/* (g// 1 2)
                        (g/* #sicm/complex "0-1i"
                             (g/- z (g/conjugate z))))
                   (g/imag-part z))))

  (checking "angle" 100 [z gen/symbol]
            (is (= (g/atan
                    (g/imag-part z)
                    (g/real-part z))
                   (g/angle z))))

  (checking "magnitude" 100 [z gen/symbol]
            (is (= (g/sqrt (g/mul (g/conjugate z) z))
                   (g/magnitude z)))))

(deftest symbolic-trig-tests
  (testing "trig shortcuts - sin"
    (is (ish? 0 (g/sin 0))
        "The ::v/number implementation takes over for g/sin and returns a float
        on the JVM.")
    (is (v/eq 0 (g/sin (an/literal-number 0)))
        "the symbolic operator is exact.")

    (testing "sin=0 symbolics"
      (is (v/eq 0 (g/sin 'pi)))
      (is (v/eq 0 (g/sin 'two-pi)))
      (is (v/eq 0 (g/sin '-pi)))
      (is (v/eq 0 (g/sin '-two-pi))))

    (testing "sin=1,-1 symbolics"
      (is (v/eq 1 (g/sin 'pi-over-2)))
      (is (v/eq -1 (g/sin '-pi-over-2))))

    (testing "literal numbers collapse too if they're close to multiples"
      (is (v/eq 0 (g/sin (an/literal-number Math/PI))))
      (is (v/eq 0 (g/sin (an/literal-number (* 2 Math/PI)))))
      (is (v/eq 0 (g/sin (an/literal-number (- Math/PI)))))
      (is (v/eq 1.0 (g/sin (/ Math/PI 2))))))

  (testing "trig shortcuts - cos"
    (is (ish? 1 (g/cos 0))
        "The ::v/number implementation takes over for g/cos and returns a float
        on the JVM.")
    (is (v/eq 1 (g/cos (an/literal-number 0)))
        "the symbolic operator is exact.")

    (testing "cos=0 symbolics"
      (is (v/eq 0 (g/cos 'pi-over-2)))
      (is (v/eq 0 (g/cos '-pi-over-2))))

    (testing "cos=1,-1 symbolics"
      (is (v/eq 1 (g/cos 'two-pi)))
      (is (v/eq 1 (g/cos '-two-pi)))
      (is (v/eq -1 (g/cos 'pi)))
      (is (v/eq -1 (g/cos '-pi))))

    (testing "literal numbers collapse too"
      (is (v/eq -1 (g/cos (an/literal-number Math/PI))))
      (is (v/eq 1 (g/cos (an/literal-number (* 2 Math/PI)))))))

  (testing "trig shortcuts - tan"
    (is (ish? 0 (g/tan 0))
        "The ::v/number implementation takes over for g/tan and returns a
          float on the JVM.")
    (is (v/eq 0 (g/tan (an/literal-number 0)))
        "The symbolic operator is exact.")

    (testing "tan=0 symbolics"
      (is (v/eq 0 (g/tan 'pi)))
      (is (v/eq 0 (g/tan '-pi)))
      (is (v/eq 0 (g/tan '-two-pi)))
      (is (v/eq 0 (g/tan '-two-pi))))

    (testing "tan=1,-1 symbolics"
      (is (v/eq 1 (g/tan 'pi-over-4)))
      (is (v/eq 1 (g/tan '+pi-over-4)))
      (is (v/eq -1 (g/tan '-pi-over-4)))
      (is (thrown? #?(:clj IllegalArgumentException :cljs js/Error)
                   (g/tan 'pi-over-2)))))

  (testing "asin"
    (is (= '(asin x) (v/freeze (g/asin 'x)))))

  (testing "acos"
    (is (= '(acos x) (v/freeze (g/acos 'x)))))

  (testing "atan"
    (is (= '(atan x) (v/freeze (g/atan 'x)))))

  (testing "sinh"
    (is (= '(sinh x) (v/freeze (g/sinh 'x)))))

  (testing "cosh"
    (is (= '(cosh x) (v/freeze (g/cosh 'x)))))

  (testing "cot"
    (is (= '(/ (cos x) (sin x)) (v/freeze (g/cot 'x)))))

  (testing "sec"
    (is (= '(/ 1 (cos x)) (v/freeze (g/sec 'x)))))

  (testing "csc"
    (is (= '(/ 1 (sin x)) (v/freeze (g/csc 'x)))))

  (testing "tanh"
    (is (= '(/ (sinh x) (cosh x))
           (v/freeze (g/tanh 'x)))))

  (testing "sech"
    (is (= '(/ 1 (cosh x))
           (v/freeze (g/sech 'x)))))

  (testing "csch"
    (is (= '(/ 1 (sinh x))
           (v/freeze (g/csch 'x)))))

  (testing "acosh"
    (is (= '(* 2 (log
                  (+ (sqrt (/ (+ x 1) 2))
                     (sqrt (/ (- x 1) 2)))))
           (v/freeze (g/acosh 'x)))))

  (testing "asinh"
    (is (= '(log (+ x (sqrt (+ 1 (expt x 2)))))
           (v/freeze (g/asinh 'x)))))

  (testing "atanh"
    (is (= '(/ (- (log (+ 1 x))
                  (log (- 1 x)))
               2)
           (v/freeze (g/atanh 'x))))))<|MERGE_RESOLUTION|>--- conflicted
+++ resolved
@@ -248,25 +248,15 @@
                     "Otherwise, test out some mild optimizations, and if these
                     don't work bail out to Math/tan."))))
 
-<<<<<<< HEAD
-  (checking "asin" 100 [x double-or-int]
+  (checking "asin" 100 [x sg/real]
             (is (= (cond (v/zero? x) (v/zero-like x)
-=======
-  (checking "asin" 100 [x sg/real]
-            (is (= (cond (v/nullity? x) (v/zero-like x)
->>>>>>> 294aa97a
                          (v/exact? x)   (list 'asin x)
                          :else          (g/asin x))
                    (x/expression-of
                     (g/asin (an/literal-number x))))))
 
-<<<<<<< HEAD
-  (checking "acos" 100 [x double-or-int]
+  (checking "acos" 100 [x sg/real]
             (is (= (cond (v/one? x) (v/zero-like x)
-=======
-  (checking "acos" 100 [x sg/real]
-            (is (= (cond (v/unity? x) (v/zero-like x)
->>>>>>> 294aa97a
                          (v/exact? x) (list 'acos x)
                          :else        (g/acos x))
                    (x/expression-of
@@ -303,45 +293,28 @@
                        (an/literal-number x))))
                   "double arity")))
 
-<<<<<<< HEAD
-  (checking "cosh" 100 [x double-or-int]
+  (checking "cosh" 100 [x sg/real]
             (is (= (cond (v/zero? x) 1
-=======
-  (checking "cosh" 100 [x sg/real]
-            (is (= (cond (v/nullity? x) 1
->>>>>>> 294aa97a
                          (v/exact? x)   (list 'cosh x)
                          :else          (g/cosh x))
                    (x/expression-of
                     (g/cosh (an/literal-number x))))))
 
-<<<<<<< HEAD
-  (checking "sinh" 100 [x double-or-int]
+  (checking "sinh" 100 [x sg/real]
             (is (= (cond (v/zero? x) 0
-=======
-  (checking "sinh" 100 [x sg/real]
-            (is (= (cond (v/nullity? x) 0
->>>>>>> 294aa97a
                          (v/exact? x)   (list 'sinh x)
                          :else          (g/sinh x))
                    (x/expression-of
                     (g/sinh (an/literal-number x))))))
 
-<<<<<<< HEAD
-  (checking "sec" 100 [x double-or-int]
+  (checking "sec" 100 [x sg/real]
             (is (= (cond (v/zero? x) 1
-=======
-  (checking "sec" 100 [x sg/real]
-            (is (= (cond (v/nullity? x) 1
->>>>>>> 294aa97a
                          (v/exact? x)   (list '/ 1 (list 'cos x))
                          :else          (g/sec x))
                    (x/expression-of
                     (g/sec (an/literal-number x))))))
 
-  (checking "csc" 100 [x (gen/one-of
-                          [gen/small-integer
-                           (sg/reasonable-double)])]
+  (checking "csc" 100 [x sg/real]
             (if (v/zero? x)
               (is (thrown? #?(:clj IllegalArgumentException :cljs js/Error)
                            (g/csc (an/literal-number x))))
