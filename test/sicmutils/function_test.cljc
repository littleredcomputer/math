;
; Copyright © 2017 Colin Smith.
; This work is based on the Scmutils system of MIT/GNU Scheme:
; Copyright © 2002 Massachusetts Institute of Technology
;
; This is free software;  you can redistribute it and/or modify
; it under the terms of the GNU General Public License as published by
; the Free Software Foundation; either version 3 of the License, or (at
; your option) any later version.
;
; This software is distributed in the hope that it will be useful, but
; WITHOUT ANY WARRANTY; without even the implied warranty of
; MERCHANTABILITY or FITNESS FOR A PARTICULAR PURPOSE.  See the GNU
; General Public License for more details.
;
; You should have received a copy of the GNU General Public License
; along with this code; if not, see <http://www.gnu.org/licenses/>.
;

(ns sicmutils.function-test
  (:require [clojure.test :refer [is deftest testing use-fixtures]]
            [sicmutils.calculus.derivative :refer [D]]
            [sicmutils.generic :as g]
            [sicmutils.value :as v]
            [sicmutils.operator :as o]
            [sicmutils.series :as series]
            [sicmutils.structure :as s]
            [sicmutils.simplify :as ss :refer [hermetic-simplify-fixture]]
            [sicmutils.function :as f]))

(use-fixtures :once hermetic-simplify-fixture)

(def ^:private near (v/within 1.0e-6))

(deftest trig-tests
  (testing "tan, sin, cos"
    (let [f (g/- g/tan (g/div g/sin g/cos))]
      (is (zero? (g/simplify (f 'x))))))

  (testing "sin/asin"
    (let [f (f/compose g/sin g/asin)]
      (is (near 0.5 (f 0.5)))
      (testing "outside real range"
        (is (near 10 (g/magnitude (f 10)))
            "This kicks out a complex number, which doesn't yet compare
          immediately with reals."))))

  (testing "cos/acos"
    (let [f (f/compose g/cos g/acos)]
      (is (near 0.5 (f 0.5)))

      (testing "outside real range"
        (is (near 5 (g/magnitude (f -5)))
            "This kicks out a complex number, which doesn't yet compare
          immediately with reals."))))

  (testing "tan/atan"
    (let [f (f/compose g/tan g/atan)]
      (is (near (/ 0.5 0.2) (f 0.5 0.2))
          "two-arity version!")
      (is (near 0.5 (f 0.5))
          "one-arity version")))

  (testing "cot"
    (let [f (g/- g/cot (g/invert g/tan))]
      (is (zero? (g/simplify (f 'x))))))

  (testing "tanh"
    (let [f (g/- (g/div g/sinh g/cosh) g/tanh)]
      (is (zero?
           (g/simplify (f 'x))))))

  (testing "sec"
    (let [f (g/- (g/invert g/cos) g/sec)]
      (is (zero?
           (g/simplify (f 'x))))))

  (testing "csc"
    (let [f (g/- (g/invert g/sin) g/csc)]
      (is (zero?
           (g/simplify (f 'x))))))

  (testing "sech"
    (let [f (g/- (g/invert g/cosh) g/sech)]
      (is (zero?
           (g/simplify (f 'x))))))

  (testing "cosh"
    (is (near ((g/cosh g/square) 2)
              (g/cosh 4))))

  (testing "sinh"
    (is (near ((g/sinh g/square) 2)
              (g/sinh 4))))

  (testing "acosh"
    (let [f (f/compose g/cosh g/acosh)]
      (is (near 10 (f 10))
          "TODO this can't handle the full generic simplification yet. Sub in
          when we get more rules.")

      (testing "outside real range"
        (is (near 5 (g/magnitude (f -5)))
            "This kicks out a complex number, which doesn't yet compare
          immediately with reals."))))

  (testing "asinh"
    (let [f (f/compose g/sinh g/asinh)]
      (is (near 10 (f 10)))

      (testing "outside real range"
        (is (near 5 (g/magnitude (f -5)))
            "This kicks out a complex number, which doesn't yet compare
          immediately with reals."))))

  (testing "atanh"
    (let [f (f/compose g/tanh g/atanh)]
      (is (near 0.5 (f 0.5)))

      (testing "outside real range"
        (is (near 10 (g/magnitude (f 10)))
            "This kicks out a complex number, which doesn't yet compare
          immediately with reals.")))))

(deftest complex-tests
  (testing "gcd/lcm unit"
    (is (= (g/gcd 10 5)
           (let [deferred (g/gcd (g/+ 1 g/square) 5)]
             (deferred 3))))
    (is (= (g/lcm 10 6)
           (let [deferred (g/lcm (g/+ 1 g/square) 6)]
             (deferred 3))))))

(defn transpose-defining-relation
  "$T$ is a linear transformation

  $$T : V -> W$$

  the transpose of $T$ is

  $$T^t : (W -> R) -> (V -> R)$$

  \\forall a \\in V, g \\in (W -> R),

  T^t : g \\to g \\circ T

  ie:

  (T^t(g))(a) = g(T(a))"
  [T g a]
  (g/- (((g/transpose T) g) a)
       (g (T a))))

(deftest transpose-test
  (testing "transpose"
    (let [f #(str "f" %)
          g #(str "g" %)]
      (is (= "fg" (f (g ""))))
      (is (= "gf" (((g/transpose f) g) ""))
<<<<<<< HEAD
          "g/transpose for functions returns a fn that takes ANOTHER fn, and
    returns a fn that applies them in reverse order. Like a curried andThen (the
    reverse of compose)"))))
=======
          "See `transpose-defining-relation` above for a discussion of why this
          is sensible.a"))

    (let [T   (f/literal-function 'T '(-> (UP Real Real) (UP Real Real Real)))
          DT  (D T)
          DTf (fn [s]
                (fn [x] (g/* (DT s) x)))
          a (literal-up 'a 2)
          g (fn [w] (g/* (literal-down 'g 3) w))
          s (up 'x 'y)]
      (is (v/nullity? (transpose-defining-relation (DTf s) g a))
          "This function, whatever it is (see scmutils function.scm) satisfies
          the transpose defining relation.")

      (is (= '(+ (* a↑0 g_0 (((partial 0) T↑0) (up x y)))
                 (* a↑0 g_1 (((partial 0) T↑1) (up x y)))
                 (* a↑0 g_2 (((partial 0) T↑2) (up x y)))
                 (* a↑1 g_0 (((partial 1) T↑0) (up x y)))
                 (* a↑1 g_1 (((partial 1) T↑1) (up x y)))
                 (* a↑1 g_2 (((partial 1) T↑2) (up x y))))
             (g/simplify
              (((g/transpose (DTf s)) g) a)))
          "A wild test of transpose from scmutils function.scm that I don't
    understand!"))))
>>>>>>> 92becd3f

(deftest string-form-test
  (is (= "1" (ss/expression->string
              ((g/+ (g/square g/sin) (g/square g/cos)) 'x))))

  (is (= "(/ (+ (* -1 (expt (cos x) 4)) 1) (expt (cos x) 2))"
         (ss/expression->string
          ((g/+ (g/square g/sin) (g/square g/tan)) 'x)))))

(deftest function-algebra
  (let [add2 (fn [x] (g/+ x 2))
        explog (g/exp g/log)
        mul3 #(* 3 %)]
    (testing "unary"
      (is (= 4 (add2 2)))
      (is (= -4 ((g/- add2) 2)))
      (is (= 9 ((g/sqrt add2) 79)))
      (is (= #sicm/ratio 1/9 ((g/invert add2) 7)))
      (is (= 1.0 (explog 1.0)))
      (is (near 99.0 (explog 99.0)))
      (is (near 20.08553692 ((g/exp add2) 1.0)))
      (is (near 4.718281828 ((add2 g/exp) 1.0))))

    (testing "binary"
      (is (= 12 ((g/+ add2 4) 6)))
      (is (= 14 ((g/+ add2 mul3) 3)))
      (is (= 10 ((g/+ mul3 4) 2)))
      (is (= 32 ((g/expt 2 add2) 3)))
      (is (= 25 ((g/expt add2 2) 3)))
      (is (= ::v/function (v/kind (g/expt add2 2))))

      (testing "determinant"
        (is (= 20 ((g/determinant *) 4 5))))

      (testing "cross-product"
        (let [deferred (g/cross-product #(g/* 2 %)
                                        #(g/+ (s/up 4 3 1) %))
              v (s/up 1 2 3)]
          (is (= (g/cross-product (g/* 2 v)
                                  (g/+ (s/up 4 3 1) v))
                 (deferred v))
              "Slightly tougher since this works with structures"))))

    (testing "arity 2"
      (let [f (fn [x y] (+ x y))
            g (fn [x y] (* x y))
            h (g/+ f g)
            k (g/+ 4 (g/- f 2))
            m (g/+ g (g/- f 2))]
        (is (= 11 (h 2 3)))
        (is (= 7 (k 2 3)))
        (is (= 9 (m 2 3)))))

    (testing "arity 0"
      (let [f (fn [] 3)
            g (fn [] 4)
            h (g/+ f g)
            k (g/- f g)
            j (g/* f g)
            q (g/divide f g)]
        (is (= 7 (h)))
        (is (= -1 (k)))
        (is (= 12 (j)))
        (is (= #sicm/ratio 3/4 (q)))))

    (testing "at least 0 arity"
      (let [add (fn [& xs] (reduce + 0 xs))
            mul (fn [& xs] (reduce * 1 xs))
            add+mul (g/+ add mul)
            add-mul (g/- add mul)
            mul-add (g/- mul add)]
        (is (= [:at-least 0] (v/arity add)))
        (is (= [:at-least 0] (v/arity mul)))
        (is (= [:at-least 0] (v/arity add+mul)))
        (is (= 33 (add+mul 2 3 4)))
        (is (= -15 (add-mul 2 3 4)))
        (is (= 15 (mul-add 2 3 4)))))))

(deftest operators
  (let [f (fn [x] (+ x 5))
        double (fn [f] (fn [x] (* 2 (f x))))
        double-op (o/make-operator double "double")]
    (is (= 12 ((double f) 1)))
    (is (= 24 ((double (double f)) 1)))
    (is (= 12 ((double-op f) 1)))
    (is (= 24 ((double-op (double-op f)) 1)))
    (is (= 24 (((g/* double-op double-op) f) 1))) ;; * for operators is composition
    (is (= 144 (((g/* double double) f) 1)))      ;; * for functions is pointwise multiply
    (is (= 2 ((double-op identity) 1)))
    (is (= 6 (((g/expt double-op 0) f) 1)))
    (is (= 12 (((g/expt double-op 1) f) 1)))
    (is (= 24 (((g/expt double-op 2) f) 1)))
    (is (= 18 (((g/+ double-op double-op double-op) identity) 3)))
    (is (= 24 (((g/+ double-op 4 double-op) identity) 3)))))

(deftest moved-from-series
  (let [simp4 (fn [x] (g/simplify (take 4 x)))
        V (series/series g/sin g/cos g/tan)]

    (testing "derivatives"
      (is (= '[(sin t) (cos t) (tan t) 0]
             (simp4 (V 't))))
      (is (= '[(cos t) (* -1 (sin t)) (/ 1 (expt (cos t) 2)) 0]
             (simp4 ((D V) 't)))))

    (testing "f -> Series"
      (let [F (fn [k] (series/series
                      (fn [t] (g/* k t))
                      (fn [t] (g/* k k t))))]
        (is (= '((* q z) (* (expt q 2) z) 0 0) (simp4 ((F 'q) 'z))))
        (is (= '(z (* 2 q z) 0 0) (simp4 (((D F) 'q) 'z))))))))<|MERGE_RESOLUTION|>--- conflicted
+++ resolved
@@ -131,25 +131,7 @@
            (let [deferred (g/lcm (g/+ 1 g/square) 6)]
              (deferred 3))))))
 
-(defn transpose-defining-relation
-  "$T$ is a linear transformation
-
-  $$T : V -> W$$
-
-  the transpose of $T$ is
-
-  $$T^t : (W -> R) -> (V -> R)$$
-
-  \\forall a \\in V, g \\in (W -> R),
-
-  T^t : g \\to g \\circ T
-
-  ie:
-
-  (T^t(g))(a) = g(T(a))"
-  [T g a]
-  (g/- (((g/transpose T) g) a)
-       (g (T a))))
+
 
 (deftest transpose-test
   (testing "transpose"
@@ -157,36 +139,8 @@
           g #(str "g" %)]
       (is (= "fg" (f (g ""))))
       (is (= "gf" (((g/transpose f) g) ""))
-<<<<<<< HEAD
-          "g/transpose for functions returns a fn that takes ANOTHER fn, and
-    returns a fn that applies them in reverse order. Like a curried andThen (the
-    reverse of compose)"))))
-=======
           "See `transpose-defining-relation` above for a discussion of why this
-          is sensible.a"))
-
-    (let [T   (f/literal-function 'T '(-> (UP Real Real) (UP Real Real Real)))
-          DT  (D T)
-          DTf (fn [s]
-                (fn [x] (g/* (DT s) x)))
-          a (literal-up 'a 2)
-          g (fn [w] (g/* (literal-down 'g 3) w))
-          s (up 'x 'y)]
-      (is (v/nullity? (transpose-defining-relation (DTf s) g a))
-          "This function, whatever it is (see scmutils function.scm) satisfies
-          the transpose defining relation.")
-
-      (is (= '(+ (* a↑0 g_0 (((partial 0) T↑0) (up x y)))
-                 (* a↑0 g_1 (((partial 0) T↑1) (up x y)))
-                 (* a↑0 g_2 (((partial 0) T↑2) (up x y)))
-                 (* a↑1 g_0 (((partial 1) T↑0) (up x y)))
-                 (* a↑1 g_1 (((partial 1) T↑1) (up x y)))
-                 (* a↑1 g_2 (((partial 1) T↑2) (up x y))))
-             (g/simplify
-              (((g/transpose (DTf s)) g) a)))
-          "A wild test of transpose from scmutils function.scm that I don't
-    understand!"))))
->>>>>>> 92becd3f
+          is sensible.a"))))
 
 (deftest string-form-test
   (is (= "1" (ss/expression->string
