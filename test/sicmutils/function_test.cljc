;
; Copyright © 2017 Colin Smith.
; This work is based on the Scmutils system of MIT/GNU Scheme:
; Copyright © 2002 Massachusetts Institute of Technology
;
; This is free software;  you can redistribute it and/or modify
; it under the terms of the GNU General Public License as published by
; the Free Software Foundation; either version 3 of the License, or (at
; your option) any later version.
;
; This software is distributed in the hope that it will be useful, but
; WITHOUT ANY WARRANTY; without even the implied warranty of
; MERCHANTABILITY or FITNESS FOR A PARTICULAR PURPOSE.  See the GNU
; General Public License for more details.
;
; You should have received a copy of the GNU General Public License
; along with this code; if not, see <http://www.gnu.org/licenses/>.
;

(ns sicmutils.function-test
  (:require [clojure.test :refer [is deftest testing]]
            [clojure.test.check.generators :as gen]
            [com.gfredericks.test.chuck.clojure-test :refer [checking]
             #?@(:cljs [:include-macros true])]
            [same :refer [ish? with-comparator]
             #?@(:cljs [:include-macros true])]
            [sicmutils.function :as f]
            [sicmutils.generators :as sg]
            [sicmutils.generic :as g]
            [sicmutils.numbers]
            [sicmutils.value :as v]))

(deftest value-protocol-tests
  (testing "v/zero? returns false for fns"
    (is (not (v/zero? neg?)))
    (is (not (v/zero? #'neg?)))
    (is (not (v/zero? g/add))))

  (testing "v/one? returns false for fns"
    (is (not (v/one? neg?)))
    (is (not (v/one? #'neg?)))
    (is (not (v/one? g/add)))
    (is (not (v/one? identity))))

  (testing "v/identity? returns false for fns"
    (is (not (v/identity? neg?)))
    (is (not (v/identity? #'neg?)))
    (is (not (v/identity? g/add)))
    (is (not (v/identity? identity))
        "We go conservative and say that EVEN the actual identity function is not identity."))

  (testing "v/numerical? returns false for fns"
    (is (not (v/numerical? neg?)))
    (is (not (v/numerical? #'neg?)))
    (is (not (v/numerical? g/add)))
    (is (not (v/numerical? identity))))

  (checking "zero-like, one-like returns 0, 1 for fns, vars" 100
            [f (gen/elements [g/negative? g/abs g/sin g/cos
                              #'g/negative? #'g/abs #'g/sin #'g/cos])
             n sg/real]
            (is (== 0 ((v/zero-like f) n)))
            (is (== 1 ((v/one-like f) n))))

  (checking "identity-like returns the identity fn" 100
            [f (gen/elements [g/negative? g/abs g/sin g/cos
                              #'g/negative? #'g/abs #'g/sin #'g/cos])
             n sg/real]
            (is (= n ((v/identity-like f) n))))

  (checking "exact? mirrors input" 100 [n sg/real]
            (if (v/exact? n)
              (is ((v/exact? identity) n))
              (is (not ((v/exact? identity) n)))))

  (testing "v/freeze"
    (is (= ['+ '- '* '/ 'modulo 'quotient 'remainder 'negative?]
           (map v/freeze [+ - * / mod quot rem neg?]))
        "Certain functions freeze to symbols")

    (is (= (map v/freeze [g/+ g/- g/* g//
                          g/modulo g/quotient g/remainder
                          g/negative?])
           (map v/freeze [+ - * / mod quot rem neg?]))
        "These freeze to the same symbols as their generic counterparts.")

    (let [f (fn [x] (* x x))]
      (is (= f (v/freeze f))
          "Unknown functions freeze to themselves")))

  (testing "v/kind returns ::v/function"
    (is (= ::v/function (v/kind neg?)))
    (is (= ::v/function (v/kind #'neg?)))
    (is (= ::v/function (v/kind g/add)))
    (is (= ::v/function (v/kind (fn [x] (* x x)))))))

#?(:cljs
   (deftest exposed-arities-test
     (is (= [1] (f/exposed-arities (fn [x] (* x x)))))
     (is (= [1 3] (f/exposed-arities (fn ([x] (* x x)) ([x y z] (+ x y))))))))

(deftest arities
  (is (= [:exactly 0] (f/arity (fn [] 42))))
  (is (= [:exactly 1] (f/arity (fn [x] (+ x 1)))))
  (is (= [:exactly 2] (f/arity (fn [x y] (+ x y)))))
  (is (= [:exactly 3] (f/arity (fn [x y z] (* x y z)))))
  (is (= [:at-least 0] (f/arity (fn [& xs] (reduce + 0 xs)))))
  (is (= [:at-least 1] (f/arity (fn [x & xs] (+ x (reduce * 1 xs))))))
  (is (= [:at-least 2] (f/arity (fn [x y & zs] (+ x y (reduce * 1 zs))))))
  (is (= [:exactly 0] (f/arity 'x)))
  (is (= [:at-least 0] (f/arity (constantly 42))))
  ;; the following is dubious until we attach arity metadata to MultiFns
  (is (= [:exactly 1] (f/arity [1 2 3])))
  (let [f (fn [x] (+ x x))
        g (fn [y] (* y y))]
    (is (= [:exactly 1] (f/arity (comp f g))))))

#?(:cljs
   (deftest arities-cljs
     ;; in cljs, we can figure out that a fn accepts some bounded number of
     ;; arguments.
     (is (= [:between 1 3] (f/arity (fn ([x] (inc x))
                                      ([x y] (+ x y))
                                      ([x y z] (* x y z))))))

     ;; Noting the case here where we're missing the arity-2, but we still
     ;; return a :between.
     (is (= [:between 1 3] (f/arity (fn ([x] (inc x)) ([x y z] (* x y z))))))

     ;; Adding a variadic triggers :at-least...
     (is (= [:at-least 1] (f/arity (fn ([x] (inc x)) ([x y z & xs] (* x y z))))))

     ;; Unless you add ALL arities from 0 to 3 and variadic. Then we assume you were
     ;; generated by comp.
     (is (= [:exactly 1] (f/arity (fn ([] 10) ([x] (inc x)) ([x y]) ([x y z & xs] (* x y z))))))

     ;; A single variadic with lots of args works too.
     (is (= [:at-least 4] (f/arity (fn [x y z a & xs] (* x y z a)))))))

(defn illegal? [f]
  (is (thrown? #?(:clj IllegalArgumentException :cljs js/Error)
               (f))))

(deftest joint-arities
  (is (= [:exactly 1] (f/joint-arity [[:exactly 1] [:exactly 1]])))
  (is (= [:exactly 5] (f/joint-arity [[:exactly 5] [:exactly 5]])))
  (is (illegal? #(f/joint-arity [[:exactly 2] [:exactly 1]])))
  (is (illegal? #(f/joint-arity [[:exactly 1] [:exactly 2]])))
  (is (= [:exactly 3] (f/joint-arity [[:exactly 3] [:at-least 2]])))
  (is (= [:exactly 3] (f/joint-arity [[:exactly 3] [:at-least 3]])))
  (is (= [:exactly 3] (f/joint-arity [[:at-least 1] [:exactly 3]])))
  (is (= [:exactly 3] (f/joint-arity [[:at-least 3] [:exactly 3]])))
  (is (illegal? #(f/joint-arity [[:exactly 1] [:at-least 2]])))
  (is (illegal? #(f/joint-arity [[:at-least 2] [:exactly 1]])))
  (is (= [:at-least 3] (f/joint-arity [[:at-least 2] [:at-least 3]])))
  (is (= [:at-least 3] (f/joint-arity [[:at-least 3] [:at-least 2]])))
  (is (= [:between 2 3] (f/joint-arity [[:between 1 3] [:between 2 5]])))
  (is (= [:between 2 3] (f/joint-arity [[:between 2 5] [:between 1 3]])))
  (is (illegal? #(f/joint-arity [[:between 1 3] [:between 4 6]])))
  (is (illegal? #(f/joint-arity [[:between 4 6] [:between 1 3]])))
  (is (= [:exactly 3] (f/joint-arity [[:between 1 3] [:between 3 4]])))
  (is (= [:exactly 3] (f/joint-arity [[:between 3 4] [:between 1 3]])))
  (is (= [:between 2 4] (f/joint-arity [[:at-least 2] [:between 1 4]])))
  (is (= [:between 2 4] (f/joint-arity [[:between 1 4] [:at-least 2]])))
  (is (illegal? #(f/joint-arity [[:at-least 4] [:between 1 3]])))
  (is (illegal? #(f/joint-arity [[:between 1 3] [:at-least 4]])))
  (is (= [:exactly 2] (f/joint-arity [[:exactly 2] [:between 2 3]])))
  (is (= [:exactly 2] (f/joint-arity [[:between 2 3] [:exactly 2]])))
  (is (illegal? #(f/joint-arity [[:between 2 3] [:exactly 1]])))
  (is (illegal? #(f/joint-arity [[:exactly 1] [:between 2 3]]))))

(deftest trig-tests
  (with-comparator (v/within 1e-8)
    (checking "tan, sin, cos" 100
              [n sg/real]
              (let [f (g/- g/tan (g/div g/sin g/cos))]
                (is (ish? 0 (f n)))))

    (checking "cos/acos" 100 [n (sg/reasonable-double {:min -100 :max 100})]
              (let [f (f/compose g/cos g/acos)]
                (is (ish? n (f n)))))

    (checking "sin/asin" 100 [n (sg/reasonable-double {:min -100 :max 100})]
              (let [f (f/compose g/sin g/asin)]
                (is (ish? n (f n)))))

    (checking "tan/atan" 100 [n (sg/reasonable-double {:min -100 :max 100})]
              (let [f (f/compose g/tan g/atan)]
                (is (ish? n (f n))))))

  (testing "tan/atan, 2 arity version"
    (let [f (f/compose g/tan g/atan)]
      (is (ish? (/ 0.5 0.2) (f 0.5 0.2)))))

  (with-comparator (v/within 1e-10)
    (checking "tan, sin, cos" 100 [n sg/real]
              (let [f (g/- g/tan (g/div g/sin g/cos))]
                (when-not (v/zero? n)
                  (is (ish? 0 (f n))))))

    (checking "cot" 100 [n sg/real]
              (let [f (g/- g/cot (g/invert g/tan))]
                (when-not (v/zero? n)
                  (is (ish? 0 (f n)))))))

  (checking "tanh" 100 [n (sg/reasonable-double {:min -100 :max 100})]
            (let [f (g/- (g/div g/sinh g/cosh) g/tanh)]
              (is (ish? 0 (f n)))))

  (checking "sec" 100 [n sg/real]
            (let [f (g/- (g/invert g/cos) g/sec)]
              (is (ish? 0 (f n)))))

  (checking "csc" 100 [n sg/real]
            (let [f (g/- (g/invert g/sin) g/csc)]
              (when-not (v/zero? n)
                (is (ish? 0 (f n))))))

  (checking "sech" 100 [n sg/real]
            (let [f (g/- (g/invert g/cosh) g/sech)]
              (is (ish? 0  (f n)))))

  (checking "cosh" 100 [n sg/real]
            (is (ish? ((g/cosh g/square) n)
                      (g/cosh (g/square n)))))

  (checking "sinh" 100 [n sg/real]
            (is (ish? ((g/sinh g/square) n)
                      (g/sinh (g/square n)))))

  (with-comparator (v/within 1e-8)
    (checking "acosh" 100
              [n (sg/reasonable-double {:min -100 :max 100})]
              (let [f (f/compose g/cosh g/acosh)]
                (is (ish? n (f n)))))

    (checking "asinh" 100
              [n (sg/reasonable-double {:min -100 :max 100})]
              (let [f (f/compose g/sinh g/asinh)]
                (is (ish? n (f n)))))

    (checking "atanh" 100
              [n (sg/reasonable-double {:min -10 :max 10})]
              (when-not (v/one? (g/abs n))
                (let [f (f/compose g/tanh g/atanh)]
                  (is (ish? n (f n))))))))

(deftest misc-tests
  (testing "gcd/lcm unit"
    (is (= (g/gcd 10 5)
           (let [deferred (g/gcd (g/+ 1 g/square) 5)]
             (deferred 3))))
    (is (= (g/lcm 10 6)
           (let [deferred (g/lcm (g/+ 1 g/square) 6)]
             (deferred 3))))))

(deftest transpose-test
  (testing "transpose"
    (let [f #(str "f" %)
          g #(str "g" %)]
      (is (= "fg" (f (g ""))))
      (is (= "gf" (((g/transpose f) g) ""))
<<<<<<< HEAD
          "g/transpose for functions returns a fn that takes ANOTHER fn, and
    returns a fn that applies them in reverse order. Like a curried andThen (the
    reverse of compose)"))))
=======
          "See `transpose-defining-relation` above for a discussion of why this
          is sensible.a"))))
>>>>>>> 1aa81540

(deftest function-algebra
  (let [add2 (fn [x] (g/+ x 2))
        explog (g/exp g/log)
        mul3 #(* 3 %)]
    (testing "unary"
      (is (= 4 (add2 2)))
      (is (= -4 ((g/- add2) 2)))
      (is (= 9 ((g/sqrt add2) 79)))
      (is (= #sicm/ratio 1/9 ((g/invert add2) 7)))
      (is (= 1.0 (explog 1.0)))
      (is (ish? 99.0 (explog 99.0)))
      (is (ish? 20.085536923187668 ((g/exp add2) 1.0)))
      (is (ish? 4.718281828459045 ((add2 g/exp) 1.0))))

    (testing "binary"
      (is (= 12 ((g/+ add2 4) 6)))
      (is (= 14 ((g/+ add2 mul3) 3)))
      (is (= 10 ((g/+ mul3 4) 2)))
      (is (= 32 ((g/expt 2 add2) 3)))
      (is (= 25 ((g/expt add2 2) 3)))
      (is (= ::v/function (v/kind (g/expt add2 2)))))

    (testing "determinant"
      (is (= 20 ((g/determinant *) 4 5))))

    (checking "invert" 100 [n sg/real]
              (when-not (v/zero? n)
                (is (= ((g/+ 1 g/invert) n)
                       (g/+ 1 (g/invert n))))))

    (checking "negative?" 100 [n sg/real]
              (is (not ((g/negative? g/abs) n)))
              (when-not (v/zero? n)
                (is ((g/negative? (f/compose g/negate g/abs)) n))))

    (checking "abs" 100 [n sg/real]
              (is (= ((g/+ 1 g/abs) n)
                     (g/+ 1 (g/abs n)))))

    (checking "quotient" 100 [l sg/any-integral
                              r sg/native-integral]
              (when-not (v/zero? r)
                (is (= ((g/+ 1 g/quotient) l r)
                       (g/+ 1 (g/quotient l r))))))

    (checking "exact-divide" 100 [n (gen/choose -200 200)
                                  m (gen/choose -20 20)]
              (when-not (v/zero? m)
                (is (= n ((g/exact-divide g/* m) n m))
                    "The f position here is a function that takes 2 elements,
                  passes them to g/*, the calls exact-divide on the result and
                  `m`.")))

    (checking "dimension" 100 [n sg/real]
              (is (= ((g/invert g/dimension) n)
                     (g/dimension n))
                  "The dimension of a number is always 1."))

    (checking "remainder" 100 [l sg/any-integral
                               r sg/native-integral]
              (when-not (v/zero? r)
                (is (= ((g/+ 1 g/remainder) l r)
                       (g/+ 1 (g/remainder l r))))))

    (checking "modulo" 100 [l sg/any-integral
                            r sg/native-integral]
              (when-not (v/zero? r)
                (is (= ((g/+ 1 g/modulo) l r)
                       (g/+ 1 (g/modulo l r))))))

    (testing "arity 2"
      (let [f (fn [x y] (+ x y))
            g (fn [x y] (* x y))
            h (g/+ f g)
            k (g/+ 4 (g/- f 2))
            m (g/+ g (g/- f 2))]
        (is (= 11 (h 2 3)))
        (is (= 7 (k 2 3)))
        (is (= 9 (m 2 3)))))

    (testing "arity 0"
      (let [f (fn [] 3)
            g (fn [] 4)
            h (g/+ f g)
            k (g/- f g)
            j (g/* f g)
            q (g/divide f g)]
        (is (= 7 (h)))
        (is (= -1 (k)))
        (is (= 12 (j)))
        (is (= #sicm/ratio 3/4 (q)))))

    (testing "at least 0 arity"
      (let [add (fn [& xs] (reduce + 0 xs))
            mul (fn [& xs] (reduce * 1 xs))
            add+mul (g/+ add mul)
            add-mul (g/- add mul)
            mul-add (g/- mul add)]
        (is (= [:at-least 0] (f/arity add)))
        (is (= [:at-least 0] (f/arity mul)))
        (is (= [:at-least 0] (f/arity add+mul)))
        (is (= 33 (add+mul 2 3 4)))
        (is (= -15 (add-mul 2 3 4)))
        (is (= 15 (mul-add 2 3 4)))))))

(defn complex-checks
  "Checks the fn-fn, fn-cofn and cofn-fn pairings for a subset of unary and binary
  fns.

  TODO this is really a general thing we could use to check all fns."
  [ctor]
  (checking "unary" 100
            [f1 (gen/elements [g/abs g/sin g/cos])
             f2 (gen/elements [g/abs g/sin g/cos])
             n sg/real]
            (is (= (ctor (f1 n) (f2 n))
                   ((ctor f1 f2) n)))

            (is (= (ctor n (f2 n))
                   ((ctor n f2) n))
                "# left, fn right")

            (is (= (ctor (f1 n) n)
                   ((ctor f1 n) n))
                "fn left, # right"))

  (checking "binary" 100
            [f1 (gen/elements [g/* g/+ g/-])
             f2 (gen/elements [g/* g/+ g/-])
             l sg/real
             r sg/real]
            (is (= (ctor (f1 l r) (f2 l r))
                   ((ctor f1 f2) l r)))

            (is (= (ctor l (f2 l r))
                   ((ctor l f2) l r))
                "# left, fn right")

            (is (= (ctor (f1 l r) r)
                   ((ctor f1 r) l r))
                "fn left, # right")))

(deftest complex-number-tests
  (testing "make-rectangular"
    (complex-checks g/make-rectangular))

  (testing "make-polar"
    (complex-checks g/make-polar)))<|MERGE_RESOLUTION|>--- conflicted
+++ resolved
@@ -260,14 +260,8 @@
           g #(str "g" %)]
       (is (= "fg" (f (g ""))))
       (is (= "gf" (((g/transpose f) g) ""))
-<<<<<<< HEAD
-          "g/transpose for functions returns a fn that takes ANOTHER fn, and
-    returns a fn that applies them in reverse order. Like a curried andThen (the
-    reverse of compose)"))))
-=======
           "See `transpose-defining-relation` above for a discussion of why this
-          is sensible.a"))))
->>>>>>> 1aa81540
+          is sensible."))))
 
 (deftest function-algebra
   (let [add2 (fn [x] (g/+ x 2))
