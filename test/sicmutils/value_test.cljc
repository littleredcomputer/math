;
; Copyright © 2017 Colin Smith.
; This work is based on the Scmutils system of MIT/GNU Scheme:
; Copyright © 2002 Massachusetts Institute of Technology
;
; This is free software;  you can redistribute it and/or modify
; it under the terms of the GNU General Public License as published by
; the Free Software Foundation; either version 3 of the License, or (at
; your option) any later version.
;
; This software is distributed in the hope that it will be useful, but
; WITHOUT ANY WARRANTY; without even the implied warranty of
; MERCHANTABILITY or FITNESS FOR A PARTICULAR PURPOSE.  See the GNU
; General Public License for more details.
;
; You should have received a copy of the GNU General Public License
; along with this code; if not, see <http://www.gnu.org/licenses/>.
;

(ns sicmutils.value-test
  (:require [clojure.test :refer [is deftest testing]]
            [clojure.test.check.generators :as gen]
            [com.gfredericks.test.chuck.clojure-test :refer [checking]
             #?@(:cljs [:include-macros true])]
            #?(:cljs [cljs.reader :refer [read-string]])
            #?(:cljs [goog.array :as garray])
            [sicmutils.generators :as sg]
            [sicmutils.ratio :as r]
            [sicmutils.util :as u]
            [sicmutils.value :as v])
  #?(:clj
     (:import (clojure.lang PersistentVector))))

(deftest bigint-literal
  (testing "u/parse-bigint can round-trip Bigint instances in clj or cljs. "
    (is (= #?(:clj 10N
              :cljs '(sicmutils.util/bigint 10))
           (read-string {:readers {'sicm/bigint u/parse-bigint}}
                        (pr-str #sicm/bigint 10))))
    (let [one-e-40 (apply str "1" (repeat 40 "0"))]
      (is (= #?(:clj (bigint 1e40)
                :cljs (list 'sicmutils.util/bigint one-e-40))
             (read-string {:readers {'sicm/bigint u/parse-bigint}}
                          (pr-str #sicm/bigint one-e-40)))
          "Parsing #sicm/bigint works with big strings too."))))

(deftest vector-value-impl
  (testing "zero?"
    (is (v/zero? []))
    (is (v/zero? [0 0]))
    (is (not (v/zero? [1 2 3]))))

  (testing "zero-like"
    (is (= [0 0 0] (v/zero-like [1 2 3])))
    (is (= [] (v/zero-like [])))
    (is (= [0 [0 0] [0 0]] (v/zero-like [1 [2 3] [4 5]])))
    (is (= [(u/long 0) (u/int 0) 0]
           (v/zero-like [(u/long 1) (u/int 2) 3]))))

  (is (thrown? #?(:clj UnsupportedOperationException :cljs js/Error)
               (v/one-like [1 2 3])))

  (testing "exact?"
    (is (v/exact? [1 2 3 4]))
    (is (not (v/exact? [1.2 3 4])))
    (is (v/exact? [0 1 #sicm/ratio 3/2]))
    (is (not (v/exact? [0 0 0.00001]))))

  (testing "freeze"
    (is (= [1 2 3] (v/freeze [1 2 3]))))

  (testing "kind"
    (is (= PersistentVector (v/kind [1 2])))))

(deftest numeric-value-protocol-tests
  (checking "*-like properly coerce" 100
            [n sg/number]
            (is (v/zero? (v/zero-like n)))
            (is (not (v/zero? (v/one-like n))))

            (is (v/one? (v/one-like n)))
            (is (not (v/one? (v/zero-like n))))

            (is (v/identity? (v/identity-like n))))

  (testing "zero-like sticks with precision"
    (is (= 0 (v/zero-like 2)))
    (is (= 0.0 (v/zero-like 3.14))))

  (testing "one-like sticks with precision"
    (is (= 1 (v/one-like 1)))
    (is (= 1.0 (v/one-like 1.2))))

  (checking "on non-rational reals, v/freeze is identity" 100
            [n (gen/one-of [sg/any-integral (sg/reasonable-double)])]
            (is (= n (v/freeze n))))

  (checking "all numbers are numerical" 100
            [n sg/number]
            (is (v/numerical? n)))

  (is (v/numerical? 'x)
      "Symbols are abstract numerical things.")

  (is (isa? (v/kind 10) ::v/real))
  (is (v/exact? 10))
  (is (not (v/exact? 10.1))))

<<<<<<< HEAD
=======

>>>>>>> 21162e65
(deftest numeric-comparison-tests
  (checking "v/compare matches <, >, = behavior for reals" 1000
            [l sg/real, r sg/real]
            (let [compare-bit (v/compare l r)]
              (cond (neg? compare-bit) (is (< l r))
                    (pos? compare-bit) (is (> l r))
<<<<<<< HEAD
                    :else (is (and (<= l r) (= l r) (>= l r)))))))
=======
                    :else (is (and (<= l r)
                                   ;; NOTE: Another strange observation. == is
                                   ;; supposed to call out to equiv, but it
                                   ;; seems like it gets inlined with the
                                   ;; current value of `-equiv` at call time.
                                   ;; Invoking the var gets around this.
                                   #?(:clj (== l r) :cljs (#'== l r))

                                   ;; NOTE: clojure can't compare float and int
                                   ;; with =, so this is special-cased to only
                                   ;; make this `=` check for cljs.
                                   #?(:cljs (= l r) :clj true)
                                   (>= l r))))))

  #?(:clj
     ;; This won't work in cljs because native `compare` can't handle the
     ;; `Ratio`, `BigInt`, `Long` and `Integer` types that we've pulled in to
     ;; the numeric tower. TODO: this is probably a bug in the latter two cases,
     ;; since cljs claims to interop with those types nicely. Report if you
     ;; like!
     (checking "v/compare matches core/compare for reals" 100
               [l sg/real, r sg/real]
               (is (= (v/compare l r)
                      (compare l r))))))
>>>>>>> 21162e65

(deftest zero-tests
  (is (v/zero? 0))
  (is (v/zero? 0.0))
  (is (not (v/zero? 1)))
  (is (not (v/zero? 0.1))))

(deftest one-tests
  (is (v/one? 1))
  (is (v/one? 1.0))
  (is (not (v/one? 0)))
  (is (not (v/one? 0.0))))

(deftest kinds
  (is (= #?(:clj Long :cljs ::v/native-integral) (v/kind 1)))
  (is (= #?(:clj Double :cljs ::v/native-integral) (v/kind 1.0)))
  (is (= PersistentVector (v/kind [1 2]))))

(deftest exactness
  (is (v/exact? 1))
  (is (v/exact? 4N))
  (is (not (v/exact? 1.1)))
  (is (not (v/exact? :a)))
  (is (not (v/exact? "a")))
  (is (v/exact? #sicm/ratio 3/2))
  (is (v/exact? (u/biginteger 111))))

(deftest argument-kinds
  (let [L #?(:clj Long :cljs ::v/native-integral)
        V PersistentVector]
    (is (= [L] (v/argument-kind 1)))
    (is (= [L L L] (v/argument-kind 1 2 3)))
    (is (= [V] (v/argument-kind [2 3])))
    (is (= [V V] (v/argument-kind [1] [3 4]))))

  (checking "kind-predicate" 100 [l gen/any r gen/any]
            (let [l-kind  (v/kind l)
                  r-kind  (v/kind r)
                  l-kind? (v/kind-predicate l)
                  r-kind? (v/kind-predicate r)]
              ;; each item is its own kind.
              (is (l-kind? l))
              (is (r-kind? r))

              ;; they only respond true if they match kinds (or one inherits
              ;; from the other), false otherwise.
              (cond (= l-kind r-kind)
                    (do (is (l-kind? r))
                        (is (r-kind? l)))

                    (isa? l-kind r-kind)
                    (do (is (not (l-kind? r)))
                        (is (r-kind? l)))

                    (isa? r-kind l-kind)
                    (do (is (l-kind? r))
                        (is (not (r-kind? l))))

                    :else (do (is (not (l-kind? r)))
                              (is (not (r-kind? l))))))))<|MERGE_RESOLUTION|>--- conflicted
+++ resolved
@@ -106,19 +106,12 @@
   (is (v/exact? 10))
   (is (not (v/exact? 10.1))))
 
-<<<<<<< HEAD
-=======
-
->>>>>>> 21162e65
 (deftest numeric-comparison-tests
   (checking "v/compare matches <, >, = behavior for reals" 1000
             [l sg/real, r sg/real]
             (let [compare-bit (v/compare l r)]
               (cond (neg? compare-bit) (is (< l r))
                     (pos? compare-bit) (is (> l r))
-<<<<<<< HEAD
-                    :else (is (and (<= l r) (= l r) (>= l r)))))))
-=======
                     :else (is (and (<= l r)
                                    ;; NOTE: Another strange observation. == is
                                    ;; supposed to call out to equiv, but it
@@ -143,7 +136,6 @@
                [l sg/real, r sg/real]
                (is (= (v/compare l r)
                       (compare l r))))))
->>>>>>> 21162e65
 
 (deftest zero-tests
   (is (v/zero? 0))
