--- conflicted
+++ resolved
@@ -427,7 +427,7 @@
           (and (si/*comparator* 0.0 (c/imaginary this))
                (si/*comparator*
                 (c/real this) (u/double that)))
-          :else (= this that)))
+          :else (v/= this that)))
 
   Quaternion
   (ish [this that]
@@ -448,11 +448,6 @@
                (si/*comparator* 0.0 (quat/get-j this))
                (si/*comparator* 0.0 (quat/get-k this))
                (si/*comparator*
-<<<<<<< HEAD
                 (quat/get-r this) (u/double that)))
 
-          :else (= this that))))
-=======
-                (g/real-part this) (u/double that)))
-          :else (v/= this that))))
->>>>>>> d211a286
+          :else (v/= this that))))