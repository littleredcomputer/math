#_"SPDX-License-Identifier: GPL-3.0"

(ns sicmutils.mechanics.rotation-test
  (:refer-clojure :exclude [+ - * /])
  (:require [clojure.test :refer [is deftest testing use-fixtures]]
<<<<<<< HEAD
=======
            [sicmutils.abstract.number]
>>>>>>> 9ec0ffdf
            [sicmutils.generic :as g :refer [- * / cos sin]]
            [sicmutils.matrix :as matrix]
            [sicmutils.mechanics.rotation :as r]
            [sicmutils.simplify :refer [hermetic-simplify-fixture]]
            [sicmutils.structure :refer [up]]
            [sicmutils.value :as v]))

(use-fixtures :each hermetic-simplify-fixture)

(def simplify
  (comp v/freeze g/simplify))

(deftest rotation-tests
  (let [P (up 'x 'y 'z)]
    (testing "rotate about x axis"
      (is (= (up 0 0 1)
             ((r/Rx 'pi-over-2) (up 0 1 0))))

      (is (= (up 'x (- 'z) 'y)
             ((r/Rx 'pi-over-2) (up 'x 'y 'z)))))

    (is (= '(up x
                (+ (* y (cos a)) (* -1 z (sin a)))
                (+ (* y (sin a)) (* z (cos a))))
           (simplify
            ((r/Rx 'a) P))
           (simplify
            (* (r/rotate-x-matrix 'a) P)))
        "Rotation example; applying `(r/Rx 'a)` is identical to multiplication
        by the rotation matrix.")

    (testing "rotation functions match rotation matrix multiplication."
      (is (= (up 0 0 0)
             (g/simplify
              (- ((r/Rx 'a) P)
                 (* (r/rotate-x-matrix 'a) P)))))

      (is (= (up 0 0 0)
             (g/simplify
              (- ((r/Ry 'a) P)
                 (* (r/rotate-y-matrix 'a) P)))))

      (is (= (up 0 0 0)
             (g/simplify
              (- ((r/Rz 'a) P)
                 (* (r/rotate-z-matrix 'a) P)))))))

  (testing "alternate definitions of rotation functions"
    (letfn [(rotate-x-2 [c s]
              (let [tuple (r/rotate-x-tuple-2 c s)]
                (fn [v] (* tuple v))))
            (rotate-x [angle]
              (rotate-x-2 (cos angle)
                          (sin angle)))]
      (is (= (up 0 0 0)
             (g/simplify
              ((- (r/Rx 'a) (rotate-x 'a))
               (up 'x 'y 'z))))
          "r/Rx matches alternative definition from scmutils."))

    (letfn [(rotate-y-2 [c s]
              (let [tuple (r/rotate-y-tuple-2 c s)]
                (fn [v] (* tuple v))))

            (rotate-y [angle]
              (rotate-y-2 (cos angle) (sin angle)))]
      (is (= (up 0 0 0)
             (g/simplify
              ((- (r/Ry 'a) (rotate-y 'a))
               (up 'x 'y 'z))))
          "r/Ry matches alternative definition from scmutils."))

    (letfn [(rotate-z-2 [c s]
              (let [tuple (r/rotate-z-tuple-2 c s)]
                (fn [v] (* tuple v))))

            (rotate-z [angle]
              (rotate-z-2 (cos angle) (sin angle)))]
      (is (= (up 0 0 0)
             (g/simplify
              ((- (r/Rz 'a) (rotate-z 'a))
               (up 'x 'y 'z))))
          "r/Rz matches alternative definition from scmutils."))))

(deftest euler-angles-to-rotation-tests
  (testing "Euler->M"
    (is (= '(matrix-by-rows
             (up (+ (* -1 (sin phi) (cos theta) (sin psi)) (* (cos phi) (cos psi)))
                 (+ (* -1 (sin phi) (cos theta) (cos psi)) (* -1 (sin psi) (cos phi)))
                 (* (sin phi) (sin theta)))
             (up (+ (* (cos theta) (sin psi) (cos phi)) (* (sin phi) (cos psi)))
                 (+ (* (cos theta) (cos phi) (cos psi)) (* -1 (sin phi) (sin psi)))
                 (* -1 (cos phi) (sin theta)))
             (up (* (sin psi) (sin theta)) (* (cos psi) (sin theta)) (cos theta)))
           (simplify
            (r/Euler->M (up 'theta 'phi 'psi))))))

  (is (= (up 'theta 'phi 'psi)
         (g/simplify
          (r/M->Euler
           (r/Euler->M (up 'theta 'phi 'psi))))))

  (let [Rtest (* (r/rotate-x-matrix 'a)
                 (r/rotate-y-matrix 'b)
                 (r/rotate-z-matrix 'c))]
    (is (= '(matrix-by-rows
             (up 0 0 0)
             (up 0 0 0)
             (up 0 0 0))
           (simplify
            (- (r/Euler->M (r/M->Euler Rtest))
               Rtest)))
        "slightly harder"))
<<<<<<< HEAD
=======

>>>>>>> 9ec0ffdf
  (testing "A more serious test"
    (letfn [(abs-max [M]
              (let [n (matrix/num-rows M)
                    m (matrix/num-cols M)]
                (letfn [(rlp [i max]
                          (if (= i n)
                            max
                            (letfn [(clp [j max]
                                      (if (= j m)
                                        (rlp (inc i) max)
                                        (let [candidate (Math/abs (get-in M [i j]))]
                                          (if (> candidate max)
                                            (clp (inc j) candidate)
                                            (clp (inc j) max)))))]
                              (clp 0 max))))]
                  (rlp 0 0))))
            (centered-random [max]
              (let [c (/ max 2.0)]
                (- (rand-int max) c)))
            (test [range n-trials]
              (loop [i 0]
                (if (= i n-trials)
                  :win!
                  (let [theta (centered-random range)
                        phi (centered-random range)
                        psi (centered-random range)
                        v (up theta phi psi)
                                        ; 10 ulps
                        alternate-angles (r/M->Euler (r/Euler->M v) 10)
                        result (- (r/Euler->M v)
                                  (r/Euler->M alternate-angles))]
                    (if (< (abs-max result) 1e-10)
                      (recur (inc i))
                      [:Failed theta phi psi])))))]
      (is (= :win! (test 10 1000)))
      (is (= :win! (test 100 1000)))
      (is (= :win! (test 10.0 1000))))))<|MERGE_RESOLUTION|>--- conflicted
+++ resolved
@@ -3,10 +3,7 @@
 (ns sicmutils.mechanics.rotation-test
   (:refer-clojure :exclude [+ - * /])
   (:require [clojure.test :refer [is deftest testing use-fixtures]]
-<<<<<<< HEAD
-=======
             [sicmutils.abstract.number]
->>>>>>> 9ec0ffdf
             [sicmutils.generic :as g :refer [- * / cos sin]]
             [sicmutils.matrix :as matrix]
             [sicmutils.mechanics.rotation :as r]
@@ -120,10 +117,7 @@
             (- (r/Euler->M (r/M->Euler Rtest))
                Rtest)))
         "slightly harder"))
-<<<<<<< HEAD
-=======
 
->>>>>>> 9ec0ffdf
   (testing "A more serious test"
     (letfn [(abs-max [M]
               (let [n (matrix/num-rows M)
