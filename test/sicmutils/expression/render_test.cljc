;
; Copyright © 2017 Colin Smith.
; This work is based on the Scmutils system of MIT/GNU Scheme:
; Copyright © 2002 Massachusetts Institute of Technology
;
; This is free software;  you can redistribute it and/or modify
; it under the terms of the GNU General Public License as published by
; the Free Software Foundation; either version 3 of the License, or (at
; your option) any later version.
;
; This software is distributed in the hope that it will be useful, but
; WITHOUT ANY WARRANTY; without even the implied warranty of
; MERCHANTABILITY or FITNESS FOR A PARTICULAR PURPOSE.  See the GNU
; General Public License for more details.
;
; You should have received a copy of the GNU General Public License
; along with this code; if not, see <http://www.gnu.org/licenses/>.
;

(ns sicmutils.expression.render-test
  (:refer-clojure :exclude [+ - * /])
  (:require [clojure.test :refer [is deftest testing use-fixtures]]
            #?(:cljs [goog.string :refer [format]])
            [sicmutils.abstract.function :as af
             #?@(:cljs [:include-macros true])]
            [sicmutils.calculus.derivative :refer [D taylor-series]]
            [sicmutils.expression.render :as r :refer [->infix ->TeX ->JavaScript]]
            [sicmutils.generic :as g :refer [expt sin cos + - * /]]
            [sicmutils.function :as f]
            [sicmutils.series :as series]
            [sicmutils.simplify :refer [hermetic-simplify-fixture]]
            [sicmutils.structure :refer [up down]]))

(use-fixtures :once hermetic-simplify-fixture)

(def ^:private s->infix
  (f/compose ->infix g/simplify))

(def ^:private s->TeX
  (f/compose ->TeX g/simplify))

(defn ^:private s->JS [x & options]
  (apply ->JavaScript (g/simplify x) options))

(deftest basic
  (testing "raw expressions"
    (is (= "Df(x, y)" (->infix '((D f) x y))))
    (is (= "D(f + g)(x, y)" (->infix '((D (+ f g)) x y))))
    (is (= "D(f g)(x, y)" (->infix '((D (* f g)) x y))))
    (is (= "(sin cos)(t)" (->infix '((* sin cos) t))))
    (is (= "- cos(t ω + φ) a m ω² + cos(t ω + φ) a k"
           (->infix '(+ (* -1 (cos (+ (* t ω) φ)) a m (expt ω 2))
                        (* (cos (+ (* t ω) φ)) a k)))))
    (is (= "(a + b c)(x, y, z)" (->infix '((+ a (* b c)) x y z))))
    (is (= "(a (b + c))(u, v)" (->infix '((* a (+ b c)) u v))))
    (is (= "f(g)(h)(k)(r, s)" (->infix '((((f g) h) k) r s))))
    (is (= "f(r, s)(x, y)" (->infix '((f r s) x y))))
    (is (= "a + b + c f(u)(v)" (->infix '(+ a b (* c ((f u) v))))))
    (is (= "a b (c + (f / g)(v))" (->infix '(* a b (+ c ((/ f g) v))))))
    (is (= "foo bar" (->infix '(* foo bar))))
    (is (= "a b (f / g)(v)" (->infix '(* a b ((/ f g) v)))))
    (is (= "a" (->infix '(* a))))
    (is (= "(- x)³" (->infix '(expt (- x) 3))))
    (is (= "(- x)⁴" (->infix '(expt (- x) 4))))
    (is (= "a" (->infix '(+ a))))
    (is (= "1 / a" (->infix '(/ a))))
    (is (= "- a" (->infix '(- a)))))

  (testing "with-simplifier"
    (af/with-literal-functions [[f [0 0] 0] h k]
      (is (= "a + b + c" (s->infix (+ 'a 'b 'c))))
      (is (= "a b c" (s->infix (* 'a 'b 'c))))
      (is (= "a b + a c" (s->infix (* 'a (+ 'b 'c)))))
      (is (= "b c + a" (s->infix (+ 'a (* 'b 'c)))))
      (is (= "- a + b - c + d" (s->infix (+ (* -1 'a) 'b (* -1 'c) 'd))))
      (is (= "a - b + c - d" (s->infix (+ 'a (* -1 'b) 'c (* -1 'd)))))
      (is (= "- a" (s->infix (- 'a))))
      (is (= "- a" (s->infix (- 0 'a))))
      (is (= "- a / b" (s->infix (/ (- 'a) 'b))))
      (is (= "1 / (a + b)" (s->infix (/ (+ 'a 'b)))))
      (is (= "x⁴" (s->infix (expt (- 'x) 4))))
      (is (= "- x³" (s->infix (expt (- 'x) 3))))
      (is (= "a - b - c" (s->infix (- 'a 'b 'c))))
      (is (= "a f(b, c)" (s->infix (* 'a (f 'b 'c)))))
      (is (= "a f(2 h + 2 k, c)" (s->infix (* 'a (f (* 2 (+ 'h 'k)) 'c)))))
      (is (= "f(x, y)" (s->infix (f 'x 'y))))
      (is (= "down(∂₀f(x, y), ∂₁f(x, y))" (s->infix ((D f) 'x 'y))))
      (is (= "sin(t) cos(t)" (s->infix ((* sin cos) 't)))))))

(deftest exponents
  (is (= '"x⁴ + 4 x³ + 6 x² + 4 x + 1"
         (s->infix (expt (+ 1 'x) 4))))
  (is (= "x¹²" (->infix (expt 'x 12))))
  (is (= "y¹⁵ + 3 x⁴ y¹⁰ + 3 x⁸ y⁵ + x¹²"
         (s->infix (expt (+ (expt 'x 4) (expt 'y 5)) 3))))
  (is (= "x² + x^-2" (->infix '(+ (expt x 2) (expt x -2)))))
  (is (= "sin²(x)" (->infix '((expt sin 2) x))))
  (is (= "(x y)²" (->infix '(expt (* x y) 2))))
  (is (= "sin²(x)" (->infix ((expt sin 2) 'x))))
  (is (= "(sin(x))^y" (->infix (expt (sin 'x) 'y))))
  (is (= "(a + b)²" (->infix '(expt (+ a b) 2))))
  (is (= "(a + b)^(x + y)" (->infix '(expt (+ a b) (+ x y)))))
  (is (= "(a + b)^x" (->infix '(expt (+ a b) x))))
  (is (= "a^(x + y)" (->infix '(expt a (+ x y)))))
  (is (= "x^y" (->infix (expt 'x 'y)))))

(deftest more-with-D
  (af/with-literal-functions [f g]
    (is (= "f(s)" (->infix (f 's))))
    (is (= "(f + g)(x, y)" (->infix '((+ f g) x y))))
    (is (= "f(x) g(x)" (->infix ((* f g) 'x))))
    (is (= "f(t)" (->infix (f 't))))
    (is (= "Df(s)" (->infix ((D f) 's))))
    (is (= "D²f(s)" (->infix (((expt D 2) f) 's))))))

(deftest structures
  (is (= "down(up(1, 2), up(3, 4))"
<<<<<<< HEAD
         (->infix (down (up 1 2) (up 3 4)))
         (->infix (down [1 2] [3 4])))
      "vector renders as an up, infix")

  (is (= (str "\\begin{pmatrix}\\displaystyle{1} \\cr \\cr "
              "\\displaystyle{2} \\cr \\cr "
              "\\displaystyle{3}\\end{pmatrix}")
         (->TeX [1 2 3]))
      "vector renders as an up, TeX")

  (is (= "down(up(1, 2), up(3, 4))"
         (->infix
          (down (up 1 2) (up 3 4))))))
=======
         (->infix (g/simplify
                   (down (up 1 2) (up 3 4))))))

  (testing "customizable down tuple rendering in TeX"
    (is (= (str "\\begin{bmatrix}\\"
                "displaystyle{1} \\cr \\cr "
                "\\displaystyle{2} \\cr \\cr "
                "\\displaystyle{3}"
                "\\end{bmatrix}")
           (->TeX (down 1 2 3)))
        "Downs render vertically by default")

    (binding [r/*TeX-vertical-down-tuples* false]
      (is (= (str "\\begin{bmatrix}"
                  "\\displaystyle{1}&\\displaystyle{2}&\\displaystyle{3}"
                  "\\end{bmatrix}")
             (->TeX (down 1 2 3)))
          "bind the dynamic variable falsey to get horz down tuples."))))
>>>>>>> 1659ec8f

(deftest variable-subscripts
  (is (= "x₀ + y₁ + z₂" (->infix (+ 'x_0 'y_1 'z_2)))))

(deftest accent-tests
  (testing "various accents and special exponents in TeX"
    (is (= (str "\\begin{pmatrix}"
                "\\displaystyle{\\dot q} \\cr \\cr "
                "\\displaystyle{\\dot {qd}} \\cr \\cr "
                "\\displaystyle{\\hat {vz}} \\cr \\cr "
                "\\displaystyle{\\bar {cake}} \\cr \\cr "
                "\\displaystyle{\\vec x} \\cr \\cr "
                "\\displaystyle{\\tilde {zcake}} \\cr \\cr "
                "\\displaystyle{q^\\prime} \\cr \\cr "
                "\\displaystyle{{xx}^{\\prime\\prime}}"
                "\\end{pmatrix}")
           (->TeX (up 'qdot 'qddot
                      'vzhat 'cakebar
                      'xvec
                      'zcaketilde
                      'qprime 'xxprimeprime))))))

(deftest ratio-tests
  (testing "one-arg / == inverse"
    (is (= "1/2" (->infix (/ 2))))
    (is (= "\\frac{1}{2}" (->TeX (/ 2)))))

  (testing "two-arg / with numbers renders as a ratio, no parens"
    (is (= "x + 3/2" (->infix (+ 'x (/ 3 2)))))
    (is (= "x + \\frac{3}{2}" (->TeX (+ 'x (/ 3 2))))))

  (testing "two-arg / with numbers renders as a ratio"
    (is (= "x + 3 / y" (->infix (+ 'x (/ 3 'y))))
        "spaces around / for non-integrals")

    (is (= "x + \\left(\\frac{3}{y}\\right)"
           (->TeX (+ 'x (/ 3 'y)))))))

(deftest non-expression-literal-tests
  (testing "literal inputs render to strings"
    (is (= "10" (->infix 10)))
    (is (= "x" (->infix 'x)))
    (is (= "10" (->TeX 10)))
    (is (= "x" (->TeX 'x)))))

(deftest TeX-easy
  (is (= "a + b" (->TeX (+ 'a 'b))))
  (is (= "\\lambda + \\mu" (->TeX (+ 'lambda 'mu))))
  (is (= "x_0 + y_s" (->TeX (+ 'x_0 'y_s))))
  (is (= "\\frac{1}{x}" (->TeX (/ 1 'x))))
  (is (= "\\frac{a + b}{c + d}" (->TeX (/ (+ 'a 'b) (+ 'c 'd)))))
  (is (= "\\frac{a}{b}" (->TeX (/ 'a 'b)))))

(deftest equation-tests
  (is (= "x = 4" (->infix '(= x 4))))
  (is (= "x = 4" (->TeX '(= x 4))))

  (is (= "x > 4" (->infix '(> x 4))))
  (is (= "x > 4" (->TeX '(> x 4))))

  (is (= "x < 4" (->infix '(< x 4))))
  (is (= "x < 4" (->TeX '(< x 4))))

  (is (= "x >= 4" (->infix '(>= x 4))))
  (is (= "x \\geq 4" (->TeX '(>= x 4))))

  (is (= "x <= 4" (->infix '(<= x 4))))
  (is (= "x \\leq 4" (->TeX '(<= x 4))))

  (is (= "e^(i pi) + 1 = 0"
         (->infix '(= (+ (expt e (* i pi)) 1) 0))))
  (is (= "{e}^{\\left(i\\,\\pi\\right)} + 1 = 0"
         (->TeX '(= (+ (expt e (* i pi)) 1) 0))))

  (is (= "4 = 2 + 2 = 1 + 3"
         (->infix '(= 4 (+ 2 2) (+ 1 3)))))
  (is (= "4 = 2 + 2 = 1 + 3"
         (->TeX '(= 4 (+ 2 2) (+ 1 3)))))

  (is (= "4 \\leq 2 + 2 \\leq 1 + 3"
         (->TeX '(<= 4 (+ 2 2) (+ 1 3)))))
  (is (= "4 \\geq 2 + 2 \\geq 1 + 3"
         (->TeX '(>= 4 (+ 2 2) (+ 1 3))))))

(deftest equation-wrapper-tests
  (is (= (str "\\begin{equation}\n"
              "x + y\n"
              "\\end{equation}")
         (->TeX (g/+ 'x 'y) :equation true)
         (->TeX (g/+ 'x 'y) :equation 5)
         (->  (g/+ 'x 'y)
              (->TeX :equation "")))
      "truthy (including empty-string) :equation option wraps the result in an
      equation environment.")

  (is (= (str "\\begin{equation}\n"
              "\\label{label}\n"
              "x + y\n"
              "\\end{equation}")
         (->TeX (g/+ 'x 'y)
                :equation "label"))
      "Supplying a non-empty string triggers a label."))

(deftest symbol-rendering-tests
  (is (= "x" (->TeX 'x)))
  (is (= "\\mathsf{PV}" (->TeX 'PV)))
  (binding [sicmutils.expression.render/*TeX-sans-serif-symbols* false]
    (is (= "{PV}" (->TeX 'PV)))))

(deftest series-tests
  (is (= "1 + 1 + 1/2 + 1/6 + ..."
         (->infix (series/exp-series 1))))
  (is (= "1 + 1 + \\frac{1}{2} + \\frac{1}{6} + \\ldots"
         (->TeX (series/exp-series 1))))
  (is (= "(k + 1) + 1 + 1/2 + 1/6 + ..."
         (->infix (+ 'k (series/exp-series 1)))))
  (is (= "\\left(k + 1\\right) + 1 + \\frac{1}{2} + \\frac{1}{6} + \\ldots"
         (->TeX (+ 'k (series/exp-series 1)))))
  (is (= "1 _⁰ + 2 _¹ + 3 _² + 4 _³ + ..."
         (->infix (series/power-series 1 2 3 4))))
  (is (= "1\\,{\\_}^{0} + 2\\,{\\_}^{1} + 3\\,{\\_}^{2} + 4\\,{\\_}^{3} + \\ldots"
         (->TeX (series/power-series 1 2 3 4))))
  (is (= "1 + 2 x + 3 x² + 4 x³ + ..."
         (->infix ((series/power-series 1 2 3 4) 'x))))
  (is (= "1 + 2\\,x + 3\\,{x}^{2} + 4\\,{x}^{3} + \\ldots"
         (->TeX ((series/power-series 1 2 3 4) 'x)))))

(defn ^:private make-symbol-generator
  [p]
  (let [i (atom 0)]
    (fn [] (symbol (format "%s%d" p (swap! i inc))))))

(deftest JS
  (is (= "function(a, b, theta) {\n  return a + b + Math.sin(theta);\n}"
         (->JavaScript (+ 'a 'b (sin 'theta)))))
  (is (= "function(j) {\n  return 1 / j;\n}"
         (->JavaScript (g/invert 'j))))
  (is (= "function(y) {\n  return Math.pow(2.71828, y);\n}"
         (->JavaScript (expt 2.71828 'y))))
  (is (= "function(a, b, x) {\n  return a * Math.exp(b * Math.log(x));\n}"
         (->JavaScript (* 'a (g/exp (* 'b (g/log 'x)))))))
  (is (= "function(x) {\n  var _0001 = Math.sin(x);\n  return Math.pow(_0001, 2) + _0001;\n}"
         (s->JS (+ (sin 'x) (expt (sin 'x) 2)))))
  (is (= (str "function(x, dx) {\n"
              "  var t1 = Math.sin(x);\n"
              "  return -1/2 * Math.pow(dx, 2) * t1 + dx * Math.cos(x) + t1;\n"
              "}")
         (s->JS (series/sum (taylor-series sin 'x 'dx) 2)
                :symbol-generator (make-symbol-generator "t")
                :parameter-order '[x dx])))
  (is (= "function(x, y) {\n  return [1, x + y, 2];\n}"
         (s->JS (up 1 (+ 'x 'y) 2))))

  (is (= "function(a, b) {\n  return [[1, a], [b, 2]];\n}"
         (->JavaScript (down (up 1 'a) (up 'b 2))))))

(deftest systematic
  (let [all-formats (juxt s->infix s->JS s->TeX)]
    (is (= ["a + b"
            "function(a, b) {\n  return a + b;\n}"
            "a + b"]
           (all-formats (+ 'a 'b))))
    (is (= ["a b"
            "function(a, b) {\n  return a * b;\n}"
            "a\\,b"]
           (all-formats (* 'a 'b))))
    (is (= ["a / b"
            "function(a, b) {\n  return a / b;\n}"
            "\\frac{a}{b}"]
           (all-formats (/ 'a 'b))))
    (is (= ["a - b"
            "function(a, b) {\n  return a - b;\n}"
            "a - b"]
           (all-formats (- 'a 'b))))
    (is (= ["sin(t)"
            "function(t) {\n  return Math.sin(t);\n}"
            "\\sin\\left(t\\right)"]
           (all-formats (sin 't))))
    (is (= ["sin²(t)"
            "function(t) {\n  return Math.pow(Math.sin(t), 2);\n}"
            "{\\sin}^{2}\\left(t\\right)"]
           (all-formats ((expt sin 2) 't))))
    (is (= ["cos²(tan(t))"
            "function(t) {\n  return Math.pow(Math.cos(Math.tan(t)), 2);\n}"
            "{\\cos}^{2}\\left(\\tan\\left(t\\right)\\right)"]
           (all-formats ((expt cos 2) (g/tan 't)))))
    (is (= ["sin²(q + t)"
            "function(q, t) {\n  return Math.pow(Math.sin(q + t), 2);\n}"
            "{\\sin}^{2}\\left(q + t\\right)"]
           (all-formats ((expt sin 2) (+ 't 'q)))))
    (is (= ["a b + c d"
            "function(a, b, c, d) {\n  return a * b + c * d;\n}"
            "a\\,b + c\\,d"]
           (all-formats (+ (* 'a 'b) (* 'c 'd)))))
    (is (= ["a c + a d + b c + b d"
            "function(a, b, c, d) {\n  return a * c + a * d + b * c + b * d;\n}"
            "a\\,c + a\\,d + b\\,c + b\\,d"]
           (all-formats (* (+ 'a 'b) (+ 'c 'd)))))
    (is (= ["(a + b) / c"
            "function(a, b, c) {\n  return (a + b) / c;\n}"
            "\\frac{a + b}{c}"]
           (all-formats (/ (+ 'a 'b) 'c))))
    (is (= ["a / (b + c)"
            "function(a, b, c) {\n  return a / (b + c);\n}"
            "\\frac{a}{b + c}"]
           (all-formats (/ 'a (+ 'b 'c)))))
    (is (= ["a / (b c)"
            "function(a, b, c) {\n  return a / (b * c);\n}"
            "\\frac{a}{b\\,c}"]
           (all-formats (/ 'a (* 'b 'c)))))
    (is (= ["(b c) / a"
            "function(a, b, c) {\n  return (b * c) / a;\n}"
            "\\frac{b\\,c}{a}"]
           (all-formats (/ (* 'b 'c) 'a))))
    (is (= ["(a b) / (c d)"
            "function(a, b, c, d) {\n  return (a * b) / (c * d);\n}"
            "\\frac{a\\,b}{c\\,d}"]
           (all-formats (/ (* 'a 'b) (* 'c 'd)))))
    (is (= ["- a - b - c"
            "function(a, b, c) {\n  return - a - b - c;\n}"
            "- a - b - c"]
           (all-formats (- (+ 'a 'b 'c)))))
    (is (= ["- a b c"
            "function(a, b, c) {\n  return - a * b * c;\n}"
            "- a\\,b\\,c"]
           (all-formats (- (* 'a 'b 'c)))))
    (let [f (af/literal-function 'f)]
      (is (= ["Df(x)"
              "function(D, f, x) {\n  return D(f)(x);\n}"
              "Df\\left(x\\right)"]
             (all-formats ((D f) 'x))))
      (is (= ["D²f(x)"
              "function(D, f, x) {\n  return Math.pow(D, 2)(f)(x);\n}"
              "{D}^{2}f\\left(x\\right)"]
             (all-formats ((D (D f)) 'x))))

      (let [expr (-> (taylor-series
                      (af/literal-function 'f (up 0 0) 0)
                      (up 'x 'y)
                      (up 'dx 'dy))
                     (series/sum 2))]
        (is (= "1/2 dx² ∂₀(∂₀f)(up(x, y)) + dx dy ∂₁(∂₀f)(up(x, y)) + 1/2 dy² ∂₁(∂₁f)(up(x, y)) + dx ∂₀f(up(x, y)) + dy ∂₁f(up(x, y)) + f(up(x, y))"
               (s->infix expr)))

        (is (= (str "function(dx, dy, f, partial, x, y) {\n"
                    "  var _0003 = partial(0);\n"
                    "  var _0004 = partial(1);\n"
                    "  var _0005 = [x, y];\n"
                    "  var _0006 = _0003(f);\n"
                    "  var _0007 = _0004(f);\n"
                    "  return 1/2 * Math.pow(dx, 2) * _0003(_0006)(_0005) + dx * dy * _0004(_0006)(_0005) + 1/2 * Math.pow(dy, 2) * _0004(_0007)(_0005) + dx * _0006(_0005) + dy * _0007(_0005) + f(_0005);\n}")
               (s->JS expr :deterministic? true)))

        (is (= "\\frac{1}{2}\\,{dx}^{2}\\,\\partial_0\\left(\\partial_0f\\right)\\left(\\begin{pmatrix}\\displaystyle{x} \\cr \\cr \\displaystyle{y}\\end{pmatrix}\\right) + dx\\,dy\\,\\partial_1\\left(\\partial_0f\\right)\\left(\\begin{pmatrix}\\displaystyle{x} \\cr \\cr \\displaystyle{y}\\end{pmatrix}\\right) + \\frac{1}{2}\\,{dy}^{2}\\,\\partial_1\\left(\\partial_1f\\right)\\left(\\begin{pmatrix}\\displaystyle{x} \\cr \\cr \\displaystyle{y}\\end{pmatrix}\\right) + dx\\,\\partial_0f\\left(\\begin{pmatrix}\\displaystyle{x} \\cr \\cr \\displaystyle{y}\\end{pmatrix}\\right) + dy\\,\\partial_1f\\left(\\begin{pmatrix}\\displaystyle{x} \\cr \\cr \\displaystyle{y}\\end{pmatrix}\\right) + f\\left(\\begin{pmatrix}\\displaystyle{x} \\cr \\cr \\displaystyle{y}\\end{pmatrix}\\right)"
               (s->TeX expr)))))))<|MERGE_RESOLUTION|>--- conflicted
+++ resolved
@@ -115,7 +115,6 @@
 
 (deftest structures
   (is (= "down(up(1, 2), up(3, 4))"
-<<<<<<< HEAD
          (->infix (down (up 1 2) (up 3 4)))
          (->infix (down [1 2] [3 4])))
       "vector renders as an up, infix")
@@ -128,10 +127,7 @@
 
   (is (= "down(up(1, 2), up(3, 4))"
          (->infix
-          (down (up 1 2) (up 3 4))))))
-=======
-         (->infix (g/simplify
-                   (down (up 1 2) (up 3 4))))))
+          (down (up 1 2) (up 3 4)))))
 
   (testing "customizable down tuple rendering in TeX"
     (is (= (str "\\begin{bmatrix}\\"
@@ -148,7 +144,6 @@
                   "\\end{bmatrix}")
              (->TeX (down 1 2 3)))
           "bind the dynamic variable falsey to get horz down tuples."))))
->>>>>>> 1659ec8f
 
 (deftest variable-subscripts
   (is (= "x₀ + y₁ + z₂" (->infix (+ 'x_0 'y_1 'z_2)))))
