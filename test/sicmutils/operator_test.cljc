;
; Copyright © 2017 Colin Smith.
; This work is based on the Scmutils system of MIT/GNU Scheme:
; Copyright © 2002 Massachusetts Institute of Technology
;
; This is free software;  you can redistribute it and/or modify
; it under the terms of the GNU General Public License as published by
; the Free Software Foundation; either version 3 of the License, or (at
; your option) any later version.
;
; This software is distributed in the hope that it will be useful, but
; WITHOUT ANY WARRANTY; without even the implied warranty of
; MERCHANTABILITY or FITNESS FOR A PARTICULAR PURPOSE.  See the GNU
; General Public License for more details.
;
; You should have received a copy of the GNU General Public License
; along with this code; if not, see <http://www.gnu.org/licenses/>.
;

(ns sicmutils.operator-test
  (:refer-clojure :exclude [+ - * /  partial])
  (:require [clojure.test :refer [is deftest testing use-fixtures]]
            [clojure.test.check.generators :as gen]
            [com.gfredericks.test.chuck.clojure-test :refer [checking]
             #?@(:cljs [:include-macros true])]
            [same :refer [ish?]]
            [sicmutils.abstract.function :as f]
            [sicmutils.function :refer [I arity]]
            [sicmutils.calculus.derivative :refer [D partial]]
            [sicmutils.generators :as sg]
            [sicmutils.generic :as g :refer [+ - * /]]
            [sicmutils.operator :as o]
            [sicmutils.simplify :refer [hermetic-simplify-fixture]]
            [sicmutils.structure :refer [up down]]
            [sicmutils.value :as v]))

(use-fixtures :each hermetic-simplify-fixture)

(def f (f/literal-function 'f))
(def g (f/literal-function 'g))
(def ff (f/literal-function 'ff [0 0] 0))
(def gg (f/literal-function 'gg [0 0] 0))

(deftest value-protocol-tests
  (let [x2 (-> (fn [f] (fn [x] (* 2 (f x))))
               (o/make-operator 'double))]
    (let [f ((v/zero-like x2) g/sin)]
      (checking " zero-like" 100 [n sg/real]
                (is (v/zero? (f n)))))

    (let [f ((v/one-like x2) g/sin)]
      (checking " one-like" 100 [n sg/real]
                (is (= (g/sin n) (f n))
                    "operator one-like is identity")))

    (let [f ((v/identity-like x2) g/sin)]
      (checking " identity-like" 100 [n sg/real]
                (is (= (g/sin n) (f n)))))

    (testing " zero? identity? return true appropriately; one? is false."
      (is (v/zero? (v/zero-like x2)))
<<<<<<< HEAD
      (is (v/identity? (v/identity-like x2)))
      (is (v/identity? (v/one-like x2)))
      (is (not (v/one?
                (v/one-like x2)))))
=======
      (is (not (v/one? (v/one-like x2))))
      (is (v/identity? (v/identity-like x2))))
>>>>>>> 1aef30a8

    (testing "v/numerical?"
      (is (not (v/numerical? x2))))

    (testing "v/freeze"
      (is (= 'double (v/freeze x2))))

    (testing "v/kind"
      (is (= ::o/operator (v/kind x2))))

    (testing "f/arity"
      (is (= [:exactly 2]
             (arity g/mul)
             (arity (o/make-operator g/mul 'mul)))
          "Operator arity reflects the arity of the wrapped function"))

    (testing "metadata support"
      (is (= (meta o/identity)
             (meta (with-meta o/identity nil)))
          "with-meta with nil does nothing")

      (checking "with-meta works" 100
                [m (gen/map gen/keyword gen/any)]
                (is (= m (meta
                          (with-meta o/identity m))))))))

(deftest simplifier-tests
  (testing "identity gets stripped from products"
    (is (= 'D
           (v/freeze (g/* D o/identity))
           (v/freeze (g/* o/identity D)))))

  (testing "identity does NOT get stripped from sums"
    (is (= '(+ identity D)
           (v/freeze
            (g/+ o/identity D))))

    (is (= '(+ D identity)
           (v/freeze
            (g/+ D o/identity)))))

  (let [x2 (-> (fn [f] (fn [x] (* 2 (f x))))
               (o/make-operator 'double))]
    (is (= '(+ D (* D double (expt D 2)))
           (v/freeze
            (g/+ D (g/* D x2 o/identity D D))))
        "operators next to each other are gathered into exponents, and `identity`
      gets removed (since it's the multiplicative identity)")

    (is (= '(expt D 2)
           (v/freeze (g/* D D))))

    (is (= '(* D double D)
           (v/freeze (g/* (* D x2) D)))
        "multiplication is commutative but NOT associative, so we gather these
       together."))

  (testing "internal multiplication on both sides"
    (is (= '(expt D 6)
           (v/freeze (g/* (g/* D D D) (g/* D D D)))
           (v/freeze (g/* (g/* D (g/expt D 2) D) (g/* D D)))
           (v/freeze (g/* (g/* (g/expt D 2) D) (g/* D D D)))
           (v/freeze (g/* (g/* D D D) (g/* D (g/expt D 2))))
           (v/freeze (g/* (g/* D D D) (g/* (g/expt D 2) D)))
           (v/freeze (g/* (g/* D D D) (g/* D (g/expt D 2))))
           (v/freeze (g/* (g/* D D D) (g/* (g/expt D 2) D))))))

  (testing "internal multiplication on right"
    (is (= '(expt D 4)
           (v/freeze (g/* D (g/* D D D)))
           (v/freeze (g/* (g/expt D 2) (g/* D D)))
           (v/freeze (g/* D (g/* D (g/expt D 2))))
           (v/freeze (g/* D (g/* (g/expt D 2) D)))
           (v/freeze (g/* D (g/* D (g/expt D 2))))
           (v/freeze (g/* D (g/* (g/expt D 2) D))))))

  (testing "sums collapse too via the associative rule"
    (is (= '(+ D (partial 1) (expt D 3))
           (v/freeze
            (g/+ D (g/+ (partial 1) (g/* D (g/expt D 2)))))))))

(deftest custom-getter-tests
  (checking "I == identity" 100 [x gen/any-equatable]
            (is (= x (o/identity x)))
            (is (= (I x) (o/identity x))))

  (testing "get, get-in return operators"
    (is (o/operator? (get o/identity 'x)))
    (is (o/operator? (get-in o/identity ['x 'y]))))

  (testing "get names"
    (is (= '(compose (component x) identity)
           (v/freeze (get o/identity 'x)))
        "The name of the operator returned by `get` reflects the (sort of
        awkward) composition that `get` induces."))

  (testing "not-found arity of get throws"
    (is (thrown? #?(:clj IllegalArgumentException :cljs js/Error)
                 (get o/identity :k 0))
        "Because Operator implements the ILookup protocol it can't support the
        not-found arity; internally, `get-in` relies on eager results to check
        if it should return the not-found value, and that's not possible with
        this functional implementation."))

  (checking "get for operators" 100
            [m (gen/map gen/keyword gen/any-equatable)
             k  gen/keyword
             v  gen/any-equatable]
            (is (= (get m k)
                   ((get o/identity k) m))
                "get works on operators")

            (let [op (o/make-operator #(dissoc % k) 'dissoc)]
              (is (nil? ((get op k) m))
                  "always return nil if the key is explicitly missing."))

            (let [op (o/make-operator #(assoc % k v) 'assoc)]
              (is (= v ((get op k) m))
                  "always return v if it's present")))

  (let [inner-gen (gen/map gen/keyword gen/any-equatable
                           {:max-elements 10})]
    (checking "get-in with 2-deep maps" 100
              [m (gen/map gen/keyword inner-gen
                          {:max-elements 4})
               k1  gen/keyword
               k2  gen/keyword
               v   gen/any-equatable]
              (is (= (get-in m [k1 k2])
                     ((get-in o/identity [k1 k2])
                      m))
                  "get-in works on operators")

              (let [op (o/make-operator #(update % k1 dissoc k2) 'dissoc)]
                (is (nil? ((get-in op [k1 k2]) m))
                    "always return nil if the key is explicitly missing from the
                inner map."))

              (let [op (o/make-operator #(assoc-in % [k1 k2] v) 'assoc)]
                (is (= v ((get-in op [k1 k2]) m))
                    "always return v if it's present")))))

(deftest operators-from-fn-tests
  (let [f (fn [x] (+ x 5))
        double (fn [f] (fn [x] (* 2 (f x))))
        double-op (o/make-operator double 'double)]
    (is (= 12 ((double f) 1)))
    (is (= 24 ((double (double f)) 1)))
    (is (= 12 ((double-op f) 1)))
    (is (= 24 ((double-op (double-op f)) 1)))
    (is (= 24 (((g/* double-op double-op) f) 1))) ;; * for operators is composition
    (is (= 144 (((g/* double double) f) 1)))      ;; * for functions is pointwise multiply
    (is (= 2 ((double-op I) 1)))
    (is (= 6 (((g/expt double-op 0) f) 1)))
    (is (= 12 (((g/expt double-op 1) f) 1)))
    (is (= 24 (((g/expt double-op 2) f) 1)))
    (is (= 18 (((g/+ double-op double-op double-op) I) 3)))
    (is (= 16 (((g/+ double-op 4 double-op) I) 3)))))

;; Test operations with Operators
(deftest Operator-tests
  (testing "that our known Operators work with basic arithmetic"
    (is (every? o/operator? [(+ D 1)
                             (+ 2 D)
                             (- D 3)
                             (- 4 D)
                             (* 5 D)
                             (* D 6)]))

    (is (every? o/operator? [(+ (partial 0) 1)
                             (+ 2 (partial 0))
                             (- (partial 0) 3)
                             (- 4 (partial 0))
                             (* 5 (partial 0))
                             (* (partial 0) 6)])))

  (testing "metadata does NOT survive operations on operators"
    (is (nil?
         (meta
          (* (with-meta D {:a "b"})
             (with-meta D {:c "d"}))))))

  (testing "that they compose with other Operators"
    (is (every? o/operator?
                [(* D D)
                 (* D (partial 0))
                 (* (partial 0) D)
                 (* (partial 0) (partial 1))])))

  (testing "that their arithmetic operations compose correctly, as per SICM -  'Our Notation'"
    (is (v/= '(+ (((expt D 2) f) x) (* -1 (f x)))
             (g/simplify
              (((* (+ D I) (- D I)) f) 'x)))))

  (testing "that Operators compose correctly with functions"
    (is (v/= '(+ (* -1 (((expt D 2) f) x) ((D g) (+ ((D f) x) (f x))))
                 (* -1 ((D f) x) ((D g) (+ ((D f) x) (f x))))
                 (((expt D 2) f) x)
                 (((expt D 3) f) x))
             (g/simplify ((D ((* (- D g) (+ D I)) f)) 'x)))))

  (testing "that basic arithmetic operations work on multivariate literal functions"
    (is (= '(down (* 2 (((partial 0) ff) x y))
                  (* 2 (((partial 1) ff) x y)))
           (v/freeze
            (g/simplify
             (((+ D D) ff) 'x 'y)))))

    (is (= (down 0 0)
           (g/simplify (((- D D) ff) 'x 'y))))

    (is (= (((* D D) ff) 'x 'y)
           (down
            (down (((partial 0) ((partial 0) ff)) 'x 'y) (((partial 0) ((partial 1) ff)) 'x 'y))
            (down (((partial 1) ((partial 0) ff)) 'x 'y) (((partial 1) ((partial 1) ff)) 'x 'y)))))

    (is (= (((* (partial 1) (partial 0)) ff) 'x 'y)
           (((partial 1) ((partial 0) ff)) 'x 'y))))

  (testing "operator derivative shape"
    (is (= [:exactly 1] (arity o/identity)))
    (is (= [:exactly 1] (arity D)))
    (is (= [:exactly 1] (arity (* D o/identity))))
    (is (= [:exactly 1] (arity (* 'e D))))
    (is (= [:exactly 1] (arity (* D 'e))))
    (is (= [:exactly 1] (arity g/sin)))
    (is (= [:exactly 1] (arity (o/identity g/sin))))
    (is (= (g/sin 'x) (g/simplify ((o/identity g/sin) 'x))))
    (is (= (g/cos 'x) (g/simplify (((* D o/identity) g/sin) 'x))))
    (is (= (g/cos 'x) (g/simplify (((* o/identity D) g/sin) 'x)))))

  (testing "exponentiation"
    (is (= '((f t)
             (* ε ((D f) t))
             (* (/ 1 2) (expt ε 2) (((expt D 2) f) t))
             (* (/ 1 6) (expt ε 3) (((expt D 3) f) t))
             (* (/ 1 24) (expt ε 4) (((expt D 4) f) t))
             (* (/ 1 120) (expt ε 5) (((expt D 5) f) t)))
           (v/freeze
            (g/simplify (take 6 (seq (((g/exp (* 'ε D)) (f/literal-function 'f)) 't)))))))

    (is (ish? '(0
                ε
                0
                (* (/ -1 6) (expt ε 3))
                0
                (* (/ 1 120) (expt ε 5))
                0
                (* (/ -1 5040) (expt ε 7))
                0
                (* (/ 1 362880) (expt ε 9))
                0
                (* (/ -1 39916800) (expt ε 11)))
              (v/freeze
               (g/simplify (take 12 (seq (((g/exp (* 'ε D)) g/sin) 0)))))))

    (is (ish? '(1
                0
                (* (/ -1 2) (expt ε 2))
                0
                (* (/ 1 24) (expt ε 4))
                0
                (* (/ -1 720) (expt ε 6))
                0
                (* (/ 1 40320) (expt ε 8))
                0
                (* (/ -1 3628800) (expt ε 10))
                0)
              (v/freeze
               (g/simplify (take 12 (seq (((g/exp (* 'ε D)) g/cos) 0)))))))

    (is (= '(1
             (* (/ 1 2) ε)
             (* (/ -1 8) (expt ε 2))
             (* (/ 1 16) (expt ε 3))
             (* (/ -5 128) (expt ε 4))
             (* (/ 7 256) (expt ε 5)))
           (v/freeze
            (g/simplify (take 6 (seq (((g/exp (* 'ε D)) #(g/sqrt (+ % 1))) 0)))))))

    (is (= '(+
             (* (/ 1 5040) (expt n 7) (expt ε 7))
             (* (/ -1 240) (expt n 6) (expt ε 7))
             (* (/ 5 144) (expt n 5) (expt ε 7))
             (* (/ -7 48) (expt n 4) (expt ε 7))
             (* (/ 29 90) (expt n 3) (expt ε 7))
             (* (/ -7 20) (expt n 2) (expt ε 7))
             (* (/ 1 7) n (expt ε 7)))
           (v/freeze
            (g/simplify (nth (seq (((g/exp (* 'ε D)) #(g/expt (+ 1 %) 'n)) 0)) 7))))))

  (testing "mixed types don't combine"
    (derive ::x ::o/operator)
    (derive ::y ::o/operator)
    (let [o (o/make-operator identity 'o {:subtype ::x})
          p (o/make-operator identity 'p {:subtype ::y})
          q (o/make-operator identity 'q {:subtype ::x :color :blue})
          r (o/make-operator identity 'r {:subtype ::x :color :green})]
      (is (thrown? #?(:clj IllegalArgumentException :cljs js/Error)
                   (g/+ o p)))

      (is (thrown? #?(:clj IllegalArgumentException :cljs js/Error)
                   (g/* o p)))

      (is (thrown? #?(:clj IllegalArgumentException :cljs js/Error)
                   (g/+ q r)))

      (is (thrown? #?(:clj IllegalArgumentException :cljs js/Error)
                   (g/+ q p)))

      (is (= 2 (((+ o o) inc) 0)))
      (is (= 1 (((* o o) inc) 0)))
      (is (= {:subtype ::x} (o/context (+ o o))))
      (is (= {:subtype ::y} (o/context (* p p))))
      (is (= {:subtype ::x :color :blue}
             (o/context (+ q o))))))

  (testing "subtypes combine by choosing the parent"
    (derive ::cake ::o/operator)
    (derive ::face ::cake)
    (let [o (o/make-operator identity 'o {:subtype ::cake})
          p (o/make-operator identity 'p {:subtype ::face})]
      (is (= {:subtype ::cake}
             (o/context (+ o p))
             (o/context (+ p o))))

      (is (= {:subtype ::cake}
             (o/context (- o p))
             (o/context (- p o))))

      (is (= {:subtype ::cake}
             (o/context (* o p))
             (o/context (* p o))))))

  (testing "*, -, + between operators simplifies"
    (is (= (o/procedure D)
           (o/procedure (* o/identity D))
           (o/procedure (* D o/identity)))
        "* ignores identity")

    (is (= (o/procedure D)
           (o/procedure (+ D (v/zero-like D)))
           (o/procedure (+ (v/zero-like D) D)))
        "+ ignores zeros")

    (is (= (o/procedure D)
           (o/procedure (- D (v/zero-like D))))
        "- ignores zeros on right")

    (is (not= (o/procedure D)
              (o/procedure (- (v/zero-like D) D)))
        "- does NOT ignore zero on left")))

    ;;; more testing to come as we implement multivariate literal functions that
    ;;; rely on operations on structures....<|MERGE_RESOLUTION|>--- conflicted
+++ resolved
@@ -57,17 +57,10 @@
       (checking " identity-like" 100 [n sg/real]
                 (is (= (g/sin n) (f n)))))
 
-    (testing " zero? identity? return true appropriately; one? is false."
+    (testing "one? zero? identity? return true appropriately"
       (is (v/zero? (v/zero-like x2)))
-<<<<<<< HEAD
-      (is (v/identity? (v/identity-like x2)))
-      (is (v/identity? (v/one-like x2)))
-      (is (not (v/one?
-                (v/one-like x2)))))
-=======
       (is (not (v/one? (v/one-like x2))))
       (is (v/identity? (v/identity-like x2))))
->>>>>>> 1aef30a8
 
     (testing "v/numerical?"
       (is (not (v/numerical? x2))))
